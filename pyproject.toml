[build-system]
requires = ["setuptools>=42", "wheel", "setuptools-scm[toml]>=6.0.1"]
build-backend = "setuptools.build_meta"

[project]
name = "RecordLinker"
dynamic = ["version"]
description = "An API for linking health care records using Patient PII"
authors = [
    {name = "Brandon Mader", email = "brandon@skylight.digital"},
    {name = "Dan Paseltiner", email = "dan@skylight.digital"},
    {name = "Marcelle Goggins", email = "marcelle@skylight.digital"},
    {name = "Eric Buckley", email = "ericbuckley@skylight.digital"},
    {name = "Alex Hayward", email = "alex.hayward@skylight.digital"},
    {name = "Cason Brinson", email = "cbrinson@rise8.us"},
    {name = "Derek Dombek", email = "ddombek@rise8.us"},
]
license = { file = "LICENSE" }
readme = {file = "README.md", content-type = "text/markdown"}
requires-python = ">=3.11"
dependencies = [
    "uvicorn",
    "fastapi",
    "pydantic",
    "pydantic-settings",
    "python-dateutil==2.9.0.post0",
    "sqlalchemy",
    "rapidfuzz",
<<<<<<< HEAD
    # Observability
    "opentelemetry-api",
    "opentelemetry-sdk",
=======
>>>>>>> 2533adbe
    "python-json-logger",
    "asgi-correlation-id",
    # Database drivers
    "psycopg2-binary",  # PostgreSQL
    "PyMySQL",  # MySQL & MariaDB
    "cryptography",  # MySQL & MariaDB dependency
    "pyodbc", # Microsoft SQL Server
]

[project.optional-dependencies]
dev = [
    # development-only dependencies here
    "fastapi[standard]",
    "pytest>=8.3",
    "pytest-cov",
    "pytest-env",
    "ruff",
    "mypy",
    "types-python-dateutil",
    "opentelemetry-api",
    "opentelemetry-sdk",
]
prod = [
    # List any additional production-only dependencies here
]

[tool.setuptools]
package-dir = {"" = "src"}

[tool.setuptools.packages.find]
where = ["src"]
namespaces = false

[tool.setuptools_scm]
write_to = "src/recordlinker/_version.py"
version_scheme = "post-release"
local_scheme = "node-and-timestamp"
fallback_version = "0.0.0"

[tool.ruff]
exclude = [".git", ".pytest_cache", "__pycache__", "docs"]
line-length = 100
indent-width = 4
target-version = "py310"
show-fixes = true

[tool.ruff.lint]
select = ["E4", "E7", "E9", "F", "I", "D102", "D103", "D104", "D105", "D106"] # Defaults

[tool.ruff.lint.per-file-ignores]
"**/__init__.py" = ["D"]
"tests/*.py" = ["D102", "D103"]  # Ignore the public docstring rules in test files

[tool.ruff.lint.isort]
# The following settings reduce the number of changes from reorder-python-imports
force-single-line = true
order-by-type = false

[tool.pytest.ini_options]
testpaths = ["tests/unit"]
pythonpath = ["src", "tests/unit"]
filterwarnings = [
    "ignore:typing.io is deprecated, import directly from typing instead:DeprecationWarning"
]
env = [
    "INITIAL_ALGORITHMS=",
]

[tool.mypy]
files = ["src"]
mypy_path = ["src"]<|MERGE_RESOLUTION|>--- conflicted
+++ resolved
@@ -26,12 +26,7 @@
     "python-dateutil==2.9.0.post0",
     "sqlalchemy",
     "rapidfuzz",
-<<<<<<< HEAD
     # Observability
-    "opentelemetry-api",
-    "opentelemetry-sdk",
-=======
->>>>>>> 2533adbe
     "python-json-logger",
     "asgi-correlation-id",
     # Database drivers
@@ -51,6 +46,7 @@
     "ruff",
     "mypy",
     "types-python-dateutil",
+    # Observability
     "opentelemetry-api",
     "opentelemetry-sdk",
 ]
