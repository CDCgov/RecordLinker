[build-system]
requires = ["setuptools>=42", "wheel", "setuptools-scm[toml]>=6.0.1"]
build-backend = "setuptools.build_meta"

[project]
name = "RecordLinker"
dynamic = ["version"]
description = "An API for linking health care records using Patient PII"
authors = [
    {name = "Brandon Mader", email = "brandon@skylight.digital"},
    {name = "Dan Paseltiner", email = "dan@skylight.digital"},
    {name = "Marcelle Goggins", email = "marcelle@skylight.digital"},
    {name = "Eric Buckley", email = "ericbuckley@skylight.digital"},
    {name = "Alex Hayward", email = "alex.hayward@skylight.digital"},
    {name = "Cason Brinson", email = "cbrinson@rise8.us"},
    {name = "Derek Dombek", email = "ddombek@rise8.us"}
]
license = { file = "LICENSE" }
readme = {file = "README.md", content-type = "text/markdown"}
requires-python = ">=3.11"
dependencies = [
    "uvicorn",
    "fastapi",
    "pydantic",
    "pydantic-settings",
    "python-dateutil==2.9.0.post0",
    "sqlalchemy",
    "rapidfuzz",
    # Observability
    "opentelemetry-api",
    "opentelemetry-sdk",
    "python-json-logger",
    "asgi-correlation-id",
    # Database drivers
    "psycopg2-binary",  # PostgreSQL
    "PyMySQL",  # MySQL & MariaDB
    "cryptography",  # MySQL & MariaDB dependency
    "pyodbc", # Microsoft SQL Server
]

[project.optional-dependencies]
dev = [
    # development-only dependencies here
    "fastapi[standard]",
    "pytest>=8.3",
    "pytest-cov",
    "pytest-env",
    "ruff",
    "mypy",
    "types-python-dateutil"
]
prod = [
    # production-only dependencies here
]

[tool.setuptools]
package-dir = {"" = "src"}

[tool.setuptools.packages.find]
where = ["src"]
namespaces = false

[tool.setuptools_scm]
write_to = "src/recordlinker/_version.py"
version_scheme = "post-release"
local_scheme = "node-and-timestamp"
fallback_version = "0.0.0"

[tool.ruff]
exclude = [".git", ".pytest_cache", "__pycache__", "docs"]
line-length = 100
indent-width = 4
target-version = "py310"
show-fixes = true

[tool.ruff.lint]
select = ["E4", "E7", "E9", "F", "I", "D102", "D103", "D104", "D105", "D106"] # Defaults

[tool.ruff.lint.per-file-ignores]
"**/__init__.py" = ["D"]
"tests/*.py" = ["D102", "D103"]  # Ignore the public docstring rules in test files

[tool.ruff.lint.isort]
# The following settings reduce the number of changes from reorder-python-imports
force-single-line = true
order-by-type = false

[tool.pytest.ini_options]
testpaths = ["tests/unit"]
pythonpath = ["src", "tests/unit"]
filterwarnings = [
    "ignore:typing.io is deprecated, import directly from typing instead:DeprecationWarning"
]
env = [
    "INITIAL_ALGORITHMS=",
]

[tool.mypy]
files = ["src"]
<<<<<<< HEAD
mypy_path = ["src"]
# TODO: Resolve static typing issues in main.py
exclude = ["src/recordlinker/main.py"]
=======
mypy_path = ["src"]
>>>>>>> 0000ec50
<|MERGE_RESOLUTION|>--- conflicted
+++ resolved
@@ -97,10 +97,4 @@
 
 [tool.mypy]
 files = ["src"]
-<<<<<<< HEAD
-mypy_path = ["src"]
-# TODO: Resolve static typing issues in main.py
-exclude = ["src/recordlinker/main.py"]
-=======
-mypy_path = ["src"]
->>>>>>> 0000ec50
+mypy_path = ["src"]