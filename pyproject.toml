[build-system]
requires = ["setuptools>=42", "wheel", "setuptools-scm[toml]>=6.0.1"]
build-backend = "setuptools.build_meta"

[project]
name = "RecordLinker"
dynamic = ["version"]
description = "An API for linking health care records using Patient PII"
authors = [
    {name = "Brandon Mader", email = "brandon@skylight.digital"},
    {name = "Dan Paseltiner", email = "dan@skylight.digital"},
    {name = "Marcelle Goggins", email = "marcelle@skylight.digital"},
    {name = "Eric Buckley", email = "ericbuckley@skylight.digital"},
    {name = "Alex Hayward", email = "alex.hayward@skylight.digital"},
    {name = "Cason Brinson", email = "cbrinson@rise8.us"},
    {name = "Derek Dombek", email = "ddombek@rise8.us"},
]
license = { file = "LICENSE" }
readme = {file = "README.md", content-type = "text/markdown"}
requires-python = ">=3.11"
dependencies = [
    "uvicorn",
    "fastapi",
    "pydantic",
    "pydantic-settings",
    "python-dateutil==2.9.0.post0",
    "sqlalchemy",
    "rapidfuzz",
    "python-json-logger",
    "asgi-correlation-id",
    # Database drivers
    "psycopg2-binary",  # PostgreSQL
    "PyMySQL",  # MySQL & MariaDB
    "cryptography",  # MySQL & MariaDB dependency
    "pyodbc", # Microsoft SQL Server
]

[project.optional-dependencies]
dev = [
    # development-only dependencies here
    "fastapi[standard]",
    "pytest>=8.3",
    "pytest-cov",
    "pytest-env",
    "ruff",
    "mypy",
    "types-python-dateutil",
<<<<<<< HEAD
    "mkdocs",
    "mkdocs-mermaid2-plugin",
    "mkdocs-material",
=======
    "opentelemetry-api",
    "opentelemetry-sdk",
>>>>>>> 2533adbe
]
prod = [
    # List any additional production-only dependencies here
]

[tool.setuptools]
package-dir = {"" = "src"}

[tool.setuptools.packages.find]
where = ["src"]
namespaces = false

[tool.setuptools_scm]
write_to = "src/recordlinker/_version.py"
version_scheme = "post-release"
local_scheme = "node-and-timestamp"
fallback_version = "0.0.0"

[tool.ruff]
exclude = [".git", ".pytest_cache", "__pycache__", "docs"]
line-length = 100
indent-width = 4
target-version = "py310"
show-fixes = true

[tool.ruff.lint]
select = ["E4", "E7", "E9", "F", "I", "D102", "D103", "D104", "D105", "D106"] # Defaults

[tool.ruff.lint.per-file-ignores]
"**/__init__.py" = ["D"]
"tests/*.py" = ["D102", "D103"]  # Ignore the public docstring rules in test files

[tool.ruff.lint.isort]
# The following settings reduce the number of changes from reorder-python-imports
force-single-line = true
order-by-type = false

[tool.pytest.ini_options]
addopts = ["--capture=no"]
testpaths = ["tests/unit"]
pythonpath = ["src", "tests/unit"]
filterwarnings = [
    "ignore:typing.io is deprecated, import directly from typing instead:DeprecationWarning"
]
env = [
    "INITIAL_ALGORITHMS=",
]

[tool.mypy]
files = ["src"]
mypy_path = ["src"]<|MERGE_RESOLUTION|>--- conflicted
+++ resolved
@@ -26,6 +26,7 @@
     "python-dateutil==2.9.0.post0",
     "sqlalchemy",
     "rapidfuzz",
+    # Observability
     "python-json-logger",
     "asgi-correlation-id",
     # Database drivers
@@ -39,20 +40,20 @@
 dev = [
     # development-only dependencies here
     "fastapi[standard]",
+    "ruff",
+    "mypy",
+    "types-python-dateutil",
+    # Testing
     "pytest>=8.3",
     "pytest-cov",
     "pytest-env",
-    "ruff",
-    "mypy",
-    "types-python-dateutil",
-<<<<<<< HEAD
+    # Observability
+    "opentelemetry-api",
+    "opentelemetry-sdk",
+    # Documentation
     "mkdocs",
     "mkdocs-mermaid2-plugin",
     "mkdocs-material",
-=======
-    "opentelemetry-api",
-    "opentelemetry-sdk",
->>>>>>> 2533adbe
 ]
 prod = [
     # List any additional production-only dependencies here
