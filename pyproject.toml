[build-system]
requires = ["setuptools>=42", "wheel", "setuptools-scm[toml]>=6.0.1"]
build-backend = "setuptools.build_meta"

[project]
name = "RecordLinker"
dynamic = ["version"]
description = "An API for linking health care records using Patient PII"
authors = [
    {name = "Brandon Mader", email = "brandon@skylight.digital"},
    {name = "Dan Paseltiner", email = "dan@skylight.digital"},
    {name = "Marcelle Goggins", email = "marcelle@skylight.digital"},
    {name = "Eric Buckley", email = "ericbuckley@skylight.digital"},
    {name = "Alex Hayward", email = "alex.hayward@skylight.digital"},
    {name = "Cason Brinson", email = "cbrinson@rise8.us"},
    {name = "Derek Dombek", email = "ddombek@rise8.us"}
]
license = { file = "LICENSE" }
readme = {file = "README.md", content-type = "text/markdown"}
requires-python = ">=3.11"
dependencies = [
    "uvicorn",
    "fastapi",
    "pydantic",
    "pydantic-settings",
    "python-dateutil==2.9.0.post0",
    "sqlalchemy",
    "rapidfuzz",
<<<<<<< HEAD
=======
    "opentelemetry-api",
    "opentelemetry-sdk",
    "python-json-logger",
    "asgi-correlation-id",
>>>>>>> 0000ec50
    # Database drivers
    "psycopg2-binary",  # PostgreSQL
    "PyMySQL",  # MySQL & MariaDB
    "cryptography",  # MySQL & MariaDB dependency
    "pyodbc", # Microsoft SQL Server
]

[project.optional-dependencies]
dev = [
    # development-only dependencies here
    "fastapi[standard]",
    "pytest>=8.3",
    "pytest-cov",
    "pytest-env",
    "ruff",
    "mypy",
    "types-python-dateutil",
    "opentelemetry-api",
    "opentelemetry-sdk"
]
prod = [
<<<<<<< HEAD
    # List any additional production-only dependencies here
    # TODO: remove yaml dep after log_config.yml is removed
    "PyYAML"
=======
    # production-only dependencies here
>>>>>>> 0000ec50
]

[tool.setuptools]
package-dir = {"" = "src"}

[tool.setuptools.packages.find]
where = ["src"]
namespaces = false

[tool.setuptools_scm]
write_to = "src/recordlinker/_version.py"
version_scheme = "post-release"
local_scheme = "node-and-timestamp"
fallback_version = "0.0.0"

[tool.ruff]
exclude = [".git", ".pytest_cache", "__pycache__", "docs"]
line-length = 100
indent-width = 4
target-version = "py310"
show-fixes = true

[tool.ruff.lint]
select = ["E4", "E7", "E9", "F", "I", "D102", "D103", "D104", "D105", "D106"] # Defaults

[tool.ruff.lint.per-file-ignores]
"**/__init__.py" = ["D"]
"tests/*.py" = ["D102", "D103"]  # Ignore the public docstring rules in test files

[tool.ruff.lint.isort]
# The following settings reduce the number of changes from reorder-python-imports
force-single-line = true
order-by-type = false

[tool.pytest.ini_options]
testpaths = ["tests/unit"]
pythonpath = ["src", "tests/unit"]
filterwarnings = [
    "ignore:typing.io is deprecated, import directly from typing instead:DeprecationWarning"
]
env = [
    "INITIAL_ALGORITHMS=",
]

[tool.mypy]
files = ["src"]
mypy_path = ["src"]<|MERGE_RESOLUTION|>--- conflicted
+++ resolved
@@ -13,7 +13,7 @@
     {name = "Eric Buckley", email = "ericbuckley@skylight.digital"},
     {name = "Alex Hayward", email = "alex.hayward@skylight.digital"},
     {name = "Cason Brinson", email = "cbrinson@rise8.us"},
-    {name = "Derek Dombek", email = "ddombek@rise8.us"}
+    {name = "Derek Dombek", email = "ddombek@rise8.us"},
 ]
 license = { file = "LICENSE" }
 readme = {file = "README.md", content-type = "text/markdown"}
@@ -26,13 +26,8 @@
     "python-dateutil==2.9.0.post0",
     "sqlalchemy",
     "rapidfuzz",
-<<<<<<< HEAD
-=======
-    "opentelemetry-api",
-    "opentelemetry-sdk",
     "python-json-logger",
     "asgi-correlation-id",
->>>>>>> 0000ec50
     # Database drivers
     "psycopg2-binary",  # PostgreSQL
     "PyMySQL",  # MySQL & MariaDB
@@ -51,16 +46,12 @@
     "mypy",
     "types-python-dateutil",
     "opentelemetry-api",
-    "opentelemetry-sdk"
+    "opentelemetry-sdk",
 ]
 prod = [
-<<<<<<< HEAD
     # List any additional production-only dependencies here
     # TODO: remove yaml dep after log_config.yml is removed
     "PyYAML"
-=======
-    # production-only dependencies here
->>>>>>> 0000ec50
 ]
 
 [tool.setuptools]
