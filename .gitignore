--- conflicted
+++ resolved
@@ -77,11 +77,7 @@
 # Test result files
 output.csv
 
-<<<<<<< HEAD
-# SPA
-=======
 # Next.js
->>>>>>> de8e8a0b
 .next
 src/ui/.next
 src/ui/node_modules
