import os

import fastapi
import pydantic
import sqlalchemy
from fastapi.middleware.cors import CORSMiddleware
from fastapi.staticfiles import StaticFiles
from sqlalchemy import orm
from starlette.responses import FileResponse

from recordlinker import middleware
from recordlinker.config import settings
from recordlinker._version import __version__
from recordlinker.database import get_session
from recordlinker.routes.algorithm_router import router as algorithm_router
from recordlinker.routes.link_router import router as link_router
from recordlinker.routes.patient_router import router as patient_router
from recordlinker.routes.person_router import router as person_router
from recordlinker.routes.seed_router import router as seed_router


async def not_found(request, exc):
    return FileResponse("src/api/recordlinker/wwwroot/404.html")


app = fastapi.FastAPI(
    title="Record Linker",
    version=__version__,
    contact={
        "name": "CDC Public Health Data Infrastructure",
        "url": "https://github.com/CDCgov/RecordLinker",
    },
    license_info={
        "name": "Apache 2.0",
        "url": "https://www.apache.org/licenses/LICENSE-2.0",
    },
    summary="""
        The RecordLinker is a service that links records from two datasets based on a set
        of common attributes. The service is designed to be used in a variety of public
        health contexts, such as linking patient records from different sources or linking
        records from different public health surveillance systems. The service uses a
        probabilistic record linkage algorithm to determine the likelihood that two
        records refer to the same entity. The service is implemented as a RESTful API that
        can be accessed over HTTP. The API provides endpoints for uploading datasets,
        configuring the record linkage process, and retrieving the results of the record
        linkage process.
    """.strip(),
    exception_handlers={
        404: not_found,
    },
)

app.add_middleware(middleware.CorrelationIdMiddleware)
app.add_middleware(middleware.AccessLogMiddleware)
if settings.ui_host:
    # Add CORS for local development
    app.add_middleware(
        CORSMiddleware,
        allow_origins=[settings.ui_host],
        allow_credentials=True,
        allow_methods=["*"],
        allow_headers=["*"],
    )

# API sub app

subapi = fastapi.FastAPI()

subapi.include_router(link_router, tags=["link"])
subapi.include_router(algorithm_router, prefix="/algorithm", tags=["algorithm"])
subapi.include_router(person_router, prefix="/person", tags=["mpi"])
subapi.include_router(patient_router, prefix="/patient", tags=["mpi"])
subapi.include_router(seed_router, prefix="/seed", tags=["mpi"])


class HealthCheckResponse(pydantic.BaseModel):
    """
    The schema for the response from the health check endpoint.
    """

    status: str


@subapi.get(
    "/",
    responses={
        200: {
            "description": "Successful response with status OK",
            "content": {"application/json": {"example": {"status": "OK"}}},
        },
        503: {
            "description": "Service Unavailable",
            "content": {"application/json": {"example": {"detail": "Service Unavailable"}}},
        },
    },
)
async def health_check(
    db_session: orm.Session = fastapi.Depends(get_session),
) -> HealthCheckResponse:
    """
    Check the status of this service and its connection to the database.
    """
    try:
        db_session.execute(sqlalchemy.text("SELECT 1")).all()
        return HealthCheckResponse(status="OK")
    except Exception:
        raise fastapi.HTTPException(
            status_code=fastapi.status.HTTP_503_SERVICE_UNAVAILABLE,
            detail="Service Unavailable",
        )


app.mount("/api", subapi)

# SPA
# Bundles integration
app.mount(
    "/_next", StaticFiles(directory="src/api/recordlinker/wwwroot/_next"), name="SpaStaticAssets"
)


# Page routes
@app.get("/wizard")
<<<<<<< HEAD
async def read_page():
    return FileResponse("src/api/recordlinker/wwwroot/wizard.html")


@app.get("/")
async def read_page():
    return FileResponse("src/api/recordlinker/wwwroot/index.html")
=======
async def read_wizard_page():
    return FileResponse('src/api/recordlinker/wwwroot/wizard.html')
@app.get("/")
async def read_index_page():
    return FileResponse('src/api/recordlinker/wwwroot/index.html')
>>>>>>> e193afc9
<|MERGE_RESOLUTION|>--- conflicted
+++ resolved
@@ -1,5 +1,3 @@
-import os
-
 import fastapi
 import pydantic
 import sqlalchemy
@@ -9,8 +7,8 @@
 from starlette.responses import FileResponse
 
 from recordlinker import middleware
+from recordlinker._version import __version__
 from recordlinker.config import settings
-from recordlinker._version import __version__
 from recordlinker.database import get_session
 from recordlinker.routes.algorithm_router import router as algorithm_router
 from recordlinker.routes.link_router import router as link_router
@@ -121,18 +119,10 @@
 
 # Page routes
 @app.get("/wizard")
-<<<<<<< HEAD
-async def read_page():
+async def read_wizard_page():
     return FileResponse("src/api/recordlinker/wwwroot/wizard.html")
 
 
 @app.get("/")
-async def read_page():
-    return FileResponse("src/api/recordlinker/wwwroot/index.html")
-=======
-async def read_wizard_page():
-    return FileResponse('src/api/recordlinker/wwwroot/wizard.html')
-@app.get("/")
 async def read_index_page():
-    return FileResponse('src/api/recordlinker/wwwroot/index.html')
->>>>>>> e193afc9
+    return FileResponse("src/api/recordlinker/wwwroot/index.html")