--- conflicted
+++ resolved
@@ -34,15 +34,6 @@
     label: orm.Mapped[str] = orm.mapped_column(sqltypes.String(255), unique=True)
     description: orm.Mapped[str] = orm.mapped_column(sqltypes.Text(), nullable=True)
     include_multiple_matches: orm.Mapped[bool] = orm.mapped_column(sqltypes.Boolean, default=True)
-<<<<<<< HEAD
-=======
-    belongingness_ratio_lower_bound: orm.Mapped[float] = orm.mapped_column(
-        sqltypes.Float, default=1.0
-    )
-    belongingness_ratio_upper_bound: orm.Mapped[float] = orm.mapped_column(
-        sqltypes.Float, default=1.0
-    )
->>>>>>> 3ee7ec5f
     passes: orm.Mapped[list["AlgorithmPass"]] = orm.relationship(
         back_populates="algorithm", cascade="all, delete-orphan"
     )
