--- conflicted
+++ resolved
@@ -55,16 +55,15 @@
     __tablename__ = "algorithm_pass"
 
     id: orm.Mapped[int] = orm.mapped_column(primary_key=True)
-    algorithm_id: orm.Mapped[int] = orm.mapped_column(schema.ForeignKey("algorithm.id", ondelete="CASCADE"))
+    algorithm_id: orm.Mapped[int] = orm.mapped_column(
+        schema.ForeignKey("algorithm.id", ondelete="CASCADE")
+    )
     algorithm: orm.Mapped["Algorithm"] = orm.relationship(back_populates="passes")
     blocking_keys: orm.Mapped[list[str]] = orm.mapped_column(sqltypes.JSON)
-    _evaluators: orm.Mapped[dict[str,str]] = orm.mapped_column("evaluators", sqltypes.JSON)
+    _evaluators: orm.Mapped[dict[str, str]] = orm.mapped_column("evaluators", sqltypes.JSON)
     _rule: orm.Mapped[str] = orm.mapped_column("rule", sqltypes.String(255))
     cluster_ratio: orm.Mapped[float] = orm.mapped_column(sqltypes.Float)
-<<<<<<< HEAD
     kwargs: orm.Mapped[dict] = orm.mapped_column(sqltypes.JSON, default=dict)
-=======
-    kwargs: orm.Mapped[dict] = orm.mapped_column(sqltypes.JSON)
 
     @property
     def evaluators(self) -> dict[str, str]:
@@ -112,5 +111,4 @@
         """
         if not hasattr(self, "_bound_rule"):
             self._bound_rule = utils.str_to_callable(self.rule)
-        return self._bound_rule
->>>>>>> 86d82688
+        return self._bound_rule