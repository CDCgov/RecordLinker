import dataclasses
import logging
import typing

from sqlalchemy import event
from sqlalchemy import orm
from sqlalchemy import schema
from sqlalchemy import types as sqltypes

from recordlinker.config import ConfigurationError
from recordlinker.config import settings
from recordlinker.utils import path as path_utils

from .base import Base

LOGGER = logging.getLogger(__name__)


@dataclasses.dataclass
class BoundEvaluator:
    """
    The schema for a bound evaluator record.
    """

    feature: str
    func: typing.Callable


class Algorithm(Base):
    __tablename__ = "algorithm"

    id: orm.Mapped[int] = orm.mapped_column(primary_key=True)
    is_default: orm.Mapped[bool] = orm.mapped_column(default=False, index=True)
    label: orm.Mapped[str] = orm.mapped_column(sqltypes.String(255), unique=True)
    description: orm.Mapped[str] = orm.mapped_column(sqltypes.Text(), nullable=True)
    include_multiple_matches: orm.Mapped[bool] = orm.mapped_column(sqltypes.Boolean, default=True)
    passes: orm.Mapped[list["AlgorithmPass"]] = orm.relationship(
        back_populates="algorithm", cascade="all, delete-orphan"
    )
<<<<<<< HEAD
    max_missing_allowed_proportion: orm.Mapped[float] = orm.mapped_column(sqltypes.Float, default=0.5)
    missing_field_points_proportion: orm.Mapped[float] = orm.mapped_column(sqltypes.Float, default=0.5)
    skip_values: orm.Mapped[list[dict]] = orm.mapped_column(sqltypes.JSON, default=list)

    @property
    def belongingness_ratio(self) -> tuple[float, float]:
        """
        Get the Belongingness Ratio Threshold Range for this algorithm pass.
        """
        return (self.belongingness_ratio_lower_bound, self.belongingness_ratio_upper_bound)

    @belongingness_ratio.setter  # type: ignore
    def belongingness_ratio(self, value: tuple[float, float]):
        """
        Set the Belongingess Ratio for this algorithm pass.
        """
        self.belongingness_ratio_lower_bound, self.belongingness_ratio_upper_bound = value
=======
    max_missing_allowed_proportion: orm.Mapped[float] = orm.mapped_column(
        sqltypes.Float, default=0.5
    )
    missing_field_points_proportion: orm.Mapped[float] = orm.mapped_column(
        sqltypes.Float, default=0.5
    )
>>>>>>> 10deb83f

    @classmethod
    def from_dict(cls, **data: dict) -> "Algorithm":
        """
        Create an instance of Algorithm from a dictionary.

        Parameters:
        data: The dictionary containing the data for the Algorithm instance.

        Returns:
        The Algorithm instance.
        """
        passes = [AlgorithmPass(**p) for p in data.pop("passes", [])]
        return cls(passes=passes, **data)


def check_only_one_default(mapping, connection, target):
    """
    Check if there is already a default algorithm before inserting or updating.
    If another default algorithm exists, an exception is raised to prevent the operation.

    Parameters:
    connection: The database connection being used for the operation.
    target: The instance of the Algorithm class being inserted or updated.

    Raises:
    ValueError: If another algorithm is already marked as default.
    """

    session = orm.Session.object_session(target)

    if target.is_default:
        # ruff linting rule E712 ignored on this line.
        # ruff wants to enforce using the 'is' operator over '=='.
        # However since we only want to compare the truth value of the SQL query result we need to use '=='.
        existing = session.query(Algorithm).filter(Algorithm.is_default == True).first()  # noqa: E712

        if existing and existing.id != target.id:
            raise ValueError("There can only be one default algorithm")


event.listen(Algorithm, "before_insert", check_only_one_default)
event.listen(Algorithm, "before_update", check_only_one_default)


class AlgorithmPass(Base):
    __tablename__ = "algorithm_pass"

    id: orm.Mapped[int] = orm.mapped_column(primary_key=True)
    label: orm.Mapped[str] = orm.mapped_column(sqltypes.String(255), nullable=True)
    description: orm.Mapped[str] = orm.mapped_column(sqltypes.Text(), nullable=True)
    algorithm_id: orm.Mapped[int] = orm.mapped_column(
        schema.ForeignKey(f"{Algorithm.__tablename__}.id", ondelete="CASCADE")
    )
    algorithm: orm.Mapped["Algorithm"] = orm.relationship(back_populates="passes")
    blocking_keys: orm.Mapped[list[str]] = orm.mapped_column(sqltypes.JSON)
    minimum_match_threshold: orm.Mapped[float] = orm.mapped_column(sqltypes.Float, default=1.0)
    certain_match_threshold: orm.Mapped[float] = orm.mapped_column(sqltypes.Float, default=1.0)
    _evaluators: orm.Mapped[list[dict]] = orm.mapped_column("evaluators", sqltypes.JSON)
    kwargs: orm.Mapped[dict] = orm.mapped_column(sqltypes.JSON, default=dict)

    @property
    def possible_match_window(self) -> tuple[float, float]:
        """
        Get the Possible Match Window for this algorithm pass.
        """
        return (self.minimum_match_threshold, self.certain_match_threshold)

    @possible_match_window.setter  # type: ignore
    def possible_match_window(self, value: tuple[float, float]):
        """
        Set the Possible Match Window for this algorithm pass. The Possible Match Window
        is made up of the interval between the Minimum Match Threshold and the Certain
        Match Threshold.
        """
        self.minimum_match_threshold, self.certain_match_threshold = value

    @property
    def evaluators(self) -> list[dict]:
        """
        Get the evaluators for this algorithm pass.
        """
        return self._evaluators

    @evaluators.setter  # type: ignore
    def evaluators(self, value: list[dict]):
        """
        Set the evaluators for this algorithm pass.
        """
        self._evaluators = value
        if hasattr(self, "_bound_evaluators"):
            del self._bound_evaluators

    def bound_evaluators(self) -> list[BoundEvaluator]:
        """
        Get the evaluators for this algorithm pass, bound to the algorithm.
        """
        # NOTE: This is a temp fix to avoid circular import,
        # this will be removed when issue #223 is completed
        from recordlinker.linking import matchers

        if not hasattr(self, "_bound_evaluators"):
            self._bound_evaluators: list[BoundEvaluator] = []
            for e in self.evaluators:
                try:
                    fn = getattr(matchers.FeatureFunc, e["func"]).callable()
                except AttributeError:
                    raise ValueError("Failed to convert string to callable")
                self._bound_evaluators.append(
                    BoundEvaluator(**{"feature": e["feature"], "func": fn})
                )
        return self._bound_evaluators


@event.listens_for(schema.MetaData, "after_create")
def create_initial_algorithms(target, connection, **kw) -> typing.List[Algorithm] | None:
    """
    Create the initial algorithms if they have been defined in the configuration.
    This function is called after the database schema has been created in the
    recordlinker.database.create_sessionmaker function.
    """
    if settings.initial_algorithms:
        try:
            data = path_utils.read_json(settings.initial_algorithms)
        except Exception as exc:
            raise ConfigurationError("Error loading initial algorithms") from exc
        if not any(algo.get("is_default") for algo in data):
            raise ConfigurationError(f"No default algorithm found in {settings.initial_algorithms}")

        session = orm.Session(bind=connection)
        try:
            # Only load the algorithms if there are none in the database
            if session.query(Algorithm).count() == 0:
                objs = [Algorithm.from_dict(**algo) for algo in data]
                session.add_all(objs)
                session.commit()
                LOGGER.info(f"Created {len(objs)} initial algorithms.")
                return objs
        except Exception as exc:
            session.rollback()
            raise ConfigurationError("Error creating initial algorithms") from exc
        finally:
            session.close()
    return None<|MERGE_RESOLUTION|>--- conflicted
+++ resolved
@@ -37,32 +37,13 @@
     passes: orm.Mapped[list["AlgorithmPass"]] = orm.relationship(
         back_populates="algorithm", cascade="all, delete-orphan"
     )
-<<<<<<< HEAD
-    max_missing_allowed_proportion: orm.Mapped[float] = orm.mapped_column(sqltypes.Float, default=0.5)
-    missing_field_points_proportion: orm.Mapped[float] = orm.mapped_column(sqltypes.Float, default=0.5)
-    skip_values: orm.Mapped[list[dict]] = orm.mapped_column(sqltypes.JSON, default=list)
-
-    @property
-    def belongingness_ratio(self) -> tuple[float, float]:
-        """
-        Get the Belongingness Ratio Threshold Range for this algorithm pass.
-        """
-        return (self.belongingness_ratio_lower_bound, self.belongingness_ratio_upper_bound)
-
-    @belongingness_ratio.setter  # type: ignore
-    def belongingness_ratio(self, value: tuple[float, float]):
-        """
-        Set the Belongingess Ratio for this algorithm pass.
-        """
-        self.belongingness_ratio_lower_bound, self.belongingness_ratio_upper_bound = value
-=======
     max_missing_allowed_proportion: orm.Mapped[float] = orm.mapped_column(
         sqltypes.Float, default=0.5
     )
     missing_field_points_proportion: orm.Mapped[float] = orm.mapped_column(
         sqltypes.Float, default=0.5
     )
->>>>>>> 10deb83f
+    skip_values: orm.Mapped[list[dict]] = orm.mapped_column(sqltypes.JSON, default=list)
 
     @classmethod
     def from_dict(cls, **data: dict) -> "Algorithm":
