--- conflicted
+++ resolved
@@ -1,9 +1,5 @@
 import copy
-<<<<<<< HEAD
-=======
-import typing
 import uuid
->>>>>>> 327d2f88
 from pathlib import Path
 from typing import Annotated
 from typing import Optional
@@ -83,14 +79,13 @@
         default="",
     )
 
+
 class LinkInput(BaseModel):
     """
     Schema for requests to the /linking endpoint.
     """
 
-    record:  schemas.PIIRecord = Field(
-        description="A PIIRecord to be checked"
-    )
+    record: schemas.PIIRecord = Field(description="A PIIRecord to be checked")
     algorithm: Optional[str] = Field(
         description="Optionally, a string that maps to an algorithm label stored in "
         "algorithm table",
@@ -102,6 +97,7 @@
         default=None,
     )
 
+
 class LinkResponse(BaseModel):
     """
     Schema for requests to the /link endpoint.
@@ -115,9 +111,9 @@
         description="The unique identifier for the patient that has been linked"
     )
     person_reference_id: uuid.UUID = Field(
-        description="The identifier for the person that the patient record has "
-        "been linked to.",
-    )
+        description="The identifier for the person that the patient record has " "been linked to.",
+    )
+
 
 class HealthCheckResponse(BaseModel):
     """
@@ -162,12 +158,8 @@
     input_bundle = input.bundle
     external_id = input.external_person_id
 
-    # get label from params
-    algorithm_label = input.algorithm
-
-    # if we do have an algorithm label specified
-    if algorithm_label:
-        algorithm = algorithm_service.get_algorithm(db_session, algorithm_label)
+    if input.algorithm:
+        algorithm = algorithm_service.get_algorithm(db_session, input.algorithm)
     else:
         algorithm = algorithm_service.default_algorithm(db_session)
 
@@ -193,8 +185,8 @@
             updated_bundle=input_bundle,
             message="Supplied bundle contains no Patient resource to link on.",
         )
-    
-    #convert record to PII
+
+    # convert record to PII
     pii_record: schemas.PIIRecord = link.fhir_record_to_pii_record(record_to_link)
 
     # Now link the record
@@ -215,12 +207,9 @@
         return LinkRecordResponse(
             found_match=False,
             updated_bundle=input_bundle,
-<<<<<<< HEAD
             message=f"Could not connect to database: {err}",
         )
-=======
-            message=f"Could not connect to database: {err}"
-        )
+
 
 @app.post("/link")
 async def link_piirecord(
@@ -237,13 +226,17 @@
     pii_record = input.record
 
     external_id = input.external_person_id
-    algorithm = algorithm_service.get_algorithm_by_label(db_session, input.algorithm)
+
+    if input.algorithm:
+        algorithm = algorithm_service.get_algorithm(db_session, input.algorithm)
+    else:
+        algorithm = algorithm_service.default_algorithm(db_session)
 
     if not algorithm:
         response.status_code = status.HTTP_422_UNPROCESSABLE_ENTITY
         raise HTTPException(status_code=422, detail="Error: Invalid algorithm specified")
-    
-    #link the record
+
+    # link the record
     try:
         # Make a copy of record_to_link so we don't modify the original
         record = copy.deepcopy(pii_record)
@@ -253,21 +246,12 @@
             algorithm=algorithm,
             external_person_id=external_id,
         )
-        return LinkResponse(is_match=found_match, patient_reference_id=patient_reference_id, person_reference_id=new_person_id)
+        return LinkResponse(
+            is_match=found_match,
+            patient_reference_id=patient_reference_id,
+            person_reference_id=new_person_id,
+        )
 
     except ValueError:
         response.status_code = status.HTTP_400_BAD_REQUEST
-        raise HTTPException(status_code=400, detail="Error: Bad request")
-
-
-@app.get("/algorithms")
-async def get_algorithm_labels(
-    db_session: orm.Session = Depends(get_session),
-) -> GetAlgorithmLabelsResponse:
-    """
-    Get a list of all available algorithms from the database
-    """
-    algorithms_list = algorithm_service.get_all_algorithm_labels(db_session)
-
-    return GetAlgorithmLabelsResponse(algorithms=algorithms_list)
->>>>>>> 327d2f88
+        raise HTTPException(status_code=400, detail="Error: Bad request")