import fastapi
import pydantic
import sqlalchemy
from sqlalchemy import orm

from recordlinker import middleware
from recordlinker._version import __version__
from recordlinker.database import get_session
from recordlinker.routes.algorithm_router import router as algorithm_router
<<<<<<< HEAD
from recordlinker.routes.link_router import router as link_router

app = fastapi.FastAPI(
    title="Record Linker",
    version=__version__,
    contact={
        "name": "CDC Public Health Data Infrastructure",
        "url": "https://github.com/CDCgov/RecordLinker",
    },
    license_info={
        "name": "Apache 2.0",
        "url": "https://www.apache.org/licenses/LICENSE-2.0",
    },
    summary="""
        The RecordLinker is a service that links records from two datasets based on a set
        of common attributes. The service is designed to be used in a variety of public
        health contexts, such as linking patient records from different sources or linking
        records from different public health surveillance systems. The service uses a
        probabilistic record linkage algorithm to determine the likelihood that two
        records refer to the same entity. The service is implemented as a RESTful API that
        can be accessed over HTTP. The API provides endpoints for uploading datasets,
        configuring the record linkage process, and retrieving the results of the record
        linkage process.
    """.strip(),
)
=======
from recordlinker.routes.patient_router import router as patient_router
>>>>>>> e89fddab

app.add_middleware(middleware.CorrelationIdMiddleware)
app.add_middleware(middleware.AccessLogMiddleware)
<<<<<<< HEAD
=======
app.include_router(algorithm_router, prefix="/algorithm", tags=["algorithm"])
app.include_router(patient_router, prefix="/patient", tags=["patient"])


# Request and response models
class LinkRecordInput(BaseModel):
    """
    Schema for requests to the /link-record endpoint.
    """

    bundle: dict = Field(
        description="A FHIR bundle containing a patient resource to be checked "
        "for links to existing patient records"
    )
    algorithm: Optional[str] = Field(
        description="Optionally, a string that maps to an algorithm label stored in "
        "algorithm table",
        default=None,
    )
    external_person_id: Optional[str] = Field(
        description="The External Identifier, provided by the client,"
        " for a unique patient/person that is linked to patient(s)",
        default=None,
    )


class LinkRecordResponse(BaseModel):
    """
    The schema for responses from the /link-record endpoint.
    """

    found_match: bool = Field(
        description="A true value indicates that one or more existing records "
        "matched with the provided record, and these results have been linked."
    )
    updated_bundle: dict = Field(
        description="If link_found is true, returns the FHIR bundle with updated"
        " references to existing Personresource. If link_found is false, "
        "returns the FHIR bundle with a reference to a newly created "
        "Person resource."
    )
    message: Optional[str] = Field(
        description="An optional message in the case that the linkage endpoint did "
        "not run successfully containing a description of the error that happened.",
        default="",
    )


class LinkInput(BaseModel):
    """
    Schema for requests to the /linking endpoint.
    """

    record: schemas.PIIRecord = Field(description="A PIIRecord to be checked")
    algorithm: Optional[str] = Field(
        description="Optionally, a string that maps to an algorithm label stored in "
        "algorithm table",
        default=None,
    )
    external_person_id: Optional[str] = Field(
        description="The External Identifier, provided by the client,"
        " for a unique patient/person that is linked to patient(s)",
        default=None,
    )
>>>>>>> e89fddab


class HealthCheckResponse(pydantic.BaseModel):
    """
    The schema for the response from the health check endpoint.
    """

    status: str


@app.get(
    "/",
    responses={
        200: {
            "description": "Successful response with status OK",
            "content": {"application/json": {"example": {"status": "OK"}}},
        },
        503: {
            "description": "Service Unavailable",
            "content": {"application/json": {"example": {"detail": "Service Unavailable"}}},
        },
    },
)
async def health_check(
    db_session: orm.Session = fastapi.Depends(get_session),
) -> HealthCheckResponse:
    """
    Check the status of this service and its connection to the database.
    """
    try:
        db_session.execute(sqlalchemy.text("SELECT 1")).all()
        return HealthCheckResponse(status="OK")
    except Exception:
        raise fastapi.HTTPException(
            status_code=fastapi.status.HTTP_503_SERVICE_UNAVAILABLE,
            detail="Service Unavailable",
        )


app.include_router(algorithm_router, prefix="/algorithm", tags=["algorithm"])
app.include_router(link_router, prefix="/link", tags=["link"])<|MERGE_RESOLUTION|>--- conflicted
+++ resolved
@@ -7,8 +7,8 @@
 from recordlinker._version import __version__
 from recordlinker.database import get_session
 from recordlinker.routes.algorithm_router import router as algorithm_router
-<<<<<<< HEAD
 from recordlinker.routes.link_router import router as link_router
+from recordlinker.routes.patient_router import router as patient_router
 
 app = fastapi.FastAPI(
     title="Record Linker",
@@ -33,79 +33,9 @@
         linkage process.
     """.strip(),
 )
-=======
-from recordlinker.routes.patient_router import router as patient_router
->>>>>>> e89fddab
 
 app.add_middleware(middleware.CorrelationIdMiddleware)
 app.add_middleware(middleware.AccessLogMiddleware)
-<<<<<<< HEAD
-=======
-app.include_router(algorithm_router, prefix="/algorithm", tags=["algorithm"])
-app.include_router(patient_router, prefix="/patient", tags=["patient"])
-
-
-# Request and response models
-class LinkRecordInput(BaseModel):
-    """
-    Schema for requests to the /link-record endpoint.
-    """
-
-    bundle: dict = Field(
-        description="A FHIR bundle containing a patient resource to be checked "
-        "for links to existing patient records"
-    )
-    algorithm: Optional[str] = Field(
-        description="Optionally, a string that maps to an algorithm label stored in "
-        "algorithm table",
-        default=None,
-    )
-    external_person_id: Optional[str] = Field(
-        description="The External Identifier, provided by the client,"
-        " for a unique patient/person that is linked to patient(s)",
-        default=None,
-    )
-
-
-class LinkRecordResponse(BaseModel):
-    """
-    The schema for responses from the /link-record endpoint.
-    """
-
-    found_match: bool = Field(
-        description="A true value indicates that one or more existing records "
-        "matched with the provided record, and these results have been linked."
-    )
-    updated_bundle: dict = Field(
-        description="If link_found is true, returns the FHIR bundle with updated"
-        " references to existing Personresource. If link_found is false, "
-        "returns the FHIR bundle with a reference to a newly created "
-        "Person resource."
-    )
-    message: Optional[str] = Field(
-        description="An optional message in the case that the linkage endpoint did "
-        "not run successfully containing a description of the error that happened.",
-        default="",
-    )
-
-
-class LinkInput(BaseModel):
-    """
-    Schema for requests to the /linking endpoint.
-    """
-
-    record: schemas.PIIRecord = Field(description="A PIIRecord to be checked")
-    algorithm: Optional[str] = Field(
-        description="Optionally, a string that maps to an algorithm label stored in "
-        "algorithm table",
-        default=None,
-    )
-    external_person_id: Optional[str] = Field(
-        description="The External Identifier, provided by the client,"
-        " for a unique patient/person that is linked to patient(s)",
-        default=None,
-    )
->>>>>>> e89fddab
 
 
 class HealthCheckResponse(pydantic.BaseModel):
@@ -146,4 +76,5 @@
 
 
 app.include_router(algorithm_router, prefix="/algorithm", tags=["algorithm"])
-app.include_router(link_router, prefix="/link", tags=["link"])+app.include_router(link_router, prefix="/link", tags=["link"])
+app.include_router(patient_router, prefix="/patient", tags=["patient"])