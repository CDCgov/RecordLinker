--- conflicted
+++ resolved
@@ -12,11 +12,8 @@
 from .mpi import PatientCreatePayload
 from .mpi import PatientPersonRef
 from .mpi import PatientRef
-<<<<<<< HEAD
 from .mpi import PatientRefs
-=======
 from .mpi import PatientUpdatePayload
->>>>>>> 5b5fe414
 from .mpi import PersonRef
 from .pii import Feature
 from .pii import FeatureAttribute
@@ -44,12 +41,9 @@
     "PersonRef",
     "PatientRef",
     "PatientPersonRef",
-<<<<<<< HEAD
     "PatientRefs",
-=======
     "PatientCreatePayload",
     "PatientUpdatePayload",
->>>>>>> 5b5fe414
     "Cluster",
     "ClusterGroup",
     "PersonCluster",
