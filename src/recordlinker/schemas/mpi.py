--- conflicted
+++ resolved
@@ -21,10 +21,10 @@
     person_reference_id: uuid.UUID
 
 
-<<<<<<< HEAD
 class PatientRefs(pydantic.BaseModel):
     patients: list[uuid.UUID] = pydantic.Field(..., min_length=1)
-=======
+
+
 class PatientCreatePayload(pydantic.BaseModel):
     person_reference_id: uuid.UUID
     record: PIIRecord
@@ -41,5 +41,4 @@
         """
         if self.person_reference_id is None and self.record is None:
             raise ValueError("at least one of person_reference_id or record must be provided")
-        return self
->>>>>>> 5b5fe414
+        return self