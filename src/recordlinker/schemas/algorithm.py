"""
recordlinker.schemas.algorithm
~~~~~~~~~~~~~~~~~~~~~~~~~~~~~~

This module contains the schema definitions for the algorithm records.
These are used for parsing and validating algorithm configurations.
"""

import typing

import pydantic
from typing_extensions import Annotated

from recordlinker.linking import matchers
from recordlinker.models.mpi import BlockingKey
from recordlinker.schemas.pii import Feature


class Evaluator(pydantic.BaseModel):
    """
    The schema for an evaluator record.
    """

    model_config = pydantic.ConfigDict(from_attributes=True, use_enum_values=True)

    feature: str = pydantic.Field(json_schema_extra={"enum": Feature.all_options()})
    func: matchers.FeatureFunc

    @pydantic.field_validator("feature", mode="before")
    def validate_feature(cls, value):
        """
        Validate the feature is a valid PII feature.
        """
        try:
            Feature.parse(value)
        except ValueError as e:
            raise ValueError(f"Invalid feature: '{value}'. {e}")
        return value

class AlgorithmPass(pydantic.BaseModel):
    """
    The schema for an algorithm pass record.
    """

    model_config = pydantic.ConfigDict(from_attributes=True, use_enum_values=True)

    blocking_keys: list[BlockingKey] = pydantic.Field(
        ...,
        json_schema_extra={
            "enum": [{"value": k.value, "description": k.description} for k in BlockingKey],
        },
    )
    evaluators: list[Evaluator]
    possible_match_window: tuple[
        Annotated[float, pydantic.Field(ge=0, le=1)], Annotated[float, pydantic.Field(ge=0, le=1)]
    ]
    rule: matchers.RuleFunc
    kwargs: dict[str, typing.Any] = {}

    @pydantic.field_validator("possible_match_window", mode="before")
    def validate_possible_match_window(cls, value):
        """
        Validate the Possible Match Window.
        """
        minimum_match_threshold, certain_match_threshold = value
        if minimum_match_threshold > certain_match_threshold:
            raise ValueError(f"Invalid range. Lower bound must be less than upper bound: {value}")
        return (minimum_match_threshold, certain_match_threshold)
    
    @pydantic.field_validator("kwargs", mode="before")
    def validate_kwargs(cls, value):
        """
        Validate the kwargs keys are valid.
        """
        # TODO: possibly a better way to validate is to take two PIIRecords
        # and compare them using the AlgorithmPass.  If it doesn't raise an
        # exception, then the kwargs are valid.
        if value:
            allowed = {k.value for k in matchers.AvailableKwarg}
            # Validate each key in kwargs
            for key, val in value.items():
                if key not in allowed:
                    raise ValueError(f"Invalid kwargs key: '{key}'. Allowed keys are: {allowed}")
        return value


class Algorithm(pydantic.BaseModel):
    """
    The schema for an algorithm record.
    """

    model_config = pydantic.ConfigDict(from_attributes=True, use_enum_values=True)

    label: str = pydantic.Field(pattern=r"^[a-z0-9]+(?:-[a-z0-9]+)*$")
    description: typing.Optional[str] = None
    is_default: bool = False
    include_multiple_matches: bool = True
    passes: typing.Sequence[AlgorithmPass]
<<<<<<< HEAD
    
=======
    max_missing_allowed_proportion: float = pydantic.Field(ge=0.0, le=1.0)
    missing_field_points_proportion: float = pydantic.Field(ge=0.0, le=1.0)

    @pydantic.field_validator("belongingness_ratio", mode="before")
    def validate_belongingness_ratio(cls, value):
        """
        Validate the Belongingness Ratio Threshold Range.
        """
        lower_bound, upper_bound = value
        if lower_bound > upper_bound:
            raise ValueError(f"Invalid range. Lower bound must be less than upper bound: {value}")
        return (lower_bound, upper_bound)
>>>>>>> cae79766

class AlgorithmSummary(Algorithm):
    """
    The schema for a summary of an algorithm record.
    """

    passes: typing.Sequence[AlgorithmPass] = pydantic.Field(exclude=True)

    # mypy doesn't support decorators on properties; https://github.com/python/mypy/issues/1362
    @pydantic.computed_field  # type: ignore[misc]
    @property
    def pass_count(self) -> int:
        """
        Get the number of passes in the algorithm.
        """
        return len(self.passes)<|MERGE_RESOLUTION|>--- conflicted
+++ resolved
@@ -96,22 +96,9 @@
     is_default: bool = False
     include_multiple_matches: bool = True
     passes: typing.Sequence[AlgorithmPass]
-<<<<<<< HEAD
-    
-=======
     max_missing_allowed_proportion: float = pydantic.Field(ge=0.0, le=1.0)
     missing_field_points_proportion: float = pydantic.Field(ge=0.0, le=1.0)
 
-    @pydantic.field_validator("belongingness_ratio", mode="before")
-    def validate_belongingness_ratio(cls, value):
-        """
-        Validate the Belongingness Ratio Threshold Range.
-        """
-        lower_bound, upper_bound = value
-        if lower_bound > upper_bound:
-            raise ValueError(f"Invalid range. Lower bound must be less than upper bound: {value}")
-        return (lower_bound, upper_bound)
->>>>>>> cae79766
 
 class AlgorithmSummary(Algorithm):
     """
