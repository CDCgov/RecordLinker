"""
recordlinker.schemas.algorithm
~~~~~~~~~~~~~~~~~~~~~~~~~~~~~~

This module contains the schema definitions for the algorithm records.
These are used for parsing and validating algorithm configurations.
"""

import typing

import pydantic
from typing_extensions import Annotated

from recordlinker.linking import matchers
from recordlinker.models.mpi import BlockingKey
from recordlinker.schemas.pii import Feature


class Evaluator(pydantic.BaseModel):
    """
    The schema for an evaluator record.
    """

    model_config = pydantic.ConfigDict(from_attributes=True, use_enum_values=True)

    feature: str = pydantic.Field(json_schema_extra={"enum": Feature.all_options()})
    func: matchers.FeatureFunc

    @pydantic.field_validator("feature", mode="before")
    def validate_feature(cls, value):
        """
        Validate the feature is a valid PII feature.
        """
        try:
            Feature.parse(value)
        except ValueError as e:
            raise ValueError(f"Invalid feature: '{value}'. {e}")
        return value


class AlgorithmPass(pydantic.BaseModel):
    """
    The schema for an algorithm pass record.
    """

    model_config = pydantic.ConfigDict(from_attributes=True, use_enum_values=True)

    label: typing.Optional[str] = pydantic.Field(
        None, pattern=r"^[A-Za-z0-9]+(?:[_-][A-Za-z0-9]+)*$", max_length=255
    )
    description: typing.Optional[str] = None
    blocking_keys: list[BlockingKey] = pydantic.Field(
        ...,
        json_schema_extra={
            "enum": [{"value": k.value, "description": k.description} for k in BlockingKey],
        },
    )
    evaluators: list[Evaluator]
<<<<<<< HEAD
    possible_match_window: tuple[
        Annotated[float, pydantic.Field(ge=0, le=1)], Annotated[float, pydantic.Field(ge=0, le=1)]
    ]
    rule: matchers.RuleFunc
=======
>>>>>>> 3ee7ec5f
    kwargs: dict[str, typing.Any] = {}

    @pydantic.field_validator("possible_match_window", mode="before")
    def validate_possible_match_window(cls, value):
        """
        Validate the Possible Match Window.
        """
        minimum_match_threshold, certain_match_threshold = value
        if minimum_match_threshold > certain_match_threshold:
            raise ValueError(f"Invalid range. Lower bound must be less than upper bound: {value}")
        return (minimum_match_threshold, certain_match_threshold)
    
    @pydantic.model_validator(mode="after")
    def default_label(self) -> "AlgorithmPass":
        """
        Create a default label for the algorithm based on the keys used in the evaluation step.
        """
        if not self.label:
            blocks = ["BLOCK"] + [str(b).lower() for b in self.blocking_keys]
            matches = ["MATCH"] + [str(e.feature).lower() for e in self.evaluators]
            self.label = "_".join(blocks + matches)
        return self

    @pydantic.field_validator("kwargs", mode="before")
    def validate_kwargs(cls, value):
        """
        Validate the kwargs keys are valid.
        """
        # TODO: possibly a better way to validate is to take two PIIRecords
        # and compare them using the AlgorithmPass.  If it doesn't raise an
        # exception, then the kwargs are valid.
        if value:
            allowed = {k.value for k in matchers.AvailableKwarg}
            # Validate each key in kwargs
            for key, val in value.items():
                if key not in allowed:
                    raise ValueError(f"Invalid kwargs key: '{key}'. Allowed keys are: {allowed}")
        return value


class Algorithm(pydantic.BaseModel):
    """
    The schema for an algorithm record.
    """

    model_config = pydantic.ConfigDict(from_attributes=True, use_enum_values=True)

    label: str = pydantic.Field(pattern=r"^[A-Za-z0-9]+(?:[_-][A-Za-z0-9]+)*$", max_length=255)
    description: typing.Optional[str] = None
    is_default: bool = False
    include_multiple_matches: bool = True
    passes: typing.Sequence[AlgorithmPass]
    max_missing_allowed_proportion: float = pydantic.Field(ge=0.0, le=1.0)
    missing_field_points_proportion: float = pydantic.Field(ge=0.0, le=1.0)


    @pydantic.model_validator(mode="after")
    def validate_passes(self) -> "Algorithm":
        """
        Validate that each pass has a unique label.
        """
        labels = {p.label for p in self.passes}
        if len(labels) != len(self.passes):
            raise ValueError("Each pass must have a unique label.")
        return self


class AlgorithmSummary(Algorithm):
    """
    The schema for a summary of an algorithm record.
    """

    passes: typing.Sequence[AlgorithmPass] = pydantic.Field(exclude=True)

    # mypy doesn't support decorators on properties; https://github.com/python/mypy/issues/1362
    @pydantic.computed_field  # type: ignore[misc]
    @property
    def pass_count(self) -> int:
        """
        Get the number of passes in the algorithm.
        """
        return len(self.passes)<|MERGE_RESOLUTION|>--- conflicted
+++ resolved
@@ -56,13 +56,9 @@
         },
     )
     evaluators: list[Evaluator]
-<<<<<<< HEAD
     possible_match_window: tuple[
         Annotated[float, pydantic.Field(ge=0, le=1)], Annotated[float, pydantic.Field(ge=0, le=1)]
     ]
-    rule: matchers.RuleFunc
-=======
->>>>>>> 3ee7ec5f
     kwargs: dict[str, typing.Any] = {}
 
     @pydantic.field_validator("possible_match_window", mode="before")
