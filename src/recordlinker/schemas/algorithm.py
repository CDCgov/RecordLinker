"""
recordlinker.schemas.algorithm
~~~~~~~~~~~~~~~~~~~~~~~~~~~~~~

This module contains the schema definitions for the algorithm records.
These are used for parsing and validating algorithm configurations.
"""

import typing

import pydantic
from typing_extensions import Annotated

from recordlinker.linking import matchers
from recordlinker.models.mpi import BlockingKey
from recordlinker.schemas.pii import Feature


class Evaluator(pydantic.BaseModel):
    """
    The schema for an evaluator record.
    """

    model_config = pydantic.ConfigDict(from_attributes=True)

    feature: Feature = pydantic.Field(json_schema_extra={"enum": Feature.all_options()})
    func: matchers.FeatureFunc
    fuzzy_match_threshold: Annotated[float, pydantic.Field(ge=0, le=1)] | None = pydantic.Field(
        default=None,
        description="[Optional] Set to override the default fuzzy match threshold for this evaluator.",
    )
    fuzzy_match_measure: matchers.SIMILARITY_MEASURES | None = pydantic.Field(
        default=None,
        description="[Optional] Set to override the default fuzzy match measure for this evaluator.",
    )

    @pydantic.field_validator("feature", mode="before")
    def validate_feature(cls, value: str) -> Feature:
        """
        Validate the feature is a valid PII feature.
        """
        try:
            return Feature.parse(value)
        except ValueError as e:
            raise ValueError(f"Invalid feature: '{value}'. {e}")

    @pydantic.field_serializer("func")
    def serialize_func(self, value: matchers.FeatureFunc) -> str:
        """
        Serialize the func to a string.
        """
        return str(value)


class LogOdd(pydantic.BaseModel):
    """
    The schema for an LogOdd record.
    """

    model_config = pydantic.ConfigDict(from_attributes=True)

    feature: Feature = pydantic.Field(json_schema_extra={"enum": Feature.all_options()})
    value: Annotated[float, pydantic.Field(ge=0)]

    @pydantic.field_validator("feature", mode="before")
    def validate_feature(cls, value):
        """
        Validate the feature is a valid PII feature.
        """
        try:
            return Feature.parse(value)
        except ValueError as e:
            raise ValueError(f"Invalid feature: '{value}'. {e}")


class SkipValue(pydantic.BaseModel):
    feature: str = pydantic.Field(json_schema_extra={"enum": Feature.all_options() + ["*"]})
    values: list[str] = pydantic.Field(min_length=1)

    @pydantic.field_validator("feature", mode="before")
    def validate_feature(cls, value):
        """
        Validate the feature is a valid PII feature.
        """
        if value == "*":
            return value
        try:
            Feature.parse(value)
        except ValueError as e:
            raise ValueError(f"Invalid feature: '{value}'. {e}")
        return value


<<<<<<< HEAD
class AlgorithmAdvanced(pydantic.BaseModel):
    """
    The schema for an advanced algorithm settings.
    """

    model_config = pydantic.ConfigDict(from_attributes=True)

    fuzzy_match_threshold: Annotated[float, pydantic.Field(ge=0, le=1)] = 0.9
    fuzzy_match_measure: matchers.SIMILARITY_MEASURES = "JaroWinkler"
    max_missing_allowed_proportion: Annotated[float, pydantic.Field(ge=0.0, le=1.0)] = 0.5
    missing_field_points_proportion: Annotated[float, pydantic.Field(ge=0.0, le=1.0)] = 0.5


=======
>>>>>>> c559c1e2
class AlgorithmContext(pydantic.BaseModel):
    """
    The schema for an algorithm context record.
    """

    model_config = pydantic.ConfigDict(from_attributes=True)

    include_multiple_matches: bool = True
    log_odds: typing.Sequence[LogOdd] = []
    skip_values: typing.Sequence[SkipValue] = []
<<<<<<< HEAD
    advanced: AlgorithmAdvanced = AlgorithmAdvanced()
=======
>>>>>>> c559c1e2

    @pydantic.model_validator(mode="after")
    def init_log_odds_helpers(self) -> typing.Self:
        """
        Initialize cache helpers for returning log odds values.
        """
<<<<<<< HEAD
        self._log_odds_cache: dict[str, float | None] = {}
=======
>>>>>>> c559c1e2
        self._log_odds_mapping: dict[str, float] = {str(o.feature): o.value for o in self.log_odds}
        return self

    def get_log_odds(self, value: Feature | BlockingKey) -> float | None:
        """
        Get the log odds for a specific Feature or BlockingKey.
        """
<<<<<<< HEAD
        key = str(value)
        result: float | None = None

        result = self._log_odds_cache.get(key, None)
        if result:
            return result

=======
        result: float | None = None

>>>>>>> c559c1e2
        vals = value.values_to_match() if isinstance(value, Feature) else [str(value)]
        for val in vals:
            result = self._log_odds_mapping.get(val, None)
            if result:
                break

<<<<<<< HEAD
        self._log_odds_cache[key] = result
=======
>>>>>>> c559c1e2
        return result


class AlgorithmPass(pydantic.BaseModel):
    """
    The schema for an algorithm pass record.
    """

    model_config = pydantic.ConfigDict(from_attributes=True)

    label: typing.Optional[str] = pydantic.Field(
        None, pattern=r"^[A-Za-z0-9]+(?:[_-][A-Za-z0-9]+)*$", max_length=255
    )
    description: typing.Optional[str] = None
    blocking_keys: list[BlockingKey] = pydantic.Field(
        ...,
        json_schema_extra={
            "enum": [{"value": k.value, "description": k.description} for k in BlockingKey],
        },
    )
    evaluators: list[Evaluator]
    possible_match_window: tuple[
        Annotated[float, pydantic.Field(ge=0, le=1)], Annotated[float, pydantic.Field(ge=0, le=1)]
    ]
    kwargs: dict[str, typing.Any] = {}

    @pydantic.field_validator("possible_match_window", mode="before")
    def validate_possible_match_window(cls, value):
        """
        Validate the Possible Match Window.
        """
        minimum_match_threshold, certain_match_threshold = value
        if minimum_match_threshold > certain_match_threshold:
            raise ValueError(f"Invalid range. Lower bound must be less than upper bound: {value}")
        return (minimum_match_threshold, certain_match_threshold)
    
    @pydantic.model_validator(mode="after")
    def default_label(self) -> "AlgorithmPass":
        """
        Create a default label for the algorithm based on the keys used in the evaluation step.
        """
        if not self.label:
            blocks = ["BLOCK"] + [str(b).lower() for b in self.blocking_keys]
            matches = ["MATCH"] + [str(e.feature).lower() for e in self.evaluators]
            self.label = "_".join(blocks + matches)
        return self

    @pydantic.field_validator("kwargs", mode="before")
    def validate_kwargs(cls, value):
        """
        Validate the kwargs keys are valid.
        """
        # TODO: possibly a better way to validate is to take two PIIRecords
        # and compare them using the AlgorithmPass.  If it doesn't raise an
        # exception, then the kwargs are valid.
        if value:
            allowed = {k.value for k in matchers.AvailableKwarg}
            # Validate each key in kwargs
            for key, val in value.items():
                if key not in allowed:
                    raise ValueError(f"Invalid kwargs key: '{key}'. Allowed keys are: {allowed}")
        return value

    @pydantic.field_serializer("blocking_keys")
    def serialize_blocking_keys(self, keys: list[BlockingKey]) -> list[str]:
        """
        Serialize the blocking keys to a list of strings.
        """
        return [str(k) for k in keys]


class Algorithm(pydantic.BaseModel):
    """
    The schema for an algorithm record.
    """

    model_config = pydantic.ConfigDict(from_attributes=True, use_enum_values=True)

    label: str = pydantic.Field(pattern=r"^[A-Za-z0-9]+(?:[_-][A-Za-z0-9]+)*$", max_length=255)
    description: typing.Optional[str] = None
    is_default: bool = False
    algorithm_context: AlgorithmContext = AlgorithmContext()
    passes: typing.Sequence[AlgorithmPass]
<<<<<<< HEAD
=======
    max_missing_allowed_proportion: float = pydantic.Field(ge=0.0, le=1.0)
    missing_field_points_proportion: float = pydantic.Field(ge=0.0, le=1.0)
>>>>>>> c559c1e2

    @pydantic.model_validator(mode="after")
    def validate_passes(self) -> typing.Self:
        """
        Validate that each pass has a unique label.
        """
        labels = {p.label for p in self.passes}
        if len(labels) != len(self.passes):
            raise ValueError("Each pass must have a unique label.")
        return self

    @pydantic.model_validator(mode="after")
    def validate_log_odds_defined(self) -> typing.Self:
        """
        Check that log odds values are defined for all blocking keys and evaluators.
        """
        for pass_ in self.passes:
            for blocking_key in pass_.blocking_keys:
                if not self.algorithm_context.get_log_odds(blocking_key):
                    raise ValueError("Log odds must be defined for all blocking keys.")
            for evaluator in pass_.evaluators:
                if not self.algorithm_context.get_log_odds(evaluator.feature):
                    raise ValueError("Log odds must be defined for all evaluators.")
        return self


class AlgorithmSummary(Algorithm):
    """
    The schema for a summary of an algorithm record.
    """

    passes: typing.Sequence[AlgorithmPass] = pydantic.Field(exclude=True)

    # mypy doesn't support decorators on properties; https://github.com/python/mypy/issues/1362
    @pydantic.computed_field  # type: ignore[misc]
    @property
    def pass_count(self) -> int:
        """
        Get the number of passes in the algorithm.
        """
        return len(self.passes)<|MERGE_RESOLUTION|>--- conflicted
+++ resolved
@@ -91,7 +91,6 @@
         return value
 
 
-<<<<<<< HEAD
 class AlgorithmAdvanced(pydantic.BaseModel):
     """
     The schema for an advanced algorithm settings.
@@ -105,8 +104,6 @@
     missing_field_points_proportion: Annotated[float, pydantic.Field(ge=0.0, le=1.0)] = 0.5
 
 
-=======
->>>>>>> c559c1e2
 class AlgorithmContext(pydantic.BaseModel):
     """
     The schema for an algorithm context record.
@@ -117,20 +114,13 @@
     include_multiple_matches: bool = True
     log_odds: typing.Sequence[LogOdd] = []
     skip_values: typing.Sequence[SkipValue] = []
-<<<<<<< HEAD
     advanced: AlgorithmAdvanced = AlgorithmAdvanced()
-=======
->>>>>>> c559c1e2
 
     @pydantic.model_validator(mode="after")
     def init_log_odds_helpers(self) -> typing.Self:
         """
         Initialize cache helpers for returning log odds values.
         """
-<<<<<<< HEAD
-        self._log_odds_cache: dict[str, float | None] = {}
-=======
->>>>>>> c559c1e2
         self._log_odds_mapping: dict[str, float] = {str(o.feature): o.value for o in self.log_odds}
         return self
 
@@ -138,28 +128,14 @@
         """
         Get the log odds for a specific Feature or BlockingKey.
         """
-<<<<<<< HEAD
-        key = str(value)
         result: float | None = None
 
-        result = self._log_odds_cache.get(key, None)
-        if result:
-            return result
-
-=======
-        result: float | None = None
-
->>>>>>> c559c1e2
         vals = value.values_to_match() if isinstance(value, Feature) else [str(value)]
         for val in vals:
             result = self._log_odds_mapping.get(val, None)
             if result:
                 break
 
-<<<<<<< HEAD
-        self._log_odds_cache[key] = result
-=======
->>>>>>> c559c1e2
         return result
 
 
@@ -243,11 +219,6 @@
     is_default: bool = False
     algorithm_context: AlgorithmContext = AlgorithmContext()
     passes: typing.Sequence[AlgorithmPass]
-<<<<<<< HEAD
-=======
-    max_missing_allowed_proportion: float = pydantic.Field(ge=0.0, le=1.0)
-    missing_field_points_proportion: float = pydantic.Field(ge=0.0, le=1.0)
->>>>>>> c559c1e2
 
     @pydantic.model_validator(mode="after")
     def validate_passes(self) -> typing.Self:
