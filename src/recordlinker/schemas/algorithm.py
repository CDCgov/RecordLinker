--- conflicted
+++ resolved
@@ -34,52 +34,13 @@
 
     model_config = pydantic.ConfigDict(from_attributes=True, use_enum_values=True)
 
-<<<<<<< HEAD
     blocking_keys: list[BlockingKey]
     evaluators: list[Evaluator]
     rule: matchers.RuleFunc
-    cluster_ratio: Annotated[float, pydantic.Field(ge=0, le=1)]
     kwargs: dict[str, typing.Any] = {}
 
     @pydantic.field_validator("kwargs", mode="before")
     def validate_kwargs(cls, value):
-=======
-    blocking_keys: list[str]
-    evaluators: dict[str, str]
-    rule: str
-    kwargs: dict[str, typing.Any] = {}
-
-    @pydantic.field_validator("blocking_keys", mode="before")
-    def validate_blocking_keys(cls, value):
-        """
-        Validate the blocking keys into a list of blocking keys.
-        """
-        for k in value:
-            try:
-                getattr(BlockingKey, k)
-            except AttributeError:
-                raise ValueError(f"Invalid blocking key: {k}")
-        return value
-
-    @pydantic.field_validator("evaluators", mode="before")
-    def validate_evaluators(cls, value):
-        """
-        Validate the evaluators into a list of feature comparison functions.
-        """
-        for k, v in value.items():
-            try:
-                getattr(Feature, k)
-            except AttributeError:
-                raise ValueError(f"Invalid feature: {k}")
-            func = utils.str_to_callable(v)
-            # Ensure the function is a valid feature comparison function
-            if not utils.check_signature(func, matchers.FEATURE_COMPARE_FUNC):
-                raise ValueError(f"Invalid evaluator: {v}")
-        return value
-
-    @pydantic.field_validator("rule", mode="before")
-    def validate_rule(cls, value):
->>>>>>> 1775e79c
         """
         Validate the kwargs keys are valid.
         """
@@ -106,7 +67,9 @@
     description: typing.Optional[str] = None
     is_default: bool = False
     include_multiple_matches: bool = True
-    belongingness_ratio: tuple[Annotated[float, pydantic.Field(ge=0, le=1)], Annotated[float, pydantic.Field(ge=0, le=1)]]
+    belongingness_ratio: tuple[
+        Annotated[float, pydantic.Field(ge=0, le=1)], Annotated[float, pydantic.Field(ge=0, le=1)]
+    ]
     passes: typing.Sequence[AlgorithmPass]
 
     @pydantic.field_validator("belongingness_ratio", mode="before")
