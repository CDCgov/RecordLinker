import datetime
import enum
import functools
import json
import typing

import phonenumbers
import pydantic
from dateutil.parser import parse
from dateutil.parser import parserinfo

from recordlinker import models
from recordlinker.schemas.identifier import Identifier
from recordlinker.schemas.identifier import IdentifierType
from recordlinker.utils import path as utils
from recordlinker.utils.normalize import normalize_text

# Load the state code mapping for state normalization in Address class
_STATE_NAME_TO_CODE = utils.read_json("assets/states.json")
_STATE_CODE_TO_NAME = {v: k for k, v in _STATE_NAME_TO_CODE.items()}

# Load suffix mappings for Name normalization
_SUFFIX_VARIANTS_TO_STANDARD_SUFFIXES = utils.read_json("assets/suffixes.json")
_PROCESSED_SUFFIXES = set(_SUFFIX_VARIANTS_TO_STANDARD_SUFFIXES.values())


class FeatureAttribute(enum.Enum):
    """
    Enum for the different Patient attributes that can be used for comparison.
    """

    BIRTHDATE = "BIRTHDATE"
    SEX = "SEX"
    GIVEN_NAME = "GIVEN_NAME"
    FIRST_NAME = "FIRST_NAME"
    LAST_NAME = "LAST_NAME"
    NAME = "NAME"
    ADDRESS = "ADDRESS"
    CITY = "CITY"
    STATE = "STATE"
    ZIP = "ZIP"
    # GENDER removed to be in compliance with Executive Order 14168
    RACE = "RACE"
    TELECOM = "TELECOM"
    PHONE = "PHONE"
    EMAIL = "EMAIL"
    SUFFIX = "SUFFIX"
    COUNTY = "COUNTY"
    IDENTIFIER = "IDENTIFIER"

    def __str__(self):
        """
        Return the value of the enum as a string.
        """
        return self.value


class StrippedBaseModel(pydantic.BaseModel):
    @pydantic.field_validator("*", mode="before")
    def strip_whitespace(cls, v: typing.Any) -> str:
        """
        Remove leading and trailing whitespace from all string fields.
        """
        if isinstance(v, str):
            return v.strip()
        return v
<<<<<<< HEAD
    
=======


>>>>>>> f54a090c
class Feature(StrippedBaseModel):
    """
    The schema for a feature.
    """

    model_config = pydantic.ConfigDict(extra="allow")

    suffix: typing.Optional[IdentifierType] = None
    attribute: FeatureAttribute

    @pydantic.model_serializer()
    def __str__(self):
        """
        Override the default model dump to create a single string for Feature.
        """
        if self.suffix:
            return f"{self.attribute}:{self.suffix}"
        return str(self.attribute)

    @classmethod
    def parse(cls, feature_string: str) -> typing.Self:
        """
        Parse a feature string in the format 'FEATURE_ATTRIBUTE:SUFFIX' into a Feature object.

        Args:
            feature_string (str): The string to parse.

        Returns:
            Feature: A Feature object with attribute and suffix populated.
        """
        # Split the feature string on ":"
        parts = feature_string.split(":", 1)
        feature_attribute = FeatureAttribute(parts[0])

        if len(parts) == 1:
            return cls(attribute=feature_attribute)

        # If suffix is provided, ensure the attribute is IDENTIFIER and validate the suffix
        if feature_attribute != FeatureAttribute.IDENTIFIER:
            raise ValueError(f"Suffix is not allowed for attribute '{feature_attribute}'")

        feature_suffix = IdentifierType(parts[1])
        return cls(attribute=feature_attribute, suffix=feature_suffix)

    @classmethod
    def all_options(cls) -> list[typing.Any]:
        """
        Return a list of all possible Feature string values that can be used for comparison.
        """
        options = []
        for feature in FeatureAttribute:
            options.append(str(feature))
            if feature == FeatureAttribute.IDENTIFIER:
                for identifier in IdentifierType:
                    options.append(f"{feature}:{identifier}")
        return options


class Sex(enum.Enum):
    """
    Enum for the Patient.sex field.
    """

    MALE = "M"
    FEMALE = "F"
    # UNKNOWN Sex removed to be in compliance with Executive Order 14168

    def __str__(self):
        """
        Return the value of the enum as a string.
        """
        return self.value


class Race(enum.Enum):
    """
    Enum for the Race field.
    """

    AMERICAN_INDIAN = "AMERICAN_INDIAN"
    ASIAN = "ASIAN"
    BLACK = "BLACK"
    HAWAIIAN = "HAWAIIAN"
    WHITE = "WHITE"
    OTHER = "OTHER"
    ASKED_UNKNOWN = "ASKED_UNKNOWN"
    UNKNOWN = "UNKNOWN"

    @classmethod
    @functools.cache
    def parse(cls, value: str) -> "Race":
        """
        Parse a race string into a Race enum.
        """
        # Create a list of string/race mappings, this is intentionally ordered
        # to ensure we test for the substrings in the correct order
        mapping = [
            (["american indian", "alaska native"], cls.AMERICAN_INDIAN),
            (["asian"], cls.ASIAN),
            (["black", "african american"], cls.BLACK),
            (["white"], cls.WHITE),
            (["hawaiian", "pacific islander"], cls.HAWAIIAN),
            (["asked unknown", "asked but unknown"], cls.ASKED_UNKNOWN),
            (["unknown"], cls.UNKNOWN),
        ]
        val = value.lower().strip()
        for substrings, race in mapping:
            if any(substring in val for substring in substrings):
                return race
        return cls.OTHER

    def __str__(self):
        """
        Return the value of the enum as a string.
        """
        return self.value


class Name(StrippedBaseModel):
    """
    The schema for a name record.
    """

    model_config = pydantic.ConfigDict(extra="allow")

    family: str
    given: typing.List[str] = []
    use: typing.Optional[str] = None
    prefix: typing.List[str] = []  # future use
    suffix: typing.List[str] = []

    @pydantic.field_validator("suffix", mode="before")
    def parse_suffix(cls, value: list[str]) -> list[str]:
        """
        Parse and normalize the suffix field into a standard representation.
        """
        normalized: list[str] = []
        if value:
            for sfx in value:
                suffix = str(sfx).title()
                if suffix in _SUFFIX_VARIANTS_TO_STANDARD_SUFFIXES:
                    suffix = _SUFFIX_VARIANTS_TO_STANDARD_SUFFIXES[suffix]
                # If the parsed suffix isn't one of our permitted output values at
                # this point, the user gave us something we don't handle, so revert
                # back to the raw value
                if suffix not in _PROCESSED_SUFFIXES:
                    suffix = str(sfx)
                normalized.append(suffix)
            return normalized
        return value


class Address(StrippedBaseModel):
    """
    The schema for an address record.
    """

    ST_SUFFIXES: typing.ClassVar[dict[str, str]] = utils.read_json(
        "assets/usps_street_suffixes.json"
    )
    model_config = pydantic.ConfigDict(extra="allow")

    line: typing.List[str] = pydantic.Field(default_factory=list,
        description=(
            "A list of street name, number, direction & P.O. Box etc., "
            "the order in which lines should appear in an address label."
        )
    )
    city: typing.Optional[str] = pydantic.Field(
        default=None,
        description="Name of city, town etc."
    )
    state: typing.Optional[str] = pydantic.Field(
        default=None,
        description="US State or abbreviation"
    )
    postal_code: typing.Optional[str] = pydantic.Field(
        default=None,
        validation_alias=pydantic.AliasChoices(
            "postal_code", "postalcode", "postalCode", "zip_code", "zipcode", "zipCode", "zip"
        ),
        description="Postal code for area"
    )
    county: typing.Optional[str] = pydantic.Field(
        default=None,
        description="Name of county"
    )
    country: typing.Optional[str] = pydantic.Field(
        default=None,
        description="Name of country"
    )
    latitude: typing.Optional[float] = pydantic.Field(
        default=None,
        description="Latitude of address"
    )
    longitude: typing.Optional[float] = pydantic.Field(
        default=None,
        description="Longitude of address"
    )

    @pydantic.field_validator("line", mode="before")
    def parse_line(cls, value: list[str]) -> list[str]:
        """
        Parse the line field into a list of strings with normalized street suffixes.
        """
        normalized: list[str] = []
        if value:
            for line in value:
                parts = line.strip().split(" ")
                # remove all non-alphanumeric characters and convert to uppercase
                suffix = "".join(c for c in parts[-1] if c.isalnum()).upper()
                if common := cls.ST_SUFFIXES.get(suffix):
                    # replace the suffix with the common suffix
                    parts[-1] = common
                normalized.append(" ".join(parts))
        return normalized

    @pydantic.field_validator("state", mode="before")
    def parse_state(cls, value: str) -> str | None:
        """
        Normalize the state field into 2-letter USPS code.
        """
        if value:
            state = value.strip().title()
            # reduce inner whitespace to a single whitespace char
            state = " ".join(w for w in state.split(" ") if w)

            if len(state) == 2 and state.upper() in _STATE_CODE_TO_NAME:
                return state.upper()

            if state in _STATE_NAME_TO_CODE:
                return _STATE_NAME_TO_CODE[state]
        return value


class Telecom(StrippedBaseModel):
    """
    The schema for a telecom record.
    """

    model_config = pydantic.ConfigDict(extra="allow")

    value: str
    system: typing.Optional[str] = None
    use: typing.Optional[str] = None

    @pydantic.model_validator(mode="after")
    def validate_and_normalize_telecom(self) -> typing.Self:
        """
        Validate and normalize the telecom record.
        """
        # If telecom.system = "email", set telecom.value to lowercase
        #
        if self.system == "email":
            self.value = self.value.strip().lower()
        # If telecom.system = "phone", normalize the number
        elif self.system == "phone":
            try:
                # Attempt to parse with country code
                if self.value.startswith("+"):
                    parsed_number = phonenumbers.parse(self.value)
                else:
                    # Default to US if no country code is provided
                    parsed_number = phonenumbers.parse(self.value, "US")
                self.value = phonenumbers.format_number(
                    parsed_number, phonenumbers.PhoneNumberFormat.E164
                )
            except phonenumbers.NumberParseException:
                # If parsing fails, return the original phone number
                pass

        return self


class PIIRecord(StrippedBaseModel):
    """
    The schema for a PII record.
    """

    model_config = pydantic.ConfigDict(extra="allow")

    external_id: typing.Optional[str] = None
    birth_date: typing.Optional[datetime.date] = pydantic.Field(
        default=None, validation_alias=pydantic.AliasChoices("birth_date", "birthdate", "birthDate")
    )
    sex: typing.Optional[Sex] = None
    address: typing.List[Address] = []
    name: typing.List[Name] = []
    telecom: typing.List[Telecom] = []
    race: typing.List[Race] = []
    identifiers: typing.List[Identifier] = []

    @classmethod
    def from_patient(cls, patient: models.Patient) -> typing.Self:
        """
        Construct a PIIRecord from a Patient model.
        """
        obj = cls.model_construct(**patient.data)
        obj.address = [Address.model_construct(**a) for a in patient.data.get("address", [])]
        obj.name = [Name.model_construct(**n) for n in patient.data.get("name", [])]
        obj.telecom = [Telecom.model_construct(**t) for t in patient.data.get("telecom", [])]
        obj.identifiers = [Identifier.model_construct(**i) for i in patient.data.get("identifiers", [])]
        return obj

    def to_data(self) -> dict[str, typing.Any]:
        """
        Convert this PIIRecord into a data dict.
        """
        return self.to_dict(prune_empty=True)

    @pydantic.field_validator("external_id", mode="before")
    def parse_external_id(cls, value):
        """
        Parse the external_id object into a string
        """
        if value:
            return str(value)

    @pydantic.field_validator("birth_date", mode="before")
    def parse_birth_date(cls, value):
        """
        Parse the birthdate string into a datetime object.
        """

        class LinkerParserInfo(parserinfo):
            def convertyear(self, year, *args):
                """
                Subclass method override for parser info function dedicated to
                handling two-digit year strings. The Parser interprets any two
                digit year string up to and including the last two digits of
                the current year as the current century; any two-digit value
                above this number is interpreted as the preceding century.
                E.g. '25' is parsed to '2025', but '74' becomes '1974'.
                The Parser does not accept dates in the future, even if in
                the same calendar year.
                """
                # self._year is the current four-digit year
                # self._century is self._year with the tens and ones digits dropped, e.g.
                # 19XX becomes 1900, 20XX becomes 2000
                # implementation override follows template pattern in docs
                # https://dateutil.readthedocs.io/en/latest/_modules/dateutil/parser/_parser.html#parserinfo.convertyear # noqa: E712
                if year < 100:
                    year += self._century
                    if year > self._year:
                        # This allows us to continually make a pivot at the current year;
                        # Keeps with best practice and conventional norms
                        year -= 100
                return year

        if value:
            given_date = parse(str(value), LinkerParserInfo())
            if given_date > datetime.datetime.today():
                raise ValueError("Birthdates cannot be in the future")
            if given_date < datetime.datetime(1850, 1, 1):
                raise ValueError("Birthdates cannot be before 1850")
            return given_date

    @pydantic.field_validator("sex", mode="before")
    def parse_sex(cls, value):
        """
        Parse the sex value into a sex enum.
        """
        if value:
            val = str(value).lower().strip()
            if val in ["m", "male"]:
                return Sex.MALE
            elif val in ["f", "female"]:
                return Sex.FEMALE
            return None

    @pydantic.field_validator("race", mode="before")
    def parse_race(cls, value):
        """
        Parse the race string into a race enum.
        """
        if not value:
            return []
        return [Race.parse(v) for v in value]

    def to_json(self, prune_empty: bool = False) -> str:
        """
        Convert the PIIRecord object to a JSON string.
        """
        return self.model_dump_json(exclude_unset=prune_empty, exclude_none=prune_empty)

    def to_dict(self, prune_empty: bool = False) -> dict:
        """
        Convert the PIIRecord object to a dictionary.
        """
        # convert the data to a JSON string, then load it back as a dictionary
        # this is necessary to ensure all data elements are JSON serializable
        data = self.to_json(prune_empty=prune_empty)
        return json.loads(data)

    def feature_iter(self, feature: Feature) -> typing.Iterator[str]:
        """
        Given a field name, return an iterator of all string values for that field.
        Empty strings are not included in the iterator.
        """

        if not isinstance(feature, Feature):
            raise ValueError(f"Invalid feature: {feature}")

        attribute = feature.attribute
        identifier_suffix = feature.suffix

        if attribute == FeatureAttribute.BIRTHDATE:
            if self.birth_date:
                yield str(self.birth_date)
        elif attribute == FeatureAttribute.SEX:
            if self.sex:
                yield str(self.sex)
        elif attribute == FeatureAttribute.ADDRESS:
            for address in self.address:
                # The 2nd, 3rd, etc lines of an address are not as important as
                # the first line, so we only include the first line in the comparison.
                if address.line and address.line[0]:
                    yield normalize_text(address.line[0])
        elif attribute == FeatureAttribute.CITY:
            for address in self.address:
                if address.city:
                    yield normalize_text(address.city)
        elif attribute == FeatureAttribute.STATE:
            for address in self.address:
                if address.state:
                    yield address.state
        elif attribute == FeatureAttribute.ZIP:
            for address in self.address:
                if address.postal_code:
                    # only use the first 5 digits for comparison
                    yield address.postal_code[:5]
        elif attribute == FeatureAttribute.GIVEN_NAME:
            for name in self.name:
                if name.given:
                    yield normalize_text("".join(name.given))
        elif attribute == FeatureAttribute.FIRST_NAME:
            for name in self.name:
                # We only want the first given name for comparison
                for given in name.given[0:1]:
                    if given:
                        yield normalize_text(given)
        elif attribute == FeatureAttribute.LAST_NAME:
            for name in self.name:
                if name.family:
                    yield normalize_text(name.family)
        elif attribute == FeatureAttribute.NAME:
            for name in self.name:
                yield normalize_text("".join(name.given + [name.family]))
        elif attribute == FeatureAttribute.RACE:
            for race in self.race:
                if race and race not in [Race.UNKNOWN, Race.ASKED_UNKNOWN]:
                    yield str(race)
        elif attribute == FeatureAttribute.TELECOM:
            for telecom in self.telecom:
                if telecom.system == "phone":
                    # Use national number for comparison
                    phone = normalize_text(str(phonenumbers.parse(telecom.value).national_number))
                    if phone:
                        yield phone
                else:
                    yield telecom.value
        elif attribute == FeatureAttribute.PHONE:
            for telecom in self.telecom:
                if telecom.system == "phone":
                    # Use national number for comparison
                    phone = normalize_text(str(phonenumbers.parse(telecom.value).national_number))
                    if phone:
                        yield phone
        elif attribute == FeatureAttribute.EMAIL:
            for telecom in self.telecom:
                if telecom.system == "email":
                    yield telecom.value
        elif attribute == FeatureAttribute.SUFFIX:
            for name in self.name:
                for suffix in name.suffix:
                    if suffix:
                        yield normalize_text(suffix)
        elif attribute == FeatureAttribute.COUNTY:
            for address in self.address:
                if address.county:
                    yield normalize_text(address.county)
        elif attribute == FeatureAttribute.IDENTIFIER:
            for identifier in self.identifiers:
                if identifier_suffix is None or identifier_suffix == identifier.type:
                    identifier_authority = identifier.authority or ""
                    yield f"{normalize_text(identifier.value)}:{normalize_text(identifier_authority) if identifier_authority else identifier_authority}:{identifier.type}"

    def blocking_keys(self, key: models.BlockingKey) -> set[str]:
        """
        For a particular Feature, return a set of all possible Blocking Key values
        for this record.  Many keys will only have 1 possible value, but some (like
        first name) could have multiple values.
        """
        vals: set[str] = set()

        if not isinstance(key, models.BlockingKey):
            raise ValueError(f"Invalid BlockingKey: {key}")

        if key == models.BlockingKey.BIRTHDATE:
            # NOTE: we could optimize here and remove the dashes from the date
            vals.update(self.feature_iter(Feature(attribute=FeatureAttribute.BIRTHDATE)))
        elif key == models.BlockingKey.IDENTIFIER:
            for ident in self.feature_iter(Feature(attribute=FeatureAttribute.IDENTIFIER)):
                _value, _, _type = ident.split(":", 2)
                vals.add(f"{_value[-4:]}:{_type}")
        elif key == models.BlockingKey.SEX:
            vals.update(self.feature_iter(Feature(attribute=FeatureAttribute.SEX)))
        elif key == models.BlockingKey.ZIP:
            vals.update(self.feature_iter(Feature(attribute=FeatureAttribute.ZIP)))
        elif key == models.BlockingKey.FIRST_NAME:
            vals.update(
                {x[:4] for x in self.feature_iter(Feature(attribute=FeatureAttribute.FIRST_NAME))}
            )
        elif key == models.BlockingKey.LAST_NAME:
            vals.update(
                {x[:4] for x in self.feature_iter(Feature(attribute=FeatureAttribute.LAST_NAME))}
            )
        elif key == models.BlockingKey.ADDRESS:
            vals.update(
                {x[:4] for x in self.feature_iter(Feature(attribute=FeatureAttribute.ADDRESS))}
            )
        elif key == models.BlockingKey.PHONE:
            vals.update(
                {x[-4:] for x in self.feature_iter(Feature(attribute=FeatureAttribute.PHONE))}
            )
        elif key == models.BlockingKey.EMAIL:
            vals.update(
                {x[:4] for x in self.feature_iter(Feature(attribute=FeatureAttribute.EMAIL))}
            )

        # if any vals are longer than the BLOCKING_KEY_MAX_LENGTH, raise an error
        if any(len(x) > models.BLOCKING_VALUE_MAX_LENGTH for x in vals):
            raise RuntimeError(f"{self} has a value longer than {models.BLOCKING_VALUE_MAX_LENGTH}")
        return vals

    def blocking_values(self) -> typing.Iterator[tuple[models.BlockingKey, str]]:
        """
        Return an iterator of all possible BlockingValues for this record.
        """
        for key in models.BlockingKey:
            # For each Key, get all the values from the data dictionary
            # Many Keys will only have 1 value, but its possible that
            # a PII data dict could have multiple given names
            for val in self.blocking_keys(key):
                yield key, val<|MERGE_RESOLUTION|>--- conflicted
+++ resolved
@@ -64,12 +64,8 @@
         if isinstance(v, str):
             return v.strip()
         return v
-<<<<<<< HEAD
-    
-=======
-
-
->>>>>>> f54a090c
+
+
 class Feature(StrippedBaseModel):
     """
     The schema for a feature.
