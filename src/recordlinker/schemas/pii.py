import datetime
import enum
import functools
import json
import re
import typing

import dateutil.parser
import pydantic

from recordlinker import models
from recordlinker.schemas.identifier import Identifier
from recordlinker.schemas.identifier import IdentifierType
<<<<<<< HEAD
from recordlinker.utils.normalize import normalize_text
=======
from recordlinker.utils import path as utils

# Load the state code mapping for state normalization in Address class
_STATE_NAME_TO_CODE = utils.read_json("assets/states.json")
_STATE_CODE_TO_NAME = {v: k for k, v in _STATE_NAME_TO_CODE.items()}
>>>>>>> 35b38bb8


class FeatureAttribute(enum.Enum):
    """
    Enum for the different Patient attributes that can be used for comparison.
    """

    BIRTHDATE = "BIRTHDATE"
    SEX = "SEX"
    GIVEN_NAME = "GIVEN_NAME"
    FIRST_NAME = "FIRST_NAME"
    LAST_NAME = "LAST_NAME"
    ADDRESS = "ADDRESS"
    CITY = "CITY"
    STATE = "STATE"
    ZIP = "ZIP"
    # GENDER removed to be in compliance with Executive Order 14168
    RACE = "RACE"
    TELECOM = "TELECOM"
    PHONE = "PHONE"
    EMAIL = "EMAIL"
    SUFFIX = "SUFFIX"
    COUNTY = "COUNTY"
    IDENTIFIER = "IDENTIFIER"

    def __str__(self):
        """
        Return the value of the enum as a string.
        """
        return self.value


class Feature(pydantic.BaseModel):
    """
    The schema for a feature.
    """

    model_config = pydantic.ConfigDict(extra="allow")

    suffix: typing.Optional[IdentifierType] = None
    attribute: FeatureAttribute

    @classmethod
    def parse(cls, feature_string: str) -> typing.Self:
        """
        Parse a feature string in the format 'FEATURE_ATTRIBUTE:SUFFIX' into a Feature object.

        Args:
            feature_string (str): The string to parse.

        Returns:
            Feature: A Feature object with attribute and suffix populated.
        """
        # Split the feature string on ":"
        parts = feature_string.split(":", 1)
        feature_attribute = FeatureAttribute(parts[0])

        if len(parts) == 1:
            return cls(attribute=feature_attribute)

        # If suffix is provided, ensure the attribute is IDENTIFIER and validate the suffix
        if feature_attribute != FeatureAttribute.IDENTIFIER:
            raise ValueError(f"Suffix is not allowed for attribute '{feature_attribute}'")

        feature_suffix = IdentifierType(parts[1])
        return cls(attribute=feature_attribute, suffix=feature_suffix)

    @classmethod
    def all_options(cls) -> list[typing.Any]:
        """
        Return a list of all possible Feature string values that can be used for comparison.
        """
        options = []
        for feature in FeatureAttribute:
            options.append(str(feature))
            if feature == FeatureAttribute.IDENTIFIER:
                for identifier in IdentifierType:
                    options.append(f"{feature}:{identifier}")
        return options


class Sex(enum.Enum):
    """
    Enum for the Patient.sex field.
    """

    MALE = "M"
    FEMALE = "F"
    # UNKNOWN Sex removed to be in compliance with Executive Order 14168

    def __str__(self):
        """
        Return the value of the enum as a string.
        """
        return self.value


class Race(enum.Enum):
    """
    Enum for the Race field.
    """

    AMERICAN_INDIAN = "AMERICAN_INDIAN"
    ASIAN = "ASIAN"
    BLACK = "BLACK"
    HAWAIIAN = "HAWAIIAN"
    WHITE = "WHITE"
    OTHER = "OTHER"
    ASKED_UNKNOWN = "ASKED_UNKNOWN"
    UNKNOWN = "UNKNOWN"

    def __str__(self):
        """
        Return the value of the enum as a string.
        """
        return self.value


class Name(pydantic.BaseModel):
    """
    The schema for a name record.
    """

    model_config = pydantic.ConfigDict(extra="allow")

    family: str
    given: typing.List[str] = []
    use: typing.Optional[str] = None
    prefix: typing.List[str] = []  # future use
    suffix: typing.List[str] = []


class Address(pydantic.BaseModel):
    """
    The schema for an address record.
    """

    model_config = pydantic.ConfigDict(extra="allow")

    line: typing.List[str] = []
    city: typing.Optional[str] = None
    state: typing.Optional[str] = None
    postal_code: typing.Optional[str] = pydantic.Field(
        default=None,
        validation_alias=pydantic.AliasChoices(
            "postal_code", "postalcode", "postalCode", "zip_code", "zipcode", "zipCode", "zip"
        ),
    )
    county: typing.Optional[str] = None
    country: typing.Optional[str] = None
    latitude: typing.Optional[float] = None
    longitude: typing.Optional[float] = None

    @functools.cached_property
    def normalize_state(self) -> str | None:
        """
        Normalize the state field into 2-letter USPS code.
        """

        if self.state:
            state = self.state.strip().title()

            if len(state) == 2 and state.upper() in _STATE_CODE_TO_NAME:
                return self.state.upper()

            if state in _STATE_NAME_TO_CODE:
                return _STATE_NAME_TO_CODE[state]

        return None


class Telecom(pydantic.BaseModel):
    """
    The schema for a telecom record.
    """

    model_config = pydantic.ConfigDict(extra="allow")

    value: str
    system: typing.Optional[str] = None
    use: typing.Optional[str] = None

    def phone_number(self) -> str | None:
        """
        Return the phone number from the telecom record.
        """
        if self.system != "phone":
            return None
        # normalize the number to include just the 10 digits
        return re.sub(r"\D", "", self.value).strip()[:10]

    def email(self) -> str | None:
        """
        Return the email address from the telecom record.
        """
        if self.system != "email":
            return None
        return self.value.lower().strip()

    @classmethod
    @functools.lru_cache()
    def get_system_handlers(cls) -> dict[str, str]:
        """
        Return a dictionary of system handlers for the Telecom class where the keys
        are the system values and the values are the method names to call.

        """
        return {
            name: name
            for name, method in cls.__dict__.items()
            if callable(method) and not name.startswith("_")
        }


class PIIRecord(pydantic.BaseModel):
    """
    The schema for a PII record.
    """

    model_config = pydantic.ConfigDict(extra="allow")

    external_id: typing.Optional[str] = None
    birth_date: typing.Optional[datetime.date] = pydantic.Field(
        default=None, validation_alias=pydantic.AliasChoices("birth_date", "birthdate", "birthDate")
    )
    sex: typing.Optional[Sex] = None
    address: typing.List[Address] = []
    name: typing.List[Name] = []
    telecom: typing.List[Telecom] = []
    race: typing.Optional[Race] = None
    identifiers: typing.List[Identifier] = []

    @classmethod
    def model_construct(
        cls, _fields_set: set[str] | None = None, **values: typing.Any
    ) -> typing.Self:
        """
        Construct a PIIRecord object from a dictionary. This is similar to the
        `pydantic.BaseModel.models_construct` method, but allows for additional parsing
        of nested objects.  The key difference between this and the __init__ constructor
        is this method will not parse and validate the data, thus should only be used
        when the data is already cleaned and validated.
        """
        obj = super(PIIRecord, cls).model_construct(_fields_set=_fields_set, **values)
        obj.address = [Address.model_construct(**a) for a in values.get("address", [])]
        obj.name = [Name.model_construct(**n) for n in values.get("name", [])]
        obj.telecom = [Telecom.model_construct(**t) for t in values.get("telecom", [])]
        obj.identifiers = [Identifier.model_construct(**i) for i in values.get("identifiers", [])]
        return obj

    @pydantic.field_validator("external_id", mode="before")
    def parse_external_id(cls, value):
        """
        Parse the external_id object into a string
        """
        if value:
            return str(value)

    @pydantic.field_validator("birth_date", mode="before")
    def parse_birth_date(cls, value):
        """
        Parse the birthdate string into a datetime object.
        """
        if value:
            return dateutil.parser.parse(str(value))

    @pydantic.field_validator("sex", mode="before")
    def parse_sex(cls, value):
        """
        Parse the sex value into a sex enum.
        """
        if value:
            val = str(value).lower().strip()
            if val in ["m", "male"]:
                return Sex.MALE
            elif val in ["f", "female"]:
                return Sex.FEMALE
            return None

    @pydantic.field_validator("race", mode="before")
    def parse_race(cls, value):
        """
        Parse the race string into a race enum.
        """

        race_mapping = [
            (["american indian", "alaska native"], Race.AMERICAN_INDIAN),
            (["asian"], Race.ASIAN),
            (["black", "african american"], Race.BLACK),
            (["white"], Race.WHITE),
            (["hawaiian", "pacific islander"], Race.HAWAIIAN),
            (["asked unknown", "asked but unknown"], Race.ASKED_UNKNOWN),
            (["unknown"], Race.UNKNOWN),
        ]

        if value:
            val = str(value).lower().strip()
            for substrings, race in race_mapping:
                if any(substring in val for substring in substrings):
                    return race
            return Race.OTHER

    def to_json(self, prune_empty: bool = False) -> str:
        """
        Convert the PIIRecord object to a JSON string.
        """
        return self.model_dump_json(exclude_unset=prune_empty, exclude_none=prune_empty)

    def to_dict(self, prune_empty: bool = False) -> dict:
        """
        Convert the PIIRecord object to a dictionary.
        """
        # convert the data to a JSON string, then load it back as a dictionary
        # this is necessary to ensure all data elements are JSON serializable
        data = self.to_json(prune_empty=prune_empty)
        return json.loads(data)

    def feature_iter(self, feature: Feature) -> typing.Iterator[str]:
        """
        Given a field name, return an iterator of all string values for that field.
        Empty strings are not included in the iterator.
        """

        if not isinstance(feature, Feature):
            raise ValueError(f"Invalid feature: {feature}")

        attribute = feature.attribute
        identifier_suffix = feature.suffix

        if attribute == FeatureAttribute.BIRTHDATE:
            if self.birth_date:
                yield str(self.birth_date)
        elif attribute == FeatureAttribute.SEX:
            if self.sex:
                yield str(self.sex)
        elif attribute == FeatureAttribute.ADDRESS:
            for address in self.address:
                # The 2nd, 3rd, etc lines of an address are not as important as
                # the first line, so we only include the first line in the comparison.
                if address.line and address.line[0]:
                    yield normalize_text(address.line[0])
        elif attribute == FeatureAttribute.CITY:
            for address in self.address:
                if address.city:
                    yield normalize_text(address.city)
        elif attribute == FeatureAttribute.STATE:
            for address in self.address:
                if address.state:
                    state = address.normalize_state
                    if state:
                        yield state
        elif attribute == FeatureAttribute.ZIP:
            for address in self.address:
                if address.postal_code:
                    # only use the first 5 digits for comparison
                    yield normalize_text(address.postal_code)[:5]
        elif attribute == FeatureAttribute.GIVEN_NAME:
            for name in self.name:
                if name.given:
                    yield normalize_text("".join(name.given))
        elif attribute == FeatureAttribute.FIRST_NAME:
            for name in self.name:
                # We only want the first given name for comparison
                for given in name.given[0:1]:
                    if given:
                        yield normalize_text(given)
        elif attribute == FeatureAttribute.LAST_NAME:
            for name in self.name:
                if name.family:
                    yield normalize_text(name.family)
        elif attribute == FeatureAttribute.RACE:
            if self.race and self.race not in [Race.UNKNOWN, Race.ASKED_UNKNOWN]:
                yield str(self.race)
        elif attribute == FeatureAttribute.TELECOM:
            for telecom in self.telecom:
                if telecom.system is None:
                    yield telecom.value.strip().lower()
                    continue

                handlers = Telecom.get_system_handlers()

                if telecom.system in handlers:
                    value = getattr(telecom, handlers[telecom.system])()
                    if value:
                        yield value

        elif attribute == FeatureAttribute.PHONE:
            for telecom in self.telecom:
                number = telecom.phone_number()
                if number:
                    yield number
        elif attribute == FeatureAttribute.EMAIL:
            for telecom in self.telecom:
                email = telecom.email()
                if email:
                    yield email
        elif attribute == FeatureAttribute.SUFFIX:
            for name in self.name:
                for suffix in name.suffix:
                    if suffix:
                        yield normalize_text(suffix)
        elif attribute == FeatureAttribute.COUNTY:
            for address in self.address:
                if address.county:
                    yield normalize_text(address.county)
        elif attribute == FeatureAttribute.IDENTIFIER:
            for identifier in self.identifiers:
                if identifier_suffix is None or identifier_suffix == identifier.type:
                    identifier_authority = identifier.authority or ""
                    yield f"{normalize_text(identifier.value)}:{normalize_text(identifier_authority) if identifier_authority else identifier_authority}:{identifier.type}"

    def blocking_keys(self, key: models.BlockingKey) -> set[str]:
        """
        For a particular Feature, return a set of all possible Blocking Key values
        for this record.  Many keys will only have 1 possible value, but some (like
        first name) could have multiple values.
        """
        vals: set[str] = set()

        if not isinstance(key, models.BlockingKey):
            raise ValueError(f"Invalid BlockingKey: {key}")

        if key == models.BlockingKey.BIRTHDATE:
            # NOTE: we could optimize here and remove the dashes from the date
            vals.update(self.feature_iter(Feature(attribute=FeatureAttribute.BIRTHDATE)))
        elif key == models.BlockingKey.IDENTIFIER:
            for ident in self.feature_iter(Feature(attribute=FeatureAttribute.IDENTIFIER)):
                _value, _, _type = ident.split(":", 2)
                vals.add(f"{_value[-4:]}:{_type}")
        elif key == models.BlockingKey.SEX:
            vals.update(self.feature_iter(Feature(attribute=FeatureAttribute.SEX)))
        elif key == models.BlockingKey.ZIP:
            vals.update(self.feature_iter(Feature(attribute=FeatureAttribute.ZIP)))
        elif key == models.BlockingKey.FIRST_NAME:
            vals.update(
                {x[:4] for x in self.feature_iter(Feature(attribute=FeatureAttribute.FIRST_NAME))}
            )
        elif key == models.BlockingKey.LAST_NAME:
            vals.update(
                {x[:4] for x in self.feature_iter(Feature(attribute=FeatureAttribute.LAST_NAME))}
            )
        elif key == models.BlockingKey.ADDRESS:
            vals.update(
                {x[:4] for x in self.feature_iter(Feature(attribute=FeatureAttribute.ADDRESS))}
            )
        elif key == models.BlockingKey.PHONE:
            vals.update(
                {x[-4:] for x in self.feature_iter(Feature(attribute=FeatureAttribute.PHONE))}
            )
        elif key == models.BlockingKey.EMAIL:
            vals.update(
                {x[:4] for x in self.feature_iter(Feature(attribute=FeatureAttribute.EMAIL))}
            )

        # if any vals are longer than the BLOCKING_KEY_MAX_LENGTH, raise an error
        if any(len(x) > models.BLOCKING_VALUE_MAX_LENGTH for x in vals):
            raise RuntimeError(f"{self} has a value longer than {models.BLOCKING_VALUE_MAX_LENGTH}")
        return vals

    def blocking_values(self) -> typing.Iterator[tuple[models.BlockingKey, str]]:
        """
        Return an iterator of all possible BlockingValues for this record.
        """
        for key in models.BlockingKey:
            # For each Key, get all the values from the data dictionary
            # Many Keys will only have 1 value, but its possible that
            # a PII data dict could have multiple given names
            for val in self.blocking_keys(key):
                yield key, val<|MERGE_RESOLUTION|>--- conflicted
+++ resolved
@@ -11,15 +11,12 @@
 from recordlinker import models
 from recordlinker.schemas.identifier import Identifier
 from recordlinker.schemas.identifier import IdentifierType
-<<<<<<< HEAD
-from recordlinker.utils.normalize import normalize_text
-=======
 from recordlinker.utils import path as utils
 
 # Load the state code mapping for state normalization in Address class
 _STATE_NAME_TO_CODE = utils.read_json("assets/states.json")
 _STATE_CODE_TO_NAME = {v: k for k, v in _STATE_NAME_TO_CODE.items()}
->>>>>>> 35b38bb8
+from recordlinker.utils.normalize import normalize_text
 
 
 class FeatureAttribute(enum.Enum):
