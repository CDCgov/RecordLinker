"""
recordlinker.linking.mpi_service
~~~~~~~~~~~~~~~~~~~~~~~~~~~~~~~~

This module provides the data access functions to the MPI tables
"""

import logging
<<<<<<< HEAD
=======
import math
>>>>>>> 4b5ad24d
import random
import typing
import uuid

from sqlalchemy import exists
from sqlalchemy import insert
from sqlalchemy import literal
from sqlalchemy import orm
from sqlalchemy import select
<<<<<<< HEAD
from sqlalchemy.sql import expression, func
=======
from sqlalchemy.engine.row import Row
from sqlalchemy.sql import expression
from sqlalchemy.sql import func
>>>>>>> 4b5ad24d

from recordlinker import models
from recordlinker import schemas

LOGGER = logging.getLogger(__name__)


class BlockData:
    @classmethod
    def _ordered_odds(
        cls, keys: list[models.BlockingKey], context: schemas.AlgorithmContext
    ) -> dict[models.BlockingKey, float]:
        """
        Return a dictionary of key_ids ordered by log_odds values from highest to lowest.

        :param keys: list[BlockingKey]
        :param context: AlgorithmContext
        :return: dict[BlockingKey, float]
        """
        result: dict[models.BlockingKey, float] = {k: context.get_log_odds(k) or 0.0 for k in keys}
        return dict(sorted(result.items(), key=lambda item: item[1], reverse=True))

    @classmethod
    def _should_continue_blocking(
        cls, total_odds: float, missing_odds: float, max_missing_allowed_proportion: float
    ) -> bool:
        """
        Analyze the log odds of the blocking keys found in the query.  If the number of
        points missing is above the maximum allowed or no log odds were specified, return
        False to indicate this blocking query should be skipped.

        :param total_odds: float
        :param missing_odds: float
        :param max_missing_allowed_proportion: float
        :return: bool
        """
        if total_odds == 0:
            # No log odds were specified
            fn_params = {k: v for k, v in locals().items() if k != "cls"}
            LOGGER.info("skipping blocking query: no log odds", extra=fn_params)
            return False
        if total_odds and (missing_odds / total_odds) > max_missing_allowed_proportion:
            # The log odds for the missing blocking keys were above the minimum threshold
            fn_params = {k: v for k, v in locals().items() if k != "cls"}
            LOGGER.info("skipping blocking query: log odds too low", extra=fn_params)
            return False
        return True

    @classmethod
    def _filter_incorrect_match(
        cls, patient: models.Patient, blocking_values: dict[models.BlockingKey, list[str]]
    ) -> bool:
        """
        Filter out patient records that have conflicting blocking values with the incoming
        record.  If either record is missing values for a blocking key, we can ignore,
        however when both records have values, verify that there is overlap between
        the values.  Return False if the records are not in agreement.

        :param patient: models.Patient
        :param blocking_values: dict
        :return: bool
        """
        agree_count: int = 0
        mpi_record: schemas.PIIRecord = schemas.PIIRecord.from_patient(patient)
        for key, incoming_vals in blocking_values.items():
            if not incoming_vals:
                # The incoming record has no value for this blocking key, thus there
                # is no reason to compare.  We can increment the counter to indicate
                # the two records are still in agreement and continue
                agree_count += 1
                continue
            # Calculate the blocking values for the patient
            patient_vals = mpi_record.blocking_keys(key)
            if not patient_vals:
                # The patient record has no value for this blocking key, thus there
                # is no reason to compare.  We can increment the counter to indicate
                # the two records are still in agreement and continue
                agree_count += 1
                continue
            # Generator gets us best performance, fastest way to check membership
            # because we return True as soon as we get 1 rather than build the
            # whole list.
            if any(v in patient_vals for v in incoming_vals):
                agree_count += 1

        # If we get through all the blocking criteria with no missing entries
        # and no true-value agreement, we exclude
        return agree_count == len(blocking_values)

    @classmethod
    def get(
        cls,
        session: orm.Session,
        record: schemas.PIIRecord,
        algorithm_pass: schemas.AlgorithmPass,
        context: schemas.AlgorithmContext,
    ) -> typing.Sequence[models.Patient]:
        """
        Get all of the matching Patients for the given data using the provided
        blocking keys defined in the algorithm_pass. Also, get all the
        remaining Patient records in the Person clusters identified in
        blocking to calculate Belongingness Ratio.

        :param session: The database session
        :param record: The PIIRecord to match
        :param algorithm_pass: The AlgorithmPass to use
        :param context: The AlgorithmContext
        :return: The matching Patients
        """
        # Create the base query
        base: expression.Select = expression.select(models.Patient.person_id).distinct()
        # Get an ordered dict of blocking keys and their log odds
        key_odds = cls._ordered_odds(algorithm_pass.blocking_keys, context)
        # Total log odds from all blocking keys
        total_odds = sum(key_odds.values())
        # Total log odds for keys with missing values
        missing_odds: float = 0
        # Blocking key values
        blocking_values: dict[models.BlockingKey, list[str]] = {}
        # Build the join criteria, we are joining the Blocking Value table
        # multiple times, once for each Blocking Key.  If a Patient record
        # has a matching Blocking Value for all the Blocking Keys, then it
        # is considered a match.
        for idx, (key, log_odds) in enumerate(key_odds.items()):
            # Get all the possible values from the data for this key
            blocking_values[key] = [v for v in record.blocking_keys(key)]
            if not blocking_values[key]:
                # Add the missing log odds to the total and check if we should abort
                missing_odds += log_odds
                if not cls._should_continue_blocking(
                    total_odds, missing_odds, context.advanced.max_missing_allowed_proportion
                ):
                    return []
                # This key doesn't have values, skip the joining query
                continue
            # Create a dynamic alias for the Blocking Value table using the index
            # this is necessary since we are potentially joining the same table
            # multiple times with different conditions
            alias = orm.aliased(models.BlockingValue, name=f"bv{idx}")
            # Add a join clause to the mpi_blocking_value table for each Blocking Key.
            # This results in multiple joins to the same table, one for each Key, but
            # with different joining conditions.
            base = base.join(
                alias,
                expression.and_(
                    models.Patient.id == alias.patient_id,
                    alias.blockingkey == key.id,
                    alias.value.in_(blocking_values[key]),
                ),
            )

        # Using the subquery of unique Patient IDs, select all the Patients
        expr = expression.select(models.Patient).where(models.Patient.person_id.in_(base))
        # Execute the query and collect all the Patients in matching Person clusters
        patients: typing.Sequence[models.Patient] = session.execute(expr).scalars().all()
        # Remove any Patient records that have incorrect blocking value matches
        return [p for p in patients if cls._filter_incorrect_match(p, blocking_values)]


def insert_patient(
    session: orm.Session,
    record: schemas.PIIRecord,
    person: typing.Optional[models.Person] = None,
    external_patient_id: typing.Optional[str] = None,
    external_person_id: typing.Optional[str] = None,
    commit: bool = True,
) -> models.Patient:
    """
    Insert a new patient record into the database.

    :param session: The database session
    :param record: The PIIRecord to insert
    :param person: Optional Person to associate with the Patient
    :param external_patient_id: Optional external patient ID
    :param external_person_id: Optional external person ID
    :param commit: Whether to commit the transaction

    :returns: The inserted Patient record
    """

    patient = models.Patient(
        person=person, data=record.to_data(), external_patient_id=external_patient_id
    )

    if external_person_id is not None:
        patient.external_person_id = external_person_id
        patient.external_person_source = "IRIS"

    # create a new Patient record
    session.add(patient)
    session.flush()

    # insert blocking values
    insert_blocking_values(session, [patient], commit=False)

    if commit:
        session.commit()
    return patient


def bulk_insert_patients(
    session: orm.Session,
    records: typing.Sequence[schemas.PIIRecord],
    person: typing.Optional[models.Person] = None,
    external_person_id: typing.Optional[str] = None,
    commit: bool = True,
) -> typing.Sequence[models.Patient]:
    """
    Insert multiple patient records, associated with 1 Person, into the database.

    :param session: The database session
    :param records: The PIIRecords to insert
    :param person: Optional Person to associate with the Patients
    :param external_person_id: Optional external person ID to associate with the Patients
    :param commit: Whether to commit the transaction

    :returns: The inserted Patient records
    """
    if session.get_bind().dialect.name == "mysql":
        raise ValueError("Bulk insert not supported for MySQL")

    if not records:
        return []

    if person:
        session.add(person)
        session.flush()

    pat_data = [
        {
            "person_id": person and person.id,
            "data": record.to_data(),
            "external_patient_id": record.external_id,
            "external_person_id": external_person_id,
            "external_person_source": "IRIS" if external_person_id else None,
        }
        for record in records
    ]

    patients: typing.Sequence[models.Patient] = session.scalars(
        insert(models.Patient).returning(models.Patient, sort_by_parameter_order=True), pat_data
    ).all()

    insert_blocking_values(session, patients, records=records, commit=False)

    if commit:
        session.commit()
    return patients


def update_patient(
    session: orm.Session,
    patient: models.Patient,
    record: typing.Optional[schemas.PIIRecord] = None,
    person: typing.Optional[models.Person] = None,
    external_patient_id: typing.Optional[str] = None,
    commit: bool = True,
) -> models.Patient:
    """
    Updates an existing patient record in the database.

    :param session: The database session
    :param patient: The Patient to update
    :param record: Optional PIIRecord to update
    :param person: Optional Person to associate with the Patient
    :param external_patient_id: Optional external patient ID
    :param commit: Whether to commit the transaction

    :returns: The updated Patient record
    """
    if patient.id is None:
        raise ValueError("Patient has not yet been inserted into the database")

    if record:
        patient.data = record.to_data()
        delete_blocking_values_for_patient(session, patient, commit=False)
        insert_blocking_values(session, [patient], commit=False)

    if person:
        patient.person = person

    if external_patient_id is not None:
        patient.external_patient_id = external_patient_id

    session.flush()
    if commit:
        session.commit()
    return patient


def insert_blocking_values(
    session: orm.Session,
    patients: typing.Sequence[models.Patient],
    records: typing.Sequence[schemas.PIIRecord] | None = None,
    commit: bool = True,
) -> None:
    """
    Inserts BlockingValues for the Patients into the MPI database.

    :param session: The database session
    :param patients: The Patients to insert BlockingValues for
    :param records: Optional list of corresponding PIIRecords, for the patients.  If not provided, they
        will be retrieved from the Patient objects.
    :param commit: Whether to commit the transaction

    :returns: None
    """
    if records is not None and len(patients) != len(records):
        raise ValueError("Patients and records must be the same length")

    data: list[dict] = []
    for idx, patient in enumerate(patients):
        record = records[idx] if records else schemas.PIIRecord.from_patient(patient)
        for key, val in record.blocking_values():
            data.append({"patient_id": patient.id, "blockingkey": key.id, "value": val})
    if not data:
        return

    if session.get_bind().dialect.name == "mysql":
        # MySQL doesn't support bulk inserts, thus we need to insert
        # each row individually
        session.add_all([models.BlockingValue(**d) for d in data])
    else:
        # For all other dialects, we can use a bulk insert to improve performance
        session.execute(insert(models.BlockingValue), data)
    if commit:
        session.commit()


def delete_blocking_values_for_patient(
    session: orm.Session, patient: models.Patient, commit: bool = True
) -> None:
    """
    Delete all BlockingValues for a given Patient.

    :param session: The database session
    :param patient: The Patient to delete BlockingValues for
    :param commit: Whether to commit the transaction

    :returns: None
    """
    session.query(models.BlockingValue).filter(
        models.BlockingValue.patient_id == patient.id
    ).delete()

    if commit:
        session.commit()


def get_patients_by_reference_ids(
    session: orm.Session, *reference_ids: uuid.UUID
) -> list[models.Patient | None]:
    """
    Retrieve all the Patients by their reference ids. If a Patient is not found,
    a None value will be returned in the list for that reference id. Eagerly load
    the Person associated with the Patient.
    """
    query = (
        select(models.Patient)
        .where(models.Patient.reference_id.in_(reference_ids))
        .options(orm.joinedload(models.Patient.person))
    )

    patients_by_id: dict[uuid.UUID, models.Patient] = {
        patient.reference_id: patient for patient in session.execute(query).scalars().all()
    }
    return [patients_by_id.get(ref_id) for ref_id in reference_ids]


def get_person_by_reference_id(
    session: orm.Session, person_reference_id: uuid.UUID
) -> models.Person | None:
    """
    Retrieve a single Person by their person reference ID.
    """
    query = select(models.Person).where(models.Person.reference_id == person_reference_id)
    return session.scalar(query)


def get_persons_by_reference_ids(
    session: orm.Session, *person_reference_ids: uuid.UUID
) -> list[models.Person | None]:
    """
    Retrieve multiple Persons by their person reference IDs. If a Person is not found,
    a None value will be returned in the list for that reference id.
    """
    query = select(models.Person).where(models.Person.reference_id.in_(person_reference_ids))
    persons_by_reference_ids: dict[uuid.UUID, models.Person] = {
        person.reference_id: person for person in session.execute(query).scalars().all()
    }
    return [persons_by_reference_ids.get(ref_id) for ref_id in person_reference_ids]


def update_person_cluster(
    session: orm.Session,
    patients: typing.Sequence[models.Patient],
    person: models.Person | None = None,
    commit: bool = True,
) -> models.Person:
    """
    Update the cluster for a given patient.
    """
    person = person or models.Person()
    for patient in patients:
        patient.person = person
    session.flush()

    if commit:
        session.commit()
    return person


def update_patient_person_ids(
    session: orm.Session,
    person: models.Person,
    person_ids: typing.Sequence[int],
    commit: bool = True,
) -> models.Person:
    """
    Update the person_id for all Patients by current person_id.
    """
    session.query(models.Patient).filter(models.Patient.person_id.in_(person_ids)).update(
        {models.Patient.person_id: person.id}
    )
    if commit:
        session.commit()
    return person


def reset_mpi(session: orm.Session, commit: bool = True):
    """
    Reset the MPI database by deleting all Person and Patient records.
    """
    session.query(models.BlockingValue).delete()
    session.query(models.Patient).delete()
    session.query(models.Person).delete()
    if commit:
        session.commit()


def delete_patient(session: orm.Session, obj: models.Patient, commit: bool = False) -> None:
    """
    Deletes an Patient from the database

    :param session: The database session
    :param obj: The Patient to delete
    :param commit: Commit the transaction
    """
    delete_blocking_values_for_patient(session, obj, commit=False)
    session.delete(obj)
    if commit:
        session.commit()


def delete_persons(
    session: orm.Session, obj: typing.Sequence[models.Person], commit: bool = False
) -> None:
    """
    Deletes 1 or more Person from the database

    :param session: The database session
    :param obj: The Person(s) to delete
    :param commit: Commit the transaction
    """
    for person in obj:
        session.delete(person)
    if commit:
        session.commit()


def check_person_for_patients(session: orm.Session, person: models.Person) -> bool:
    """
    Check if a Person has at least 1 associated Patient.
    """
    query = select(literal(1)).filter(models.Patient.person_id == person.id).limit(1)
    return True if session.execute(query).scalar() is not None else False


def get_orphaned_patients(
    session: orm.Session,
    limit: int | None = 50,
    cursor: int | None = None,
) -> typing.Sequence[models.Patient]:
    """
    Retrieve orphaned Patients in the MPI database, up to the provided limit.
    """
    query = (
        select(models.Patient)
        .where(models.Patient.person_id.is_(None))
        .order_by(models.Patient.id)
        .limit(limit)
    )

    # Apply cursor if provided
    if cursor:
        query = query.where(models.Patient.id > cursor)

    return session.execute(query).scalars().all()


def get_orphaned_persons(
    session: orm.Session,
    limit: int | None = 50,
    cursor: int | None = None,
) -> typing.Sequence[models.Person]:
    """
    Retrieve orphaned Persons in the MPI database, up to the provided limit. If a
    cursor (in the form of a person reference_id) is provided, only retrieve Persons
    with a reference_id greater than the cursor.
    """
    # subquery to check if a Person has at least 1 associated Patient
    subquery = select(models.Patient.id).where(models.Patient.person_id == models.Person.id)

    # Main query using NOT EXISTS
    query = select(models.Person).where(~exists(subquery)).order_by(models.Person.id)

    if cursor:
        query = query.filter(models.Person.id > cursor)

    query = query.limit(
        limit
    )  # limit applied after cursor to ensure the limit is applied after the JOIN and starts from the cursor after the join

    return session.execute(query).scalars().all()


def generate_true_match_tuning_samples(
        session: orm.Session,
        n_pairs: int
<<<<<<< HEAD
    ) -> typing.Sequence[typing.Tuple]:
=======
    ) -> typing.Sequence[Row]:
>>>>>>> 4b5ad24d
    """
    Creates a sample of known "true match" pairs of patient records of 
    size n_pairs using previously labeled data. Pairs of records are 
    randomly sampled from randomly chosen person clusters until
    a list of unique pairs has been obtained.
    """
    p1 = orm.aliased(models.Patient, name="p1")
    p2 = orm.aliased(models.Patient, name="p2")
    random_pairs = (
        expression.select(
            p1.id.label("patient_1_id"),
            p2.id.label("patient_2_id")
        ).join_from(
            p1,
            p2,
            expression.and_(
                p1.person_id == p2.person_id,
                p1.id < p2.id,
<<<<<<< HEAD
                p1.person_id != None
=======
                ~p1.person_id.is_(None)
>>>>>>> 4b5ad24d
            )
        ).order_by(
            func.random()
        ).limit(
            n_pairs
        ).cte()
    )
    sample = (
        expression.select(
            p1.person_id,
            random_pairs.c.patient_1_id,
            random_pairs.c.patient_2_id,
            p1.data.label("patient_data_1"),
            p2.data.label("patient_data_2")
        ).join_from(
            random_pairs, p1, p1.id == random_pairs.c.patient_1_id
        ).join(
            p2, p2.id == random_pairs.c.patient_2_id
        )
    )
    return session.execute(sample).all()


def generate_non_match_tuning_samples(
        session: orm.Session,
        sample_size: int,
        n_pairs: int
<<<<<<< HEAD
    ) -> typing.Sequence[typing.Tuple]:
=======
    ) -> typing.Sequence[typing.Tuple[dict, dict]]:
>>>>>>> 4b5ad24d
    """
    Creates a sample of known "non match" pairs of patient records of 
    size n_pairs using previously labeled data. The complete collection
    of patient data is first randomly sub-sampled if there are more than
    100k patient rows (since a random sample from a random sample is
    equivalent to randomly sampling the first group), and then pairs
    are randomly generated until the desired number of non-matches is hit.
    """
<<<<<<< HEAD
=======
    # First, sanity check that we have a big enough sample size to grab
    # the requested number of pairs in "reasonable" time--use the 
    # Taylor approximation for e^x derived from the Birthday Problem
    taylor_expansion = math.exp(
        (-1.0 * n_pairs * (n_pairs - 1.0)) / (sample_size * (sample_size - 1.0))
    )
    repeat_probability = 1.0 - taylor_expansion
    if repeat_probability >= 0.5:
        raise ValueError("Too many pairs requested for sample size")

>>>>>>> 4b5ad24d
    # Start with a large sub-sample from which we'll draw pairs
    query = expression.select(
        models.Patient.id,
        models.Patient.person_id,
        models.Patient.data
    ).where(
        ~models.Patient.person_id.is_(None)
    ).order_by(
        func.random()
    ).limit(
        sample_size
    )
    sample = list(session.execute(query).all())

    # Now, combinatorially build up the negative pairs by
    # randomly selecting two records, making sure they don't
    # match, and then storing them as a pair
    already_seen = set()
<<<<<<< HEAD
    neg_pairs = []
    while len(neg_pairs) < n_pairs:
=======
    neg_pairs: list[tuple] = []
    # Alternate stopping condition to prevent us from looping forever
    num_iters = 0
    max_iters = 10 * n_pairs
    while len(neg_pairs) < n_pairs and num_iters < max_iters:
        num_iters += 1
>>>>>>> 4b5ad24d
        idx_1 = random.randint(0, len(sample) - 1)
        idx_2 = random.randint(0, len(sample) - 1)

        # Can't make a record pair from one record
        if idx_1 != idx_2:

            # We'll use the convention of making the "smaller" ID the
            # first index, easier for set tracking
<<<<<<< HEAD
            record_row_1 = sample[min(idx_1, idx_2)]
            record_row_2 = sample[max(idx_1, idx_2)]
=======
            if sample[idx_1][0] < sample[idx_2][0]:
                record_row_1 = sample[idx_1]
                record_row_2 = sample[idx_2]
            else:
                record_row_1 = sample[idx_2]
                record_row_2 = sample[idx_1]                
>>>>>>> 4b5ad24d

            # If the person_ids don't agree, this is a valid neg pair
            if record_row_1[1] != record_row_2[1]:
                if (record_row_1[0], record_row_2[0]) not in already_seen:
                    already_seen.add((record_row_1[0], record_row_2[0]))
                    neg_pairs.append((record_row_1[2], record_row_2[2]))
<<<<<<< HEAD
    
=======

>>>>>>> 4b5ad24d
    return neg_pairs<|MERGE_RESOLUTION|>--- conflicted
+++ resolved
@@ -6,10 +6,7 @@
 """
 
 import logging
-<<<<<<< HEAD
-=======
 import math
->>>>>>> 4b5ad24d
 import random
 import typing
 import uuid
@@ -19,13 +16,9 @@
 from sqlalchemy import literal
 from sqlalchemy import orm
 from sqlalchemy import select
-<<<<<<< HEAD
-from sqlalchemy.sql import expression, func
-=======
 from sqlalchemy.engine.row import Row
 from sqlalchemy.sql import expression
 from sqlalchemy.sql import func
->>>>>>> 4b5ad24d
 
 from recordlinker import models
 from recordlinker import schemas
@@ -555,11 +548,7 @@
 def generate_true_match_tuning_samples(
         session: orm.Session,
         n_pairs: int
-<<<<<<< HEAD
-    ) -> typing.Sequence[typing.Tuple]:
-=======
     ) -> typing.Sequence[Row]:
->>>>>>> 4b5ad24d
     """
     Creates a sample of known "true match" pairs of patient records of 
     size n_pairs using previously labeled data. Pairs of records are 
@@ -578,11 +567,7 @@
             expression.and_(
                 p1.person_id == p2.person_id,
                 p1.id < p2.id,
-<<<<<<< HEAD
-                p1.person_id != None
-=======
                 ~p1.person_id.is_(None)
->>>>>>> 4b5ad24d
             )
         ).order_by(
             func.random()
@@ -610,11 +595,7 @@
         session: orm.Session,
         sample_size: int,
         n_pairs: int
-<<<<<<< HEAD
-    ) -> typing.Sequence[typing.Tuple]:
-=======
     ) -> typing.Sequence[typing.Tuple[dict, dict]]:
->>>>>>> 4b5ad24d
     """
     Creates a sample of known "non match" pairs of patient records of 
     size n_pairs using previously labeled data. The complete collection
@@ -623,8 +604,6 @@
     equivalent to randomly sampling the first group), and then pairs
     are randomly generated until the desired number of non-matches is hit.
     """
-<<<<<<< HEAD
-=======
     # First, sanity check that we have a big enough sample size to grab
     # the requested number of pairs in "reasonable" time--use the 
     # Taylor approximation for e^x derived from the Birthday Problem
@@ -635,7 +614,6 @@
     if repeat_probability >= 0.5:
         raise ValueError("Too many pairs requested for sample size")
 
->>>>>>> 4b5ad24d
     # Start with a large sub-sample from which we'll draw pairs
     query = expression.select(
         models.Patient.id,
@@ -654,17 +632,12 @@
     # randomly selecting two records, making sure they don't
     # match, and then storing them as a pair
     already_seen = set()
-<<<<<<< HEAD
-    neg_pairs = []
-    while len(neg_pairs) < n_pairs:
-=======
     neg_pairs: list[tuple] = []
     # Alternate stopping condition to prevent us from looping forever
     num_iters = 0
     max_iters = 10 * n_pairs
     while len(neg_pairs) < n_pairs and num_iters < max_iters:
         num_iters += 1
->>>>>>> 4b5ad24d
         idx_1 = random.randint(0, len(sample) - 1)
         idx_2 = random.randint(0, len(sample) - 1)
 
@@ -673,26 +646,16 @@
 
             # We'll use the convention of making the "smaller" ID the
             # first index, easier for set tracking
-<<<<<<< HEAD
-            record_row_1 = sample[min(idx_1, idx_2)]
-            record_row_2 = sample[max(idx_1, idx_2)]
-=======
             if sample[idx_1][0] < sample[idx_2][0]:
                 record_row_1 = sample[idx_1]
                 record_row_2 = sample[idx_2]
             else:
                 record_row_1 = sample[idx_2]
                 record_row_2 = sample[idx_1]                
->>>>>>> 4b5ad24d
 
             # If the person_ids don't agree, this is a valid neg pair
             if record_row_1[1] != record_row_2[1]:
                 if (record_row_1[0], record_row_2[0]) not in already_seen:
                     already_seen.add((record_row_1[0], record_row_2[0]))
                     neg_pairs.append((record_row_1[2], record_row_2[2]))
-<<<<<<< HEAD
-    
-=======
-
->>>>>>> 4b5ad24d
     return neg_pairs