--- conflicted
+++ resolved
@@ -18,61 +18,6 @@
 from recordlinker import models
 from recordlinker import schemas
 
-<<<<<<< HEAD
-
-def _filter_incorrect_blocks(
-        record: schemas.PIIRecord,
-        patients: typing.Sequence[models.Patient],
-        blocking_keys: list[str]
-) -> list[models.Patient]:
-    """
-    Filter a set of candidates returned via blocking from the MPI. The initial
-    SQL query returns a collection of candidates comprised of all patients in
-    the MPI belonging to a Person cluster for which at *least one* patient
-    satisfied blocking criteria. This function filters that candidate set to
-    include *only* those patients who either satisfied blocking criteria or
-    were missing a value for one or more blocked fields. This eliminates 
-    patients from consideration who have mismatched blocking information but
-    belonged to a Person cluster where a different record had correct blocking
-    values.
-
-    :param record: The PIIRecord of the incoming patient.
-    :param patients: The initial collection of candidates retrieved from the MPI.
-    :param blocking_keys: A list of strings of the fields used for blocking.
-    :returns: A filtered list of Patients from the MPI.
-    """
-    # Extract the acceptable blocking values from the incoming record
-    # Keys have already been getattr validated by caller, no need
-    # to check that they exist
-    blocking_vals_in_incoming = {}
-    for bk in blocking_keys:
-        key = getattr(models.BlockingKey, bk)
-        vals_blocked_from_key = [v for v in record.blocking_keys(key)]
-        if len(vals_blocked_from_key) > 0:
-            blocking_vals_in_incoming[bk] = vals_blocked_from_key
-
-    # Can't modify sequence in place, so we'll build up a list of list idxs
-    # to exclude for mpi patients who don't match blocking criteria exactly
-    pats_to_exclude = set()
-    for p in patients:
-        # Note: This implementation searches for compatible values in the
-        # fields of candidates. It is possible to write this inner loop
-        # checking for incompatible values instead. This changes which loop
-        # gets short-circuited. Performance testing found compatible search
-        # faster than incompatible search due to generator termination and
-        # time-complexity growth with number of blocking keys. The more
-        # normalization and preprocessing done in `feature_iter`, the slower
-        # this search method becomes. If heavy processing is performed,
-        # consider switching to incompatible search.
-        num_agreeing_blocking_fields = 0
-        mpi_record = schemas.PIIRecord.from_patient(p)
-        for bk, allowed_vals in blocking_vals_in_incoming.items():
-            # Compare incoming blocking value to what would be the blocking
-            # value of the mpi record to make sure we compare on e.g. same
-            # number of characters at beginning/end of string
-            mpi_vals = mpi_record.blocking_keys(getattr(models.BlockingKey, bk))
-
-=======
 LOGGER = logging.getLogger(__name__)
 
 
@@ -105,12 +50,12 @@
         """
         if total_odds == 0:
             # No log odds were specified
-            fn_params={k: v for k, v in locals().items() if k != "cls"}
+            fn_params = {k: v for k, v in locals().items() if k != "cls"}
             LOGGER.info("skipping blocking query: no log odds", extra=fn_params)
             return False
         if total_odds and (missing_odds / total_odds) > max_missing_allowed_proportion:
             # The log odds for the missing blocking keys were above the minimum threshold
-            fn_params={k: v for k, v in locals().items() if k != "cls"}
+            fn_params = {k: v for k, v in locals().items() if k != "cls"}
             LOGGER.info("skipping blocking query: log odds too low", extra=fn_params)
             return False
         return True
@@ -129,7 +74,8 @@
         :param blocking_values: dict
         :return: bool
         """
-        agree_count = 0
+        agree_count: int = 0
+        mpi_record: schemas.PIIRecord = schemas.PIIRecord.from_patient(patient)
         for key, incoming_vals in blocking_values.items():
             if not incoming_vals:
                 # The incoming record has no value for this blocking key, thus there
@@ -138,14 +84,13 @@
                 agree_count += 1
                 continue
             # Calculate the blocking values for the patient
-            patient_vals = patient.record.blocking_keys(key)
+            patient_vals = mpi_record.blocking_keys(key)
             if not patient_vals:
                 # The patient record has no value for this blocking key, thus there
                 # is no reason to compare.  We can increment the counter to indicate
                 # the two records are still in agreement and continue
                 agree_count += 1
                 continue
->>>>>>> b5dc5202
             # Generator gets us best performance, fastest way to check membership
             # because we return True as soon as we get 1 rather than build the
             # whole list.
@@ -254,7 +199,9 @@
     :returns: The inserted Patient record
     """
 
-    patient = models.Patient(person=person, data=record.to_data(), external_patient_id=external_patient_id)
+    patient = models.Patient(
+        person=person, data=record.to_data(), external_patient_id=external_patient_id
+    )
 
     if external_person_id is not None:
         patient.external_person_id = external_person_id
