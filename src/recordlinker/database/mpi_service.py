--- conflicted
+++ resolved
@@ -370,7 +370,14 @@
         session.commit()
 
 
-<<<<<<< HEAD
+def check_person_for_patients(session: orm.Session, person: models.Person) -> bool:
+    """
+    Check if a Person has at least 1 associated Patient.
+    """
+    query = select(literal(1)).filter(models.Patient.person_id == person.id).limit(1)
+    return True if session.execute(query).scalar() is not None else False
+
+
 def get_orphaned_patients(
     session: orm.Session,
     limit: int | None = 50,
@@ -390,12 +397,4 @@
         .limit(limit)
     )
 
-    return session.execute(query).scalars().all()
-=======
-def check_person_for_patients(session: orm.Session, person: models.Person) -> bool:
-    """
-    Check if a Person has at least 1 associated Patient.
-    """
-    query = select(literal(1)).filter(models.Patient.person_id == person.id).limit(1)
-    return True if session.execute(query).scalar() is not None else False
->>>>>>> f7d3717d
+    return session.execute(query).scalars().all()