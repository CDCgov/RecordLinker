--- conflicted
+++ resolved
@@ -101,57 +101,6 @@
         # and no true-value agreement, we exclude
         return agree_count == len(blocking_values)
 
-<<<<<<< HEAD
-def get_block_data(
-    session: orm.Session, record: schemas.PIIRecord, algorithm_pass: models.AlgorithmPass
-) -> typing.Sequence[models.Patient]:
-    """
-    Get all of the matching Patients for the given data using the provided
-    blocking keys defined in the algorithm_pass. Also, get all the
-    remaining Patient records in the Person clusters identified in
-    blocking who otherwise have missing or unknown values in the fields 
-    used for blocking.
-    """
-    # Create the base query
-    base = expression.select(models.Patient.person_id).distinct()
-
-    # Build the join criteria, we are joining the Blocking Value table
-    # multiple times, once for each Blocking Key.  If a Patient record
-    # has a matching Blocking Value for all the Blocking Keys, then it
-    # is considered a match. 
-    # NOTE: We don't currently have a solution in place to handle if the
-    # incoming record has missing fields in the blocking variables.
-    for idx, key_id in enumerate(algorithm_pass.blocking_keys):
-        # get the BlockingKey obj from the id
-        if not hasattr(models.BlockingKey, key_id):
-            raise ValueError(f"No BlockingKey with id {id} found.")
-        key = getattr(models.BlockingKey, key_id)
-
-        # Get all the possible values from the data for this key
-        vals = [v for v in record.blocking_keys(key)]
-        # Create a dynamic alias for the Blocking Value table using the index
-        # this is necessary since we are potentially joining the same table
-        # multiple times with different conditions
-        alias = orm.aliased(models.BlockingValue, name=f"bv{idx}")
-        # Add a join clause to the mpi_blocking_value table for each Blocking Key.
-        # This results in multiple joins to the same table, one for each Key, but
-        # with different joining conditions.
-        base = base.join(
-            alias,
-            expression.and_(
-                models.Patient.id == alias.patient_id,
-                alias.blockingkey == key.id,
-                alias.value.in_(vals),
-            ),
-        )
-
-    # Using the subquery of unique Patient IDs, select all the Patients
-    # NOTE: We probably apply the filter here to throw away patients with
-    # non-empty but wrong blocking fields?
-    expr = expression.select(models.Patient).where(models.Patient.person_id.in_(base))
-    candidates = session.execute(expr).scalars().all()
-    return _filter_incorrect_blocks(record, candidates, algorithm_pass.blocking_keys)
-=======
     # FIXME: after kwargs refactor, remove max_missing_allowed_proportion parameter
     @classmethod
     def get(
@@ -227,7 +176,6 @@
         patients: typing.Sequence[models.Patient] = session.execute(expr).scalars().all()
         # Remove any Patient records that have incorrect blocking value matches
         return [p for p in patients if cls._filter_incorrect_match(p, blocking_values)]
->>>>>>> 92bab74a
 
 
 def insert_patient(
