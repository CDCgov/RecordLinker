--- conflicted
+++ resolved
@@ -103,7 +103,6 @@
         # and no true-value agreement, we exclude
         return agree_count == len(blocking_values)
 
-    # FIXME: after kwargs refactor, remove max_missing_allowed_proportion parameter
     @classmethod
     def get(
         cls,
@@ -111,10 +110,6 @@
         record: schemas.PIIRecord,
         algorithm_pass: schemas.AlgorithmPass,
         context: schemas.AlgorithmContext,
-<<<<<<< HEAD
-=======
-        max_missing_allowed_proportion: float,
->>>>>>> c559c1e2
     ) -> typing.Sequence[models.Patient]:
         """
         Get all of the matching Patients for the given data using the provided
@@ -126,10 +121,6 @@
         :param record: The PIIRecord to match
         :param algorithm_pass: The AlgorithmPass to use
         :param context: The AlgorithmContext
-<<<<<<< HEAD
-=======
-        :param max_missing_allowed_proportion: The maximum proportion of missing values allowed
->>>>>>> c559c1e2
         :return: The matching Patients
         """
         # Create the base query
