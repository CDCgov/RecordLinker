--- conflicted
+++ resolved
@@ -230,40 +230,35 @@
         session.commit()
 
 
-<<<<<<< HEAD
+def delete_blocking_values_for_patient(
+    session: orm.Session, patient: models.Patient, commit: bool = True
+) -> None:
+    """
+    Delete all BlockingValues for a given Patient.
+
+    :param session: The database session
+    :param patient: The Patient to delete BlockingValues for
+    :param commit: Whether to commit the transaction
+
+    :returns: None
+    """
+    session.query(models.BlockingValue).filter(
+        models.BlockingValue.patient_id == patient.id
+    ).delete()
+    if commit:
+        session.commit()
+
+
 def get_patients_by_reference_ids(
     session: orm.Session, *reference_ids: uuid.UUID
 ) -> list[models.Patient | None]:
-=======
-def delete_blocking_values_for_patient(
-    session: orm.Session, patient: models.Patient, commit: bool = True
-) -> None:
-    """
-    Delete all BlockingValues for a given Patient.
-
-    :param session: The database session
-    :param patient: The Patient to delete BlockingValues for
-    :param commit: Whether to commit the transaction
-
-    :returns: None
-    """
-    session.query(models.BlockingValue).filter(models.BlockingValue.patient_id == patient.id).delete()
-    if commit:
-        session.commit()
-
-
-def get_patient_by_reference_id(
-    session: orm.Session, reference_id: uuid.UUID
-) -> models.Patient | None:
->>>>>>> 5b5fe414
     """
     Retrieve all the Patients by their reference ids. If a Patient is not found,
     a None value will be returned in the list for that reference id.
     """
     query = select(models.Patient).where(models.Patient.reference_id.in_(reference_ids))
     patients_by_id: dict[uuid.UUID, models.Patient] = {
-        patient.reference_id: patient
-        for patient in session.execute(query).scalars().all()
+        patient.reference_id: patient for patient in session.execute(query).scalars().all()
     }
     return [patients_by_id.get(ref_id) for ref_id in reference_ids]
 
