--- conflicted
+++ resolved
@@ -562,21 +562,21 @@
         1. that the MPI has linked patient clusters of size greater than 1
         2. that the MPI has more than just a single monolith Person cluster
     """
-    patients_with_person_ids = session.query(models.Patient).where(~models.Patient.person_id.is_(None)).count()
+    patients_with_person_ids = (
+        session.query(models.Patient).where(~models.Patient.person_id.is_(None)).count()
+    )
     unique_person_ids = session.query(models.Person).where(~models.Person.id.is_(None)).count()
     # If there are the same number of patients as there are distinct person
     # IDs, every patient is in a singleton cluster
-    acceptable_structure = (patients_with_person_ids != unique_person_ids) and (unique_person_ids > 1)
+    acceptable_structure = (patients_with_person_ids != unique_person_ids) and (
+        unique_person_ids > 1
+    )
     return (acceptable_structure, unique_person_ids)
 
 
 def generate_true_match_tuning_samples(
     session: orm.Session, n_pairs: int
-<<<<<<< HEAD
 ) -> typing.Iterator[schemas.TuningPair]:
-=======
-) -> typing.Iterator[typing.Tuple[dict, dict]]:
->>>>>>> 40bc9480
     """
     Creates a sample of known "true match" pairs of patient records of
     size n_pairs using previously labeled data. Pairs of records are
@@ -611,20 +611,12 @@
     )
 
     for row in session.execute(sample):
-<<<<<<< HEAD
         yield schemas.TuningPair.from_data(row[0], row[1])
-=======
-        yield (row[0], row[1])
->>>>>>> 40bc9480
 
 
 def generate_non_match_tuning_samples(
     session: orm.Session, sample_size: int, n_pairs: int
-<<<<<<< HEAD
 ) -> typing.Iterator[schemas.TuningPair]:
-=======
-) -> typing.Iterator[typing.Tuple[typing.Tuple[dict, dict], int]]:
->>>>>>> 40bc9480
     """
     Creates a sample of known "non match" pairs of patient records of
     size n_pairs using previously labeled data. The complete collection
@@ -668,16 +660,9 @@
         .limit(sample_size)
         .all()
     ]
-<<<<<<< HEAD
     query: expression.Select = select(
         models.Patient.id, models.Patient.person_id, models.Patient.data
-    ).where(models.Patient.id.in_(bindparam("ids")))
-=======
-    query: expression.Select = (
-        select(models.Patient.id, models.Patient.person_id, models.Patient.data)
-       .where(models.Patient.id.in_(bindparam("ids", expanding=True)))
-    )
->>>>>>> 40bc9480
+    ).where(models.Patient.id.in_(bindparam("ids", expanding=True)))
 
     already_seen: set[tuple[int, int]] = set()
     num_iters: int = 0
@@ -706,8 +691,4 @@
 
             already_seen.add(seen)
             num_pairs += 1
-<<<<<<< HEAD
-            yield schemas.TuningPair.from_data(pair_1[2], pair_2[2], found_size)
-=======
-            yield (pair_1[2], pair_2[2]), found_size
->>>>>>> 40bc9480
+            yield schemas.TuningPair.from_data(pair_1[2], pair_2[2], found_size)