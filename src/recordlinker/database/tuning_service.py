--- conflicted
+++ resolved
@@ -60,12 +60,6 @@
     if results is not None:
         job.results = results
 
-<<<<<<< HEAD
-    data = job.model_dump()
-    updates = {k: data.get(k) for k in models.TuningJob.__table__.columns.keys()}
-    count: int = session.query(models.TuningJob).filter(models.TuningJob.id == job.id).update(updates)
-    if count == 0:
-=======
     # build a dict of model fields and their values, excluding id
     data: dict[str, typing.Any] = job.model_dump(
         include=(set(models.TuningJob.__table__.columns.keys()) - {"id"})
@@ -74,7 +68,6 @@
         sql.update(models.TuningJob).where(models.TuningJob.id == job.id).values(**data)
     )
     if result.rowcount == 0:
->>>>>>> 43e9b83b
         raise ValueError(f"Failed to update job {job.id}")
     if commit:
         session.commit()
