--- conflicted
+++ resolved
@@ -58,11 +58,8 @@
     # Remove the "func:" prefix
     if val.startswith("func:"):
         val = val[5:]
-<<<<<<< HEAD
     if val.startswith("fn:"):
         val = val[3:]
-=======
->>>>>>> a71fcef8
     try:
         # Split the string into module path and function name
         module_path, func_name = val.rsplit(".", 1)
@@ -71,11 +68,7 @@
         # Get the function from the module
         return getattr(module, func_name)
     except Exception as e:
-<<<<<<< HEAD
-        raise ValueError(f"Invalid function: {val}") from e
-=======
         raise ValueError(f"Failed to convert string to callable: {val}") from e
->>>>>>> a71fcef8
 
 
 def func_to_str(func: typing.Callable) -> str:
