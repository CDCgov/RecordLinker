"""
recordlinker.tuning.base
~~~~~~~~~~~~~~~~~~~~~~~~

This module provides functions for running log-odds tuning calculations
"""

import logging
import typing
import uuid

from sqlalchemy import orm

from recordlinker import models
from recordlinker import schemas
from recordlinker.database import get_session_manager
from recordlinker.database import mpi_service
from recordlinker.database import tuning_service
from recordlinker.database.algorithm_service import default_algorithm
from recordlinker.tuning import prob_calc

LOGGER = logging.getLogger(__name__)


<<<<<<< HEAD
async def tune(job_id: uuid.UUID, session_factory: typing.Optional[typing.Callable] = None) -> None:
=======
# TODO: test cases
def tune(job_id: uuid.UUID, session_factory: typing.Optional[typing.Callable] = None) -> None:
>>>>>>> ff50edf6
    """
    Run log-odds tuning calculations
    """
    LOGGER.info("tuning job received", extra={"job_id": job_id})
    session_factory = session_factory or get_session_manager
    with session_factory() as session:
        job = tuning_service.get_job(session, job_id)
        if job is None:
            LOGGER.error("tuning job not found", extra={"job_id": job_id})
            raise ValueError(f"Tuning job not found: {job_id}")

        # Some early fail-fasts if the user hasn't requested enough data to
        # make tuning results meaningful
        if job.params.true_match_pairs_requested < 1000:
            LOGGER.error(
                "too few true match pairs requested",
                extra={
                    "job_id": job_id,
                    "true_match_pairs_requested": job.params.true_match_pairs_requested,
                },
            )
            raise ValueError(
                f"Too few true match pairs requested for job {job_id}: minimum permitted 1000, {job.params.true_match_pairs_requested} requested"
            )
        if job.params.non_match_sample_requested < 10000:
            LOGGER.error(
                "too few non match samples requested",
                extra={
                    "job_id": job_id,
                    "non_match_samples_requested": job.params.non_match_sample_requested,
                },
            )
            raise ValueError(
                f"Too few non match samples requested for job {job_id}: minimum permitted 10000, {job.params.non_match_sample_requested} requested"
            )

        if job.params.non_match_pairs_requested < 1000:
            LOGGER.error(
                "too few non match pairs requested",
                extra={
                    "job_id": job_id,
                    "non_match_pairs_requested": job.params.non_match_pairs_requested,
                },
            )
            raise ValueError(
                f"Too few non match pairs requested for job {job_id}: minimum permitted 1000, {job.params.non_match_pairs_requested} requested"
            )

        try:
            # Pre-flight checks: DB must be non-empty, have more than one Person
            # cluster, and not have a single monolith Person in order to tune
            db_empty: bool = mpi_service.check_mpi_non_empty(session)
            if db_empty:
                LOGGER.error("no patient data in MPI", extra={"job_id": job_id})
                raise ValueError("MPI contains no patient data")
            acceptable_structure, unique_person_ids = (
                mpi_service.check_mpi_has_acceptable_cluster_structure(session)
            )
            if not acceptable_structure:
                LOGGER.error(
                    "MPI Person cluster structure invalid for tuning",
                    extra={"job_id": job_id, "num_person_clusters_in_MPI": unique_person_ids},
                )
                raise ValueError(
                    f"MPI has person structure that does not support tuning: must have num_person_clusters greater than 1 and less than num_patients, have {unique_person_ids}"
                )

            tuning_service.update_job(session, job, models.TuningStatus.RUNNING)
            results: schemas.TuningResults = schemas.TuningResults()

            # compute log odds
            (true_count, non_count, sample_used, log_odds) = run_log_odds(session, job.params)
            if sample_used < 50000:
                LOGGER.warning(
                    "Lower than recommended negative sample used, proceed with caution",
                    extra={"job_id": job_id, "negative_sample_used": sample_used},
                )
            if non_count < 3000:
                LOGGER.warning(
                    "Fewer than recommended non-match pairs found in MPI, proceed with caution",
                    extra={"job_id": job_id, "non_match_pairs_found": non_count},
                )
            results.true_match_pairs_used = true_count
            results.non_match_pairs_used = non_count
            results.non_match_sample_used = sample_used
            results.log_odds = log_odds

            # Compute pass recommendations
            passes = run_rms(session, job.params, log_odds)
            if not passes:
                LOGGER.warning(
                    "No passes recommended, proceed with caution", extra={"job_id": job_id}
                )
            results.passes = passes

            tuning_service.update_job(session, job, models.TuningStatus.COMPLETED, results)
        except Exception as exc:
            LOGGER.error(
                "tuning job failed", extra={"job_id": job_id, "exc": str(exc)}, exc_info=True
            )
            tuning_service.fail_job(session, job_id, str(exc))


def run_log_odds(
    session: orm.Session, params: schemas.TuningParams
) -> typing.Tuple[int, int, int, typing.Sequence[schemas.LogOdd]]:
    """
    Run log-odds tuning calculations

    :param session: database session
    :param params: tuning parameters

    :returns: A tuple of the form (true_match_count, non_match_count,
      sample_used, log_odds)
    """
    # Step 1: Acquire class-partitioned data samples and update
    # results information with number of pairs actually used
    true_pairs: typing.Iterator[prob_calc.TuningPair] = (
        mpi_service.generate_true_match_tuning_samples(
            session,
            params.true_match_pairs_requested,
        )
    )
    non_pairs: typing.Iterator[prob_calc.TuningPair] = (
        mpi_service.generate_non_match_tuning_samples(
            session,
            sample_size=params.non_match_sample_requested,
            n_pairs=params.non_match_pairs_requested,
        )
    )

    # Step 2: Compute class-specific probabilities
    m_results: schemas.TuningProbabilities = prob_calc.calculate_class_probs(true_pairs)
    u_results: schemas.TuningProbabilities = prob_calc.calculate_class_probs(non_pairs)

    # Step 3: Compute log-odds
    log_odds: dict[schemas.Feature, float] = prob_calc.calculate_log_odds(
        m_probs=m_results.probs, u_probs=u_results.probs
    )

    return (
        m_results.count,
        u_results.count,
        u_results.sample_used or 0,
        [schemas.LogOdd(feature=f, value=v) for f, v in log_odds.items()],
    )


def run_rms(
    session: orm.Session, params: schemas.TuningParams, log_odds: typing.Sequence[schemas.LogOdd]
) -> typing.Sequence[schemas.PassRecommendation]:
    """
    Run RMS tuning calculations

    :param session: database session
    :param params: tuning parameters
    :param log_odds: log-odds values

    :returns: A sequence of PassRecommendation
    """
    obj: models.Algorithm | None = default_algorithm(session)
    if obj is None:
        # No default Algorithm found, so no RMS tuning can be performed
        return []

    algorithm: schemas.Algorithm = schemas.Algorithm.model_validate(obj)
    log_odds_map: dict[schemas.Feature, float] = {f.feature: f.value for f in log_odds}

    # Step 1: Acquire class-partitioned data samples and update
    # results information with number of pairs actually used
    true_pairs: typing.Iterator[prob_calc.TuningPair] = (
        mpi_service.generate_true_match_tuning_samples(
            session,
            params.true_match_pairs_requested,
        )
    )
    non_pairs: typing.Iterator[prob_calc.TuningPair] = (
        mpi_service.generate_non_match_tuning_samples(
            session,
            sample_size=params.non_match_sample_requested,
            n_pairs=params.non_match_pairs_requested,
        )
    )

    # Step 2: Compute suggested RMS possible match window boundaries
    sorted_scores: dict[str, typing.Tuple[list[float], list[float]]] = (
        prob_calc.calculate_and_sort_tuning_scores(true_pairs, non_pairs, log_odds_map, algorithm)
    )
    rms_bounds: dict[str, typing.Tuple[float, float]] = prob_calc.estimate_rms_bounds(sorted_scores)
    pass_recs: list[schemas.PassRecommendation] = []
    for idx, algorithm_pass in enumerate(algorithm.passes):
        pass_name: str = algorithm_pass.resolved_label
        rec = schemas.PassRecommendation(
            algorithm_label=algorithm.label,
            pass_label=pass_name,
            recommended_match_window=rms_bounds[pass_name],
        )
        pass_recs.append(rec)
    return pass_recs<|MERGE_RESOLUTION|>--- conflicted
+++ resolved
@@ -22,12 +22,7 @@
 LOGGER = logging.getLogger(__name__)
 
 
-<<<<<<< HEAD
-async def tune(job_id: uuid.UUID, session_factory: typing.Optional[typing.Callable] = None) -> None:
-=======
-# TODO: test cases
 def tune(job_id: uuid.UUID, session_factory: typing.Optional[typing.Callable] = None) -> None:
->>>>>>> ff50edf6
     """
     Run log-odds tuning calculations
     """
