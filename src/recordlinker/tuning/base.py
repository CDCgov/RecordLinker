"""
recordlinker.tuning.base
~~~~~~~~~~~~~~~~~~~~~~~~

This module provides functions for running log-odds tuning calculations
"""

import logging
import typing
import uuid

from recordlinker import models
from recordlinker import schemas
from recordlinker.database import get_session_manager
from recordlinker.database import mpi_service
from recordlinker.database import tuning_service
from recordlinker.database.algorithm_service import default_algorithm
from recordlinker.tuning import prob_calc

LOGGER = logging.getLogger(__name__)


# TODO: test cases
async def tune(job_id: uuid.UUID, session_factory: typing.Optional[typing.Callable] = None) -> None:
    """
    Run log-odds tuning calculations
    """
    LOGGER.info("tuning job received", extra={"job_id": job_id})
    session_factory = session_factory or get_session_manager
    with session_factory() as session:
        job = tuning_service.get_job(session, job_id)
        if job is None:
            LOGGER.error("tuning job not found", extra={"job_id": job_id})
            raise ValueError(f"Tuning job not found: {job_id}")
        
        # Some early fail-fasts if the user hasn't requested enough data to
        # make tuning results meaningful
        if job.params.true_match_pairs_requested < 1000:
            LOGGER.error("too few true match pairs requested", extra={
                "job_id": job_id, "true_match_pairs_requested": job.params.true_match_pairs_requested
            })
            raise ValueError(f"Too few true match pairs requested for job {job_id}: minimum permitted 1000, {job.params.true_match_pairs_requested} requested")
        if job.params.non_match_sample_requested < 10000:
            LOGGER.error("too few non match samples requested", extra={
                "job_id": job_id, "non_match_samples_requested": job.params.non_match_sample_requested
            })
            raise ValueError(f"Too few non match samples requested for job {job_id}: minimum permitted 10000, {job.params.non_match_sample_requested} requested")

        if job.params.non_match_pairs_requested < 1000:
            LOGGER.error("too few non match pairs requested", extra={
                "job_id": job_id, "non_match_pairs_requested": job.params.non_match_pairs_requested
            })
            raise ValueError(f"Too few non match pairs requested for job {job_id}: minimum permitted 1000, {job.params.non_match_pairs_requested} requested")

        try:
            # Pre-flight checks: DB must be non-empty, have more than one Person 
            # cluster, and not have a single monolith Person in order to tune
            db_empty: bool = mpi_service.check_mpi_non_empty(session)
            if db_empty:
                LOGGER.error("no patient data in MPI", extra={"job_id": job_id})
                raise ValueError("MPI contains no patient data")
            acceptable_structure, unique_person_ids = mpi_service.check_mpi_has_acceptable_cluster_structure(session)
            if not acceptable_structure:
                LOGGER.error("MPI Person cluster structure invalid for tuning", extra={"job_id": job_id, "num_person_clusters_in_MPI": unique_person_ids})
                raise ValueError(f"MPI has person structure that does not support tuning: must have num_person_clusters greater than 1 and less than num_patients, have {unique_person_ids}")

            tuning_service.update_job(session, job, models.TuningStatus.RUNNING)
            results: schemas.TuningResults = schemas.TuningResults()

            # Step 1: Acquire class-partitioned data samples and update
            # results information with number of pairs actually used
            true_iter: typing.Iterator[typing.Tuple[dict, dict]] = (
                mpi_service.generate_true_match_tuning_samples(
                    session,
                    job.params.true_match_pairs_requested,
                )
            )
<<<<<<< HEAD
            true_pairs: list[typing.Tuple[dict, dict]] = list(true_iter)
            non_iter: typing.Iterator[typing.Tuple[typing.Tuple[dict, dict], int]] = (
                mpi_service.generate_non_match_tuning_samples(
                    session,
                    sample_size=job.params.non_match_sample_requested,
                    n_pairs=job.params.non_match_pairs_requested,
                )
            )
            non_pairs: list[typing.Tuple[dict, dict]] = []
            sample_used: int = 0
            for pair, found in non_iter:
                non_pairs.append(pair)
                if not sample_used:
                    sample_used = found
=======
            if len(true_pairs) < 3000:
                LOGGER.warning(
                    "Fewer than recommended true-match pairs found in MPI, proceed with caution",
                    extra={"job_id": job_id, "true_match_pairs_found": len(true_pairs)}
                )
            
            non_pairs, sample_used = mpi_service.generate_non_match_tuning_samples(
                session,
                sample_size=job.params.non_match_sample_requested,
                n_pairs=job.params.non_match_pairs_requested,
            )
            if sample_used < 50000:
                LOGGER.warning(
                    "Lower than recommended negative sample used, proceed with caution",
                    extra={"job_id": job_id, "negative_sample_used": sample_used}
                )
            if len(non_pairs) < 3000:
                LOGGER.warning(
                    "Fewer than recommended non-match pairs found in MPI, proceed with caution",
                    extra={"job_id": job_id, "non_match_pairs_found": len(non_pairs)}
                )

>>>>>>> d4235464
            results.true_match_pairs_used = len(true_pairs)
            results.non_match_pairs_used = len(non_pairs)
            results.non_match_sample_used = sample_used

            # Step 2: Compute class-specific probabilities
            m_probs: dict[str, float] = prob_calc.calculate_class_probs(true_pairs)
            u_probs: dict[str, float] = prob_calc.calculate_class_probs(non_pairs)

            # Step 3: Compute log-odds
            log_odds: dict[str, float] = prob_calc.calculate_log_odds(
                m_probs=m_probs, u_probs=u_probs
            )
            results.log_odds = [
                schemas.LogOdd(feature=schemas.Feature.parse(k), value=v)
                for k, v in log_odds.items()
            ]

            # Step 4: Compute suggested RMS possible match window boundaries
            obj: models.Algorithm | None = default_algorithm(session)
            if obj is not None:
                algorithm: schemas.Algorithm = schemas.Algorithm.model_validate(obj)
                sorted_scores: dict[str, typing.Tuple[list[float], list[float]]] = (
                    prob_calc.calculate_and_sort_tuning_scores(
                        true_pairs, non_pairs, log_odds, algorithm
                    )
                )
<<<<<<< HEAD
            )
            rms_bounds: dict[str, typing.Tuple[float, float]] = prob_calc.estimate_rms_bounds(
                sorted_scores
            )
            pass_recs: list[schemas.PassRecommendation] = []
            for idx, algorithm_pass in enumerate(algorithm.passes):
                pass_name: str = algorithm_pass.label or f"pass_{idx}"  # type: ignore
                rec = schemas.PassRecommendation(
                    algorithm_label=algorithm.label,
                    pass_label=pass_name,
                    recommended_match_window=rms_bounds[pass_name],
=======
                rms_bounds: dict[str, typing.Tuple[float, float]] = (
                    prob_calc.estimate_rms_bounds(sorted_scores)
                )
                pass_recs: list[schemas.PassRecommendation] = []
                for idx, algorithm_pass in enumerate(algorithm.passes):
                    pass_name: str = algorithm_pass.label or f"pass_{idx}"  # type: ignore
                    rec = schemas.PassRecommendation(
                        algorithm_label=algorithm.label,
                        pass_label=pass_name,
                        recommended_match_window=rms_bounds[pass_name]
                    )
                    pass_recs.append(rec)
                results.passes = pass_recs
            # Can only make recommendation if default algo exists, otherwise warn and skip
            else:
                LOGGER.warning(
                    "No default algorithm stored on-file, omitting RMS bound estimation",
                    extra={"job_id": job_id}
>>>>>>> d4235464
                )

            tuning_service.update_job(session, job, models.TuningStatus.COMPLETED, results)
        except Exception as exc:
            LOGGER.error(
                "tuning job failed", extra={"job_id": job_id, "exc": str(exc)}, exc_info=True
            )
            tuning_service.fail_job(session, job_id, str(exc))<|MERGE_RESOLUTION|>--- conflicted
+++ resolved
@@ -75,8 +75,13 @@
                     job.params.true_match_pairs_requested,
                 )
             )
-<<<<<<< HEAD
             true_pairs: list[typing.Tuple[dict, dict]] = list(true_iter)
+            if len(true_pairs) < 3000:
+                LOGGER.warning(
+                    "Fewer than recommended true-match pairs found in MPI, proceed with caution",
+                    extra={"job_id": job_id, "true_match_pairs_found": len(true_pairs)}
+                )
+
             non_iter: typing.Iterator[typing.Tuple[typing.Tuple[dict, dict], int]] = (
                 mpi_service.generate_non_match_tuning_samples(
                     session,
@@ -90,18 +95,6 @@
                 non_pairs.append(pair)
                 if not sample_used:
                     sample_used = found
-=======
-            if len(true_pairs) < 3000:
-                LOGGER.warning(
-                    "Fewer than recommended true-match pairs found in MPI, proceed with caution",
-                    extra={"job_id": job_id, "true_match_pairs_found": len(true_pairs)}
-                )
-            
-            non_pairs, sample_used = mpi_service.generate_non_match_tuning_samples(
-                session,
-                sample_size=job.params.non_match_sample_requested,
-                n_pairs=job.params.non_match_pairs_requested,
-            )
             if sample_used < 50000:
                 LOGGER.warning(
                     "Lower than recommended negative sample used, proceed with caution",
@@ -113,7 +106,6 @@
                     extra={"job_id": job_id, "non_match_pairs_found": len(non_pairs)}
                 )
 
->>>>>>> d4235464
             results.true_match_pairs_used = len(true_pairs)
             results.non_match_pairs_used = len(non_pairs)
             results.non_match_sample_used = sample_used
@@ -140,19 +132,6 @@
                         true_pairs, non_pairs, log_odds, algorithm
                     )
                 )
-<<<<<<< HEAD
-            )
-            rms_bounds: dict[str, typing.Tuple[float, float]] = prob_calc.estimate_rms_bounds(
-                sorted_scores
-            )
-            pass_recs: list[schemas.PassRecommendation] = []
-            for idx, algorithm_pass in enumerate(algorithm.passes):
-                pass_name: str = algorithm_pass.label or f"pass_{idx}"  # type: ignore
-                rec = schemas.PassRecommendation(
-                    algorithm_label=algorithm.label,
-                    pass_label=pass_name,
-                    recommended_match_window=rms_bounds[pass_name],
-=======
                 rms_bounds: dict[str, typing.Tuple[float, float]] = (
                     prob_calc.estimate_rms_bounds(sorted_scores)
                 )
@@ -171,7 +150,6 @@
                 LOGGER.warning(
                     "No default algorithm stored on-file, omitting RMS bound estimation",
                     extra={"job_id": job_id}
->>>>>>> d4235464
                 )
 
             tuning_service.update_job(session, job, models.TuningStatus.COMPLETED, results)
