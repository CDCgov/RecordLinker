"""
recordlinker.routes.patient_router
~~~~~~~~~~~~~~~~~~~~~~~~~~~~~~~~~~

This module implements the patient router for the RecordLinker API. Exposing
the patient API endpoints.
"""

import typing
import uuid

import fastapi
import pydantic
import sqlalchemy.orm as orm

from recordlinker import schemas
from recordlinker.database import get_session
from recordlinker.database import mpi_service as service

router = fastapi.APIRouter()


@router.post(
    "/",
    summary="Create a patient record and link to an existing person",
    status_code=fastapi.status.HTTP_201_CREATED,
)
def create_patient(
    payload: typing.Annotated[schemas.PatientCreatePayload, fastapi.Body],
    session: orm.Session = fastapi.Depends(get_session),
) -> schemas.PatientRef:
    """
    Create a new patient record in the MPI and link to an existing person.
    """
    person = service.get_person_by_reference_id(session, payload.person_reference_id)

    if person is None:
        raise fastapi.HTTPException(
            status_code=fastapi.status.HTTP_422_UNPROCESSABLE_ENTITY,
            detail=[
                {
                    "loc": ["body", "person_reference_id"],
                    "msg": "Person not found",
                    "type": "value_error",
                }
            ],
        )

    patient = service.insert_patient(
        session,
        payload.record,
        person=person,
        external_patient_id=payload.record.external_id,
        commit=False,
    )
    return schemas.PatientRef(
        patient_reference_id=patient.reference_id, external_patient_id=patient.external_patient_id
    )


@router.get(
    "/orphaned", summary="Retrieve orphaned patients", status_code=fastapi.status.HTTP_200_OK
)
def get_orphaned_patients(
    request: fastapi.Request,
    session: orm.Session = fastapi.Depends(get_session),
    limit: int | None = fastapi.Query(50, alias="limit", ge=1, le=1000),
    cursor: uuid.UUID | None = fastapi.Query(None, alias="cursor"),
<<<<<<< HEAD
) -> schemas.PaginatedRefs:
=======
) -> schemas.PaginatedPatientRefs:
>>>>>>> d54af846
    """
    Retrieve patient_reference_id(s) for all Patients that are not linked to a Person.
    """
    # Check if the cursor is a valid Patient reference_id
    if cursor:
        patient = service.get_patients_by_reference_ids(session, cursor)
        if not patient or patient[0] is None:
            raise fastapi.HTTPException(
                status_code=fastapi.status.HTTP_422_UNPROCESSABLE_ENTITY,
                detail=[
                    {
                        "loc": ["query", "cursor"],
                        "msg": "Cursor is an invalid Patient reference_id",
                        "type": "value_error",
                    }
                ],
            )
        # Replace the cursor with the Patient id instead of reference_id
        cur = patient[0].id
    else:
        cur = None

    patients = service.get_orphaned_patients(session, limit, cur)
    if not patients:
<<<<<<< HEAD
        return schemas.PaginatedRefs(
            data=[], meta=schemas.PaginatedMetaData(next_cursor=None, next=None)
=======
        return schemas.PaginatedPatientRefs(
            patients=[], meta=schemas.PaginatedMetaData(next_cursor=None, next=None)
>>>>>>> d54af846
        )
    # Prepare the meta data
    next_cursor = patients[-1].reference_id if len(patients) == limit else None
    next_url = (
        f"{request.base_url}patient/orphaned?limit={limit}&cursor={next_cursor}"
        if next_cursor
        else None
    )

    return schemas.PaginatedPatientRefs(
<<<<<<< HEAD
        data=[p.reference_id for p in patients if p.reference_id],
        meta=schemas.PaginatedMetaData(next_cursor=next_cursor, next=next_url),
=======
        patients=[p.reference_id for p in patients if p.reference_id],
        meta=schemas.PaginatedMetaData(
            next_cursor=next_cursor,
            next=pydantic.HttpUrl(next_url) if next_url else None,
        ),
>>>>>>> d54af846
    )


@router.get(
    "/{patient_reference_id}",
    summary="Retrieve a patient record",
    status_code=fastapi.status.HTTP_200_OK,
)
def get_patient(
    patient_reference_id: uuid.UUID,
    session: orm.Session = fastapi.Depends(get_session),
) -> schemas.PatientInfo:
    """
    Retrieve an existing patient record in the MPI
    """
    patient = service.get_patients_by_reference_ids(session, patient_reference_id)[0]
    if patient is None:
        raise fastapi.HTTPException(status_code=fastapi.status.HTTP_404_NOT_FOUND)

    return schemas.PatientInfo(
        patient_reference_id=patient.reference_id,
        person_reference_id=patient.person.reference_id,
        record=patient.record,
        external_patient_id=patient.external_patient_id,
        external_person_id=patient.external_person_id,
    )


@router.patch(
    "/{patient_reference_id}",
    summary="Update a patient record",
    status_code=fastapi.status.HTTP_200_OK,
)
def update_patient(
    patient_reference_id: uuid.UUID,
    payload: typing.Annotated[schemas.PatientUpdatePayload, fastapi.Body],
    session: orm.Session = fastapi.Depends(get_session),
) -> schemas.PatientRef:
    """
    Update an existing patient record in the MPI
    """
    patient = service.get_patients_by_reference_ids(session, patient_reference_id)[0]
    if patient is None:
        raise fastapi.HTTPException(status_code=fastapi.status.HTTP_404_NOT_FOUND)

    person = None
    if payload.person_reference_id:
        person = service.get_person_by_reference_id(session, payload.person_reference_id)
        if person is None:
            raise fastapi.HTTPException(
                status_code=fastapi.status.HTTP_422_UNPROCESSABLE_ENTITY,
                detail=[
                    {
                        "loc": ["body", "person_reference_id"],
                        "msg": "Person not found",
                        "type": "value_error",
                    }
                ],
            )

    external_patient_id = getattr(payload.record, "external_id", None)
    patient = service.update_patient(
        session,
        patient,
        person=person,
        record=payload.record,
        external_patient_id=external_patient_id,
        commit=False,
    )
    return schemas.PatientRef(
        patient_reference_id=patient.reference_id, external_patient_id=patient.external_patient_id
    )


@router.delete(
    "/{patient_reference_id}",
    summary="Delete a Patient",
    status_code=fastapi.status.HTTP_204_NO_CONTENT,
)
def delete_patient(
    patient_reference_id: uuid.UUID, session: orm.Session = fastapi.Depends(get_session)
) -> None:
    """
    Delete a Patient from the mpi database.
    """
    patient = service.get_patients_by_reference_ids(session, patient_reference_id)[0]

    if patient is None:
        raise fastapi.HTTPException(status_code=fastapi.status.HTTP_404_NOT_FOUND)

    return service.delete_patient(session, patient)<|MERGE_RESOLUTION|>--- conflicted
+++ resolved
@@ -66,11 +66,7 @@
     session: orm.Session = fastapi.Depends(get_session),
     limit: int | None = fastapi.Query(50, alias="limit", ge=1, le=1000),
     cursor: uuid.UUID | None = fastapi.Query(None, alias="cursor"),
-<<<<<<< HEAD
-) -> schemas.PaginatedRefs:
-=======
 ) -> schemas.PaginatedPatientRefs:
->>>>>>> d54af846
     """
     Retrieve patient_reference_id(s) for all Patients that are not linked to a Person.
     """
@@ -95,13 +91,8 @@
 
     patients = service.get_orphaned_patients(session, limit, cur)
     if not patients:
-<<<<<<< HEAD
-        return schemas.PaginatedRefs(
-            data=[], meta=schemas.PaginatedMetaData(next_cursor=None, next=None)
-=======
         return schemas.PaginatedPatientRefs(
             patients=[], meta=schemas.PaginatedMetaData(next_cursor=None, next=None)
->>>>>>> d54af846
         )
     # Prepare the meta data
     next_cursor = patients[-1].reference_id if len(patients) == limit else None
@@ -112,16 +103,11 @@
     )
 
     return schemas.PaginatedPatientRefs(
-<<<<<<< HEAD
-        data=[p.reference_id for p in patients if p.reference_id],
-        meta=schemas.PaginatedMetaData(next_cursor=next_cursor, next=next_url),
-=======
         patients=[p.reference_id for p in patients if p.reference_id],
         meta=schemas.PaginatedMetaData(
             next_cursor=next_cursor,
             next=pydantic.HttpUrl(next_url) if next_url else None,
         ),
->>>>>>> d54af846
     )
 
 
