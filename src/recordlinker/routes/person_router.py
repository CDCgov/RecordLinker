--- conflicted
+++ resolved
@@ -176,8 +176,6 @@
     "/{person_reference_id}",
     summary="Delete an empty Person",
     status_code=fastapi.status.HTTP_204_NO_CONTENT,
-<<<<<<< HEAD
-=======
     responses={
         404: {"description": "Not Found", "model": schemas.ErrorResponse},
         403: {
@@ -185,7 +183,6 @@
             "model": schemas.ErrorResponse,
         },
     },
->>>>>>> f7d3717d
 )
 def delete_empty_person(
     person_reference_id: uuid.UUID,
@@ -198,12 +195,6 @@
     person = service.get_person_by_reference_id(session, person_reference_id)
 
     if person is None:
-<<<<<<< HEAD
-        raise fastapi.HTTPException(status_code=fastapi.status.HTTP_404_NOT_FOUND)
-
-    # Check if the person has associated patients
-    if person.patients:
-=======
         raise fastapi.HTTPException(
             status_code=fastapi.status.HTTP_404_NOT_FOUND,
             detail=[
@@ -218,17 +209,12 @@
     # Check if the person has associated patients
     has_patients = service.check_person_for_patients(session, person)
     if has_patients:
->>>>>>> f7d3717d
         raise fastapi.HTTPException(
             status_code=fastapi.status.HTTP_403_FORBIDDEN,
             detail=[
                 {
                     "loc": ["path", "person_reference_id"],
-<<<<<<< HEAD
-                    "msg": "Cannot delete Person because the id has associated Patients.",
-=======
                     "msg": "Cannot delete Person because the ID has associated Patients.",
->>>>>>> f7d3717d
                     "type": "value_error",
                 }
             ],
