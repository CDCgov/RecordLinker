"""
recordlinker.routes.person_router
~~~~~~~~~~~~~~~~~~~~~~~~~~~~~~~~~

This module implements the person router for the RecordLinker API. Exposing
the person API endpoints.
"""

import typing
import uuid

import fastapi
import sqlalchemy.orm as orm

from recordlinker import models
from recordlinker import schemas
from recordlinker.database import get_session
from recordlinker.database import mpi_service as service

router = fastapi.APIRouter()


def patients_by_id_or_422(
    session: orm.Session, reference_ids: typing.Sequence[uuid.UUID]
) -> typing.Sequence[models.Patient]:
    """
    Retrieve the Patients by their reference ids or raise a 422 error response.
    """
    patients = service.get_patients_by_reference_ids(session, *reference_ids)
    if None in patients:
        raise fastapi.HTTPException(
            status_code=fastapi.status.HTTP_422_UNPROCESSABLE_ENTITY,
            detail=[
                {
                    "loc": ["body", "patients"],
                    "msg": "Invalid patient reference id",
                    "type": "value_error",
                }
            ],
        )
    return patients  # type: ignore


def persons_by_reference_id_or_422(
    session: orm.Session, person_reference_ids: typing.Sequence[uuid.UUID]
) -> typing.Sequence[models.Patient]:
    """
    Retrieve the Patients by their reference ids or raise a 422 error response.
    """
    persons = service.get_persons_by_reference_ids(session, *person_reference_ids)
    if None in persons:
        raise fastapi.HTTPException(
            status_code=fastapi.status.HTTP_422_UNPROCESSABLE_ENTITY,
            detail=[
                {
                    "loc": ["body", "person_reference_ids"],
                    "msg": "Invalid person reference id",
                    "type": "value_error",
                }
            ],
        )
    return persons  # type: ignore


@router.post(
    "",
    summary="Create a new Person cluster",
    status_code=fastapi.status.HTTP_201_CREATED,
)
def create_person(
    data: typing.Annotated[schemas.PatientRefs, fastapi.Body()],
    session: orm.Session = fastapi.Depends(get_session),
) -> schemas.PersonRef:
    """
    Create a new Person in the MPI database and link the Patients to them.
    """
    patients = patients_by_id_or_422(session, data.patients)

    person = service.update_person_cluster(session, patients, commit=False)
    return schemas.PersonRef(person_reference_id=person.reference_id)


@router.patch(
    "/{person_reference_id}",
    summary="Assign Patients to existing Person",
    status_code=fastapi.status.HTTP_200_OK,
)
def update_person(
    person_reference_id: uuid.UUID,
    data: typing.Annotated[schemas.PatientRefs, fastapi.Body()],
    session: orm.Session = fastapi.Depends(get_session),
) -> schemas.PersonRef:
    """
    Assign the Patients to an existing Person cluster.
    """
    person = service.get_person_by_reference_id(session, person_reference_id)
    if person is None:
        raise fastapi.HTTPException(status_code=fastapi.status.HTTP_404_NOT_FOUND)
    patients = patients_by_id_or_422(session, data.patients)

    person = service.update_person_cluster(session, patients, person, commit=False)
    return schemas.PersonRef(person_reference_id=person.reference_id)


<<<<<<< HEAD
@router.post(
    "/{merge_into_id}/merge",
    summary="Merge Person clusters",
    status_code=fastapi.status.HTTP_200_OK,
)
def merge_person_clusters(
    merge_into_id: uuid.UUID,
    data: typing.Annotated[schemas.PersonRefs, fastapi.Body()],
    session: orm.Session = fastapi.Depends(get_session),
) -> schemas.PersonRef:
    """
    Merges Person cluster(s) into the Person cluster referenced by `merge_into_id`.
    """
    # Get the person that the person clusters will be merged into
    per = service.get_person_by_reference_id(session, merge_into_id)

    if per is None:
        raise fastapi.HTTPException(status_code=fastapi.status.HTTP_404_NOT_FOUND)

    # Get all persons by person_reference_id that will be merged
    persons = persons_by_reference_id_or_422(session, data.person_reference_ids)
    person_ids = [person.id for person in persons]

    # Update all of the patients from the person clusters to be merged
    person = service.update_patient_person_ids(session, per, person_ids, commit=False)

    # Should we clean up orphaned person clusters after merging?

    return schemas.PersonRef(person_reference_id=person.reference_id)
=======
@router.get(
    "/{person_reference_id}",
    summary="Retrieve a person cluster",
    status_code=fastapi.status.HTTP_200_OK,
)
def get_person(
    person_reference_id: uuid.UUID,
    session: orm.Session = fastapi.Depends(get_session),
) -> schemas.PersonInfo:
    """
    Retrieve an existing person cluster in the MPI
    """
    person = service.get_person_by_reference_id(session, person_reference_id)
    if person is None:
        raise fastapi.HTTPException(status_code=fastapi.status.HTTP_404_NOT_FOUND)

    return schemas.PersonInfo(
        person_reference_id=person.reference_id,
        patient_reference_ids=[patient.reference_id for patient in person.patients],
    )
>>>>>>> 3f182998
<|MERGE_RESOLUTION|>--- conflicted
+++ resolved
@@ -102,7 +102,28 @@
     return schemas.PersonRef(person_reference_id=person.reference_id)
 
 
-<<<<<<< HEAD
+@router.get(
+    "/{person_reference_id}",
+    summary="Retrieve a person cluster",
+    status_code=fastapi.status.HTTP_200_OK,
+)
+def get_person(
+    person_reference_id: uuid.UUID,
+    session: orm.Session = fastapi.Depends(get_session),
+) -> schemas.PersonInfo:
+    """
+    Retrieve an existing person cluster in the MPI
+    """
+    person = service.get_person_by_reference_id(session, person_reference_id)
+    if person is None:
+        raise fastapi.HTTPException(status_code=fastapi.status.HTTP_404_NOT_FOUND)
+
+    return schemas.PersonInfo(
+        person_reference_id=person.reference_id,
+        patient_reference_ids=[patient.reference_id for patient in person.patients],
+    )
+
+
 @router.post(
     "/{merge_into_id}/merge",
     summary="Merge Person clusters",
@@ -131,26 +152,4 @@
 
     # Should we clean up orphaned person clusters after merging?
 
-    return schemas.PersonRef(person_reference_id=person.reference_id)
-=======
-@router.get(
-    "/{person_reference_id}",
-    summary="Retrieve a person cluster",
-    status_code=fastapi.status.HTTP_200_OK,
-)
-def get_person(
-    person_reference_id: uuid.UUID,
-    session: orm.Session = fastapi.Depends(get_session),
-) -> schemas.PersonInfo:
-    """
-    Retrieve an existing person cluster in the MPI
-    """
-    person = service.get_person_by_reference_id(session, person_reference_id)
-    if person is None:
-        raise fastapi.HTTPException(status_code=fastapi.status.HTTP_404_NOT_FOUND)
-
-    return schemas.PersonInfo(
-        person_reference_id=person.reference_id,
-        patient_reference_ids=[patient.reference_id for patient in person.patients],
-    )
->>>>>>> 3f182998
+    return schemas.PersonRef(person_reference_id=person.reference_id)