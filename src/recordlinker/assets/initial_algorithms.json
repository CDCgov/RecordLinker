[
    {
        "label": "dibbs-default",
        "description": "The core DIBBs Log-Odds Algorithm. This default, recommended algorithm uses statistical correction to adjust the links between incoming records and previously processed patients (it does so by taking advantage of the fact that some fields are more informative than others—e.g., two records matching on MRN is stronger evidence that they should be linked than if the records matched on zip code). It can be used if additional granularity in matching links is desired. However, while the DIBBs Log-Odds Algorithm can create higher-quality links, it is dependent on statistical updating and pre-calculated population analysis, which requires some work on the part of the user. For those cases where additional precision or stronger matching criteria are required, the Log-Odds algorithm is detailed below.",
        "is_default": true,
        "algorithm_context": {
          "include_multiple_matches": true,
          "log_odds": [
            { "feature": "ADDRESS", "value": 8.438284928858774 },
            { "feature": "BIRTHDATE", "value": 10.126641103800338 },
            { "feature": "CITY", "value": 2.438553006137189 },
            { "feature": "FIRST_NAME", "value": 6.849475906891162 },
            { "feature": "LAST_NAME", "value": 6.350720397426025 },
            { "feature": "IDENTIFIER", "value": 0.3051262572525359 },
            { "feature": "SEX", "value": 0.7510419059643679 },
            { "feature": "STATE", "value": 0.022376768992488694 },
            { "feature": "ZIP", "value": 4.975031471124867 }
          ],
          "skip_values": []
        },
        "max_missing_allowed_proportion": 0.5,
        "missing_field_points_proportion": 0.5,
<<<<<<< HEAD
=======
        "skip_values": [
            {
                "feature": "FIRST_NAME",
                "values": [
                    "Anon",
                    "Anonymous"
                ]
            },
            {
                "feature": "LAST_NAME",
                "values": [
                    "Anon",
                    "Anonymous"
                ]
            },
            {
                "feature": "NAME",
                "values": [
                    "John Doe",
                    "Jane Doe",
                    "Baby Boy",
                    "Baby Girl"
                ]
            },
            {
                "feature": "*",
                "values": [
                    "Unk",
                    "Unknown"
                ]
            }
        ],
>>>>>>> 952a4da8
        "passes": [
            {
                "label": "BLOCK_birthdate_identifier_sex_MATCH_first_name_last_name",
                "blocking_keys": [
                    "BIRTHDATE",
                    "IDENTIFIER",
                    "SEX"
                ],
                "evaluators": [
                    {
                        "feature": "FIRST_NAME",
                        "func": "COMPARE_PROBABILISTIC_FUZZY_MATCH"
                    },
                    {
                        "feature": "LAST_NAME",
                        "func": "COMPARE_PROBABILISTIC_FUZZY_MATCH"
                    }
                ],
                "possible_match_window": [
                    0.8,
                    0.925
                ],
                "kwargs": {
                    "similarity_measure": "JaroWinkler",
                    "thresholds": {
                        "FIRST_NAME": 0.9,
                        "LAST_NAME": 0.9,
                        "BIRTHDATE": 0.95,
                        "ADDRESS": 0.9,
                        "CITY": 0.92,
                        "ZIP": 0.95
                    }
                }
            },
            {
                "label": "BLOCK_zip_first_name_last_name_sex_MATCH_address_birthdate",
                "blocking_keys": [
                    "ZIP",
                    "FIRST_NAME",
                    "LAST_NAME",
                    "SEX"
                ],
                "evaluators": [
                    {
                        "feature": "ADDRESS",
                        "func": "COMPARE_PROBABILISTIC_FUZZY_MATCH"
                    },
                    {
                        "feature": "BIRTHDATE",
                        "func": "COMPARE_PROBABILISTIC_FUZZY_MATCH"
                    }
                ],
                "possible_match_window": [
                    0.815,
                    0.915
                ],
                "kwargs": {
                    "similarity_measure": "JaroWinkler",
                    "thresholds": {
                        "FIRST_NAME": 0.9,
                        "LAST_NAME": 0.9,
                        "BIRTHDATE": 0.95,
                        "ADDRESS": 0.9,
                        "CITY": 0.92,
                        "ZIP": 0.95
                    }
                }
            }
        ]
    }
]<|MERGE_RESOLUTION|>--- conflicted
+++ resolved
@@ -16,45 +16,41 @@
             { "feature": "STATE", "value": 0.022376768992488694 },
             { "feature": "ZIP", "value": 4.975031471124867 }
           ],
-          "skip_values": []
+          "skip_values": [
+              {
+                  "feature": "FIRST_NAME",
+                  "values": [
+                      "Anon",
+                      "Anonymous"
+                  ]
+              },
+              {
+                  "feature": "LAST_NAME",
+                  "values": [
+                      "Anon",
+                      "Anonymous"
+                  ]
+              },
+              {
+                  "feature": "NAME",
+                  "values": [
+                      "John Doe",
+                      "Jane Doe",
+                      "Baby Boy",
+                      "Baby Girl"
+                  ]
+              },
+              {
+                  "feature": "*",
+                  "values": [
+                      "Unk",
+                      "Unknown"
+                  ]
+              }
+          ]
         },
         "max_missing_allowed_proportion": 0.5,
         "missing_field_points_proportion": 0.5,
-<<<<<<< HEAD
-=======
-        "skip_values": [
-            {
-                "feature": "FIRST_NAME",
-                "values": [
-                    "Anon",
-                    "Anonymous"
-                ]
-            },
-            {
-                "feature": "LAST_NAME",
-                "values": [
-                    "Anon",
-                    "Anonymous"
-                ]
-            },
-            {
-                "feature": "NAME",
-                "values": [
-                    "John Doe",
-                    "Jane Doe",
-                    "Baby Boy",
-                    "Baby Girl"
-                ]
-            },
-            {
-                "feature": "*",
-                "values": [
-                    "Unk",
-                    "Unknown"
-                ]
-            }
-        ],
->>>>>>> 952a4da8
         "passes": [
             {
                 "label": "BLOCK_birthdate_identifier_sex_MATCH_first_name_last_name",
