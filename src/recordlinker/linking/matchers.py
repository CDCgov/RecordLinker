"""
recordlinker.linking.matchers
~~~~~~~~~~~~~~~~~~~~~~~~~~~~~

This module contains functions for evaluating whether two records are
a match based on the similarity of their features. These functions are
used by the record linkage algorithm to determine whether a candidate
pair of records should be considered a match or not.
"""

import enum
import typing

import rapidfuzz

from recordlinker.models.mpi import Patient
from recordlinker.schemas.pii import Feature
from recordlinker.schemas.pii import PIIRecord

SIMILARITY_MEASURES = typing.Literal["JaroWinkler", "Levenshtein", "DamerauLevenshtein"]


class RuleFunc(enum.Enum):
    """
    Enum for the different types of match rules that can be used for patient
    matching. This is the universe of all possible match rules that a user can
    choose from when configuring their algorithm.  When data is loaded into the
    MPI, all possible RuleFuncs will be created for the defined match rules.
    However, only a subset will be used in matching, based on the configuration of
    the algorithm.
    """

    RULE_PROBABILISTIC_MATCH = "func:recordlinker.linking.matchers.rule_probabilistic_match"


class FeatureFunc(enum.Enum):
    """
    Enum for the different types of feature comparison functions that can be used
    for patient matching. This is the universe of all possible feature comparison
    functions that a user can choose from when configuring their algorithm.  When
    data is loaded into the MPI, all possible FeatureFuncs will be created for the
    defined feature comparison functions. However, only a subset will be used in
    matching, based on the configuration of the algorithm.
    """

<<<<<<< HEAD
=======
    COMPARE_MATCH_ANY = "func:recordlinker.linking.matchers.compare_match_any"
    COMPARE_MATCH_ALL = "func:recordlinker.linking.matchers.compare_match_all"
    COMPARE_FUZZY_MATCH = "func:recordlinker.linking.matchers.compare_fuzzy_match"
    COMPARE_PROBABILISTIC_EXACT_MATCH = (
        "func:recordlinker.linking.matchers.compare_probabilistic_exact_match"
    )
>>>>>>> 1af8368a
    COMPARE_PROBABILISTIC_FUZZY_MATCH = (
        "func:recordlinker.linking.matchers.compare_probabilistic_fuzzy_match"
    )


class AvailableKwarg(enum.Enum):
    """
    Enum for the different types of keyword arguments that can be used in the
    AlgorithmPass schema. This is the universe of all possible keyword arguments
    that a user can choose from when configuring their algorithm.  When data is
    loaded into the MPI, all possible AvailableKwargs will be created for the
    defined keyword arguments. However, only a subset will be used in matching,
    based on the configuration of the algorithm.
    """

    SIMILARITY_MEASURE = "similarity_measure"
    THRESHOLD = "threshold"
    THRESHOLDS = "thresholds"
    LOG_ODDS = "log_odds"
    TRUE_MATCH_THRESHOLD = "true_match_threshold"


def _get_fuzzy_params(col: str, **kwargs) -> tuple[SIMILARITY_MEASURES, float]:
    """
    Helper method to quickly determine the appropriate similarity measure
    and fuzzy matching threshold to use for fuzzy-comparing a particular
    field between two records.

    :param col: The string name of the column being used in a fuzzy
      comparison.
    :param kwargs: Optionally, a dictionary of keyword arguments containing
      values for a similarity metric and appropriate fuzzy thresholds.
    :return: A tuple containing the similarity metric to use and the
      fuzzy comparison threshold to measure against.
    """
    similarity_measure: SIMILARITY_MEASURES = "JaroWinkler"
    if "similarity_measure" in kwargs:
        similarity_measure = kwargs["similarity_measure"]
        # Ensure the similarity measure is valid
        if similarity_measure not in typing.get_args(SIMILARITY_MEASURES):
            raise ValueError(f"Invalid similarity measure: {similarity_measure}")

    threshold: float = 0.7
    if "thresholds" in kwargs:
        if col in kwargs["thresholds"]:
            threshold = kwargs["thresholds"][col]
    elif "threshold" in kwargs:
        threshold = kwargs["threshold"]

    return (similarity_measure, threshold)


def rule_probabilistic_match(feature_comparisons: list[float], **kwargs: typing.Any) -> bool:
    """
    Determines whether a given set of feature comparisons matches enough
    to be the result of a true patient link instead of just random chance.
    This is represented using previously computed log-odds ratios.

    :param feature_comparisons: A list of floats representing the log-odds
      score of each field computed on.
    :return: Whether the feature comparisons score well enough to be
      considered a match.
    """
    threshold: typing.Any = kwargs.get("true_match_threshold")
    if threshold is None:
        raise KeyError("Cutoff threshold for true matches must be passed.")
    return sum(feature_comparisons) >= float(threshold)


<<<<<<< HEAD
=======
def compare_match_any(
    record: PIIRecord, patient: Patient, key: Feature, **kwargs: typing.Any
) -> float:
    """
    ...

    :param record: The incoming record to evaluate.
    :param patient: The patient record to compare against.
    :param key: The name of the column being evaluated (e.g. "city").
    :return: A float indicating whether any of the features are an exact match.
    """
    rec_values = set(record.feature_iter(key))
    if not rec_values:
        return 0
    pat_values = set(patient.record.feature_iter(key))
    return float(bool(rec_values & pat_values))


def compare_match_all(
    record: PIIRecord, patient: Patient, key: Feature, **kwargs: typing.Any
) -> float:
    """
    ...

    :param record: The incoming record to evaluate.
    :param patient: The patient record to compare against.
    :param key: The name of the column being evaluated (e.g. "city").
    :return: A float indicating whether all of the features are an exact match.
    """
    rec_values = set(record.feature_iter(key))
    if not rec_values:
        return 0
    pat_values = set(patient.record.feature_iter(key))
    return float(rec_values == pat_values)


def compare_fuzzy_match(
    record: PIIRecord, patient: Patient, key: Feature, **kwargs: typing.Any
) -> float:
    """
    ...

    :param record: The incoming record to evaluate.
    :param patient: The patient record to compare against.
    :param key: The name of the column being evaluated (e.g. "city").
    :param **kwargs: Optionally, a dictionary including specifications for
      the string comparison metric to use, as well as the cutoff score
      beyond which to classify the strings as a partial match.
    :return: A float indicating whether the features are a fuzzy match.
    """
    similarity_measure, threshold = _get_fuzzy_params(str(key.attribute), **kwargs)
    comp_func = getattr(rapidfuzz.distance, similarity_measure).normalized_similarity
    for x in record.feature_iter(key):
        for y in patient.record.feature_iter(key):
            score = comp_func(x, y)
            if score >= threshold:
                return 1
    return 0


def compare_probabilistic_exact_match(
    record: PIIRecord, patient: Patient, key: Feature, **kwargs: typing.Any
) -> float:
    """
    Compare the same Feature Field in two patient records, one incoming and one
    previously seen, to determine whether the fields fully agree.
    If they do, the full log-odds weight-points for this field are added to the
    record pair's match strength. Otherwise, no points are added.

    :param record: The incoming record to evaluate.
    :param patient: The patient record to compare against.
    :param key: The name of the column being evaluated (e.g. "city").
    :param **kwargs: Optionally, a dictionary including specifications for
      the string comparison metric to use, as well as the cutoff score
      beyond which to classify the strings as a partial match.
    :return: A float of the score the feature comparison earned.
    """
    log_odds = kwargs.get("log_odds", {}).get(str(key.attribute))
    if log_odds is None:
        raise ValueError(f"Log odds not found for feature {key}")

    agree = 0.0
    for x in patient.record.feature_iter(key):
        for y in record.feature_iter(key):
            # for each permutation of values, check whether the values agree
            if (x == y):
                agree = 1.0
                break
    return agree * log_odds


>>>>>>> 1af8368a
def compare_probabilistic_fuzzy_match(
    record: PIIRecord, patient: Patient, key: Feature, **kwargs: typing.Any
) -> float:
    """
    Compare the same Feature Field in two patient records, one incoming and one
    previously seen, to determine the extent to which the fields agree.
    If their string similarity score (agreement) is above a minimum threshold
    specified as a kwarg, that proportion of the Field's maximum log-odds
    weight points are added to the record match strength. Otherwise, no points
    are added.

    :param record: The incoming record to evaluate.
    :param patient: The patient record to compare against.
    :param key: The name of the column being evaluated (e.g. "city").
    :param **kwargs: Optionally, a dictionary including specifications for
      the string comparison metric to use, as well as the cutoff score
      beyond which to classify the strings as a partial match.
    :return: A float of the score the feature comparison earned.
    """
    log_odds = kwargs.get("log_odds", {}).get(str(key.attribute))
    if log_odds is None:
        raise ValueError(f"Log odds not found for feature {key}")

    similarity_measure, threshold = _get_fuzzy_params(str(key.attribute), **kwargs)
    comp_func = getattr(rapidfuzz.distance, similarity_measure).normalized_similarity
    max_score = 0.0
    for x in patient.record.feature_iter(key):
        for y in record.feature_iter(key):
            # for each permutation of values, find the score and record it if its
            # larger than any previous score
            max_score = max(comp_func(x, y), max_score)
    if max_score < threshold:
        # return 0 if our max score is less than the threshold
        return 0.0
    return max_score * log_odds<|MERGE_RESOLUTION|>--- conflicted
+++ resolved
@@ -43,15 +43,9 @@
     matching, based on the configuration of the algorithm.
     """
 
-<<<<<<< HEAD
-=======
-    COMPARE_MATCH_ANY = "func:recordlinker.linking.matchers.compare_match_any"
-    COMPARE_MATCH_ALL = "func:recordlinker.linking.matchers.compare_match_all"
-    COMPARE_FUZZY_MATCH = "func:recordlinker.linking.matchers.compare_fuzzy_match"
     COMPARE_PROBABILISTIC_EXACT_MATCH = (
         "func:recordlinker.linking.matchers.compare_probabilistic_exact_match"
     )
->>>>>>> 1af8368a
     COMPARE_PROBABILISTIC_FUZZY_MATCH = (
         "func:recordlinker.linking.matchers.compare_probabilistic_fuzzy_match"
     )
@@ -121,68 +115,6 @@
     return sum(feature_comparisons) >= float(threshold)
 
 
-<<<<<<< HEAD
-=======
-def compare_match_any(
-    record: PIIRecord, patient: Patient, key: Feature, **kwargs: typing.Any
-) -> float:
-    """
-    ...
-
-    :param record: The incoming record to evaluate.
-    :param patient: The patient record to compare against.
-    :param key: The name of the column being evaluated (e.g. "city").
-    :return: A float indicating whether any of the features are an exact match.
-    """
-    rec_values = set(record.feature_iter(key))
-    if not rec_values:
-        return 0
-    pat_values = set(patient.record.feature_iter(key))
-    return float(bool(rec_values & pat_values))
-
-
-def compare_match_all(
-    record: PIIRecord, patient: Patient, key: Feature, **kwargs: typing.Any
-) -> float:
-    """
-    ...
-
-    :param record: The incoming record to evaluate.
-    :param patient: The patient record to compare against.
-    :param key: The name of the column being evaluated (e.g. "city").
-    :return: A float indicating whether all of the features are an exact match.
-    """
-    rec_values = set(record.feature_iter(key))
-    if not rec_values:
-        return 0
-    pat_values = set(patient.record.feature_iter(key))
-    return float(rec_values == pat_values)
-
-
-def compare_fuzzy_match(
-    record: PIIRecord, patient: Patient, key: Feature, **kwargs: typing.Any
-) -> float:
-    """
-    ...
-
-    :param record: The incoming record to evaluate.
-    :param patient: The patient record to compare against.
-    :param key: The name of the column being evaluated (e.g. "city").
-    :param **kwargs: Optionally, a dictionary including specifications for
-      the string comparison metric to use, as well as the cutoff score
-      beyond which to classify the strings as a partial match.
-    :return: A float indicating whether the features are a fuzzy match.
-    """
-    similarity_measure, threshold = _get_fuzzy_params(str(key.attribute), **kwargs)
-    comp_func = getattr(rapidfuzz.distance, similarity_measure).normalized_similarity
-    for x in record.feature_iter(key):
-        for y in patient.record.feature_iter(key):
-            score = comp_func(x, y)
-            if score >= threshold:
-                return 1
-    return 0
-
-
 def compare_probabilistic_exact_match(
     record: PIIRecord, patient: Patient, key: Feature, **kwargs: typing.Any
 ) -> float:
@@ -214,7 +146,6 @@
     return agree * log_odds
 
 
->>>>>>> 1af8368a
 def compare_probabilistic_fuzzy_match(
     record: PIIRecord, patient: Patient, key: Feature, **kwargs: typing.Any
 ) -> float:
