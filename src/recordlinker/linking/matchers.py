"""
recordlinker.linking.matchers
~~~~~~~~~~~~~~~~~~~~~~~~~~~~~

This module contains functions for evaluating whether two records are
a match based on the similarity of their features. These functions are
used by the record linkage algorithm to determine whether a candidate
pair of records should be considered a match or not.
"""

import enum
import sys
import typing

import rapidfuzz

from recordlinker.schemas.pii import Feature
from recordlinker.schemas.pii import PIIRecord

SIMILARITY_MEASURES = typing.Literal["JaroWinkler", "Levenshtein", "DamerauLevenshtein"]


class FeatureFunc(enum.Enum):
    """
    Enum for the different types of feature comparison functions that can be used
    for patient matching. We recommend using COMPARE_PROBABILISTIC_EXACT_MATCH for
    features that are comparing to a set of known values (e.g. "SEX", "RACE").  For
    all other features, we recommend using COMPARE_PROBABILISTIC_FUZZY_MATCH.
    """

    COMPARE_PROBABILISTIC_EXACT_MATCH = "COMPARE_PROBABILISTIC_EXACT_MATCH"
    COMPARE_PROBABILISTIC_FUZZY_MATCH = "COMPARE_PROBABILISTIC_FUZZY_MATCH"

    def __str__(self) -> str:
        """
        Returns the string representation of the FeatureFunc.
        """
        return self.value

    def callable(self) -> typing.Callable:
        """
        Returns the callable associated with the FeatureFunc.
        """
        if not hasattr(self, "_callable"):
            self._callable = getattr(sys.modules[__name__], self.value.lower())
        return self._callable


<<<<<<< HEAD
=======
class AvailableKwarg(enum.Enum):
    """
    Enum for the different types of keyword arguments that can be used in the
    AlgorithmPass schema. This is the universe of all possible keyword arguments
    that a user can choose from when configuring their algorithm.  When data is
    loaded into the MPI, all possible AvailableKwargs will be created for the
    defined keyword arguments. However, only a subset will be used in matching,
    based on the configuration of the algorithm.
    """

    pass


>>>>>>> 8a48f2ca
def compare_probabilistic_exact_match(
    record: PIIRecord,
    mpi_record: PIIRecord,
    key: Feature,
    log_odds: float,
    missing_field_points_proportion: float,
    **kwargs: typing.Any,
) -> tuple[float, bool]:
    """
    Compare the same Feature Field in two patient records, one incoming and one
    previously seen, to determine whether the fields fully agree.
    If they do, the full log-odds weight-points for this field are added to the
    record pair's match strength. Otherwise, no points are added.
    If one or both of the Fields are missing (including blank or unknown), a
    proportion of log-odds points specified in the algorithm configuration is
    awarded.
    In all cases, the comparison function captures whether one or both records
    had missing information.

    :param record: The incoming record to evaluate.
    :param mpi_record: The MPI record to compare against.
    :param key: The name of the column being evaluated (e.g. "city").
    :param log_odds: The log-odds weight-points for this field
    :param missing_field_points_proportion: The proportion of log-odds points to
      award if one of the records is missing information in the given field.
    :param **kwargs: Optionally, a dictionary that may include parameters required for other
        compare_ functions.
    :return: A tuple containing: a float of the score the feature comparison
      earned, and a boolean indicating whether one of the Fields was missing.
    """
    incoming_record_fields = list(record.feature_iter(key, prepend_suffix=True))
    mpi_record_fields = list(mpi_record.feature_iter(key, prepend_suffix=True))
    if len(incoming_record_fields) == 0 or len(mpi_record_fields) == 0:
        # Return early if a field is missing, and log that was the case
        return (missing_field_points_proportion * log_odds, True)

    agree = 0.0
    for x in incoming_record_fields:
        for y in mpi_record_fields:
            # for each permutation of values, check whether the values agree
            if x == y:
                agree = 1.0
                break
    return (agree * log_odds, False)


def compare_probabilistic_fuzzy_match(
    record: PIIRecord,
    mpi_record: PIIRecord,
    key: Feature,
    log_odds: float,
    missing_field_points_proportion: float,
    fuzzy_match_measure: SIMILARITY_MEASURES,
    fuzzy_match_threshold: float,
    **kwargs: typing.Any,
) -> tuple[float, bool]:
    """
    Compare the same Feature Field in two patient records, one incoming and one
    previously seen, to determine the extent to which the fields agree.
    If their string similarity score (agreement) is above a minimum threshold
    specified as a kwarg, that proportion of the Field's maximum log-odds
    weight points are added to the record match strength. Otherwise, no points
    are added.
    If one or both of the Fields are missing (including blank or unknown), a
    proportion of log-odds points specified in the algorithm configuration is
    awarded.
    In all cases, the comparison function captures whether one or both records
    had missing information.

    :param record: The incoming record to evaluate.
    :param mpi_record: The MPI record to compare against.
    :param key: The name of the column being evaluated (e.g. "city").
    :param log_odds: The log-odds weight-points for this field
    :param missing_field_points_proportion: The proportion of log-odds points
      to award if one of the records is missing information in the given field.
    :param fuzzy_match_measure: The string comparison metric to use
    :param fuzzy_match_threshold: The cutoff score beyond which to classify the strings as a partial match
    :param **kwargs: Optionally, a dictionary that may include parameters required for other
        compare_ functions.
    :return: A tuple containing: a float of the score the feature comparison
      earned, and a boolean indicating whether one of the Fields was missing.
    """
    fuzzy_match_measure: typing.Any  = kwargs.get("fuzzy_match_measure", None)
    fuzzy_match_threshold: typing.Any = kwargs.get("fuzzy_match_threshold", None)
    assert fuzzy_match_measure in typing.get_args(SIMILARITY_MEASURES), f"Invalid similarity measure: {fuzzy_match_measure}"
    assert isinstance(fuzzy_match_threshold, float), f"Invalid similarity threshold: {fuzzy_match_threshold}"
    measure: SIMILARITY_MEASURES = fuzzy_match_measure
    threshold: float = float(fuzzy_match_threshold)

    incoming_record_fields = list(record.feature_iter(key, prepend_suffix=True))
    mpi_record_fields = list(mpi_record.feature_iter(key, prepend_suffix=True))
    if len(incoming_record_fields) == 0 or len(mpi_record_fields) == 0:
        # Return early if a field is missing, and log that was the case
        return (missing_field_points_proportion * log_odds, True)

<<<<<<< HEAD
    comp_func = getattr(rapidfuzz.distance, measure).normalized_similarity
=======
    comp_func = getattr(rapidfuzz.distance, fuzzy_match_measure).normalized_similarity
>>>>>>> 8a48f2ca
    max_score = 0.0
    for x in incoming_record_fields:
        for y in mpi_record_fields:
            # for each permutation of values, find the score and record it if its
            # larger than any previous score
            max_score = max(comp_func(x, y), max_score)
    if max_score < fuzzy_match_threshold:
        # return 0 if our max score is less than the threshold
        return (0.0, False)
    return (max_score * log_odds, False)<|MERGE_RESOLUTION|>--- conflicted
+++ resolved
@@ -46,22 +46,6 @@
         return self._callable
 
 
-<<<<<<< HEAD
-=======
-class AvailableKwarg(enum.Enum):
-    """
-    Enum for the different types of keyword arguments that can be used in the
-    AlgorithmPass schema. This is the universe of all possible keyword arguments
-    that a user can choose from when configuring their algorithm.  When data is
-    loaded into the MPI, all possible AvailableKwargs will be created for the
-    defined keyword arguments. However, only a subset will be used in matching,
-    based on the configuration of the algorithm.
-    """
-
-    pass
-
-
->>>>>>> 8a48f2ca
 def compare_probabilistic_exact_match(
     record: PIIRecord,
     mpi_record: PIIRecord,
@@ -144,24 +128,13 @@
     :return: A tuple containing: a float of the score the feature comparison
       earned, and a boolean indicating whether one of the Fields was missing.
     """
-    fuzzy_match_measure: typing.Any  = kwargs.get("fuzzy_match_measure", None)
-    fuzzy_match_threshold: typing.Any = kwargs.get("fuzzy_match_threshold", None)
-    assert fuzzy_match_measure in typing.get_args(SIMILARITY_MEASURES), f"Invalid similarity measure: {fuzzy_match_measure}"
-    assert isinstance(fuzzy_match_threshold, float), f"Invalid similarity threshold: {fuzzy_match_threshold}"
-    measure: SIMILARITY_MEASURES = fuzzy_match_measure
-    threshold: float = float(fuzzy_match_threshold)
-
     incoming_record_fields = list(record.feature_iter(key, prepend_suffix=True))
     mpi_record_fields = list(mpi_record.feature_iter(key, prepend_suffix=True))
     if len(incoming_record_fields) == 0 or len(mpi_record_fields) == 0:
         # Return early if a field is missing, and log that was the case
         return (missing_field_points_proportion * log_odds, True)
 
-<<<<<<< HEAD
-    comp_func = getattr(rapidfuzz.distance, measure).normalized_similarity
-=======
     comp_func = getattr(rapidfuzz.distance, fuzzy_match_measure).normalized_similarity
->>>>>>> 8a48f2ca
     max_score = 0.0
     for x in incoming_record_fields:
         for y in mpi_record_fields:
