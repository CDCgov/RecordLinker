"""
recordlinker.linking.matchers
~~~~~~~~~~~~~~~~~~~~~~~~~~~~~

This module contains functions for evaluating whether two records are
a match based on the similarity of their features. These functions are
used by the record linkage algorithm to determine whether a candidate
pair of records should be considered a match or not.
"""

import enum
import sys
import typing

import rapidfuzz

from recordlinker.schemas.pii import Feature
from recordlinker.schemas.pii import PIIRecord

SIMILARITY_MEASURES = typing.Literal["JaroWinkler", "Levenshtein", "DamerauLevenshtein"]


<<<<<<< HEAD
class RuleFunc(enum.Enum):
    """
    Enum for the different types of match rules that can be used for patient
    matching. This is the universe of all possible match rules that a user can
    choose from when configuring their algorithm.  When data is loaded into the
    MPI, all possible RuleFuncs will be created for the defined match rules.
    However, only a subset will be used in matching, based on the configuration of
    the algorithm.
    """

    RULE_PROBABILISTIC_SUM = "func:recordlinker.linking.matchers.rule_probabilistic_sum"


=======
>>>>>>> 3ee7ec5f
class FeatureFunc(enum.Enum):
    """
    Enum for the different types of feature comparison functions that can be used
    for patient matching. We recommend using COMPARE_PROBABILISTIC_EXACT_MATCH for
    features that are comparing to a set of known values (e.g. "SEX", "RACE").  For
    all other features, we recommend using COMPARE_PROBABILISTIC_FUZZY_MATCH.
    """

    COMPARE_PROBABILISTIC_EXACT_MATCH = "COMPARE_PROBABILISTIC_EXACT_MATCH"
    COMPARE_PROBABILISTIC_FUZZY_MATCH = "COMPARE_PROBABILISTIC_FUZZY_MATCH"

    def __str__(self) -> str:
        """
        Returns the string representation of the FeatureFunc.
        """
        return self.value

    def callable(self) -> typing.Callable:
        """
        Returns the callable associated with the FeatureFunc.
        """
        if not hasattr(self, "_callable"):
            self._callable = getattr(sys.modules[__name__], self.value.lower())
        return self._callable


class AvailableKwarg(enum.Enum):
    """
    Enum for the different types of keyword arguments that can be used in the
    AlgorithmPass schema. This is the universe of all possible keyword arguments
    that a user can choose from when configuring their algorithm.  When data is
    loaded into the MPI, all possible AvailableKwargs will be created for the
    defined keyword arguments. However, only a subset will be used in matching,
    based on the configuration of the algorithm.
    """

    SIMILARITY_MEASURE = "similarity_measure"
    THRESHOLD = "threshold"
    THRESHOLDS = "thresholds"
    LOG_ODDS = "log_odds"


def _get_fuzzy_params(col: str, **kwargs) -> tuple[SIMILARITY_MEASURES, float]:
    """
    Helper method to quickly determine the appropriate similarity measure
    and fuzzy matching threshold to use for fuzzy-comparing a particular
    field between two records.

    :param col: The string name of the column being used in a fuzzy
      comparison.
    :param kwargs: Optionally, a dictionary of keyword arguments containing
      values for a similarity metric and appropriate fuzzy thresholds.
    :return: A tuple containing the similarity metric to use and the
      fuzzy comparison threshold to measure against.
    """
    similarity_measure: SIMILARITY_MEASURES = "JaroWinkler"
    if "similarity_measure" in kwargs:
        similarity_measure = kwargs["similarity_measure"]
        # Ensure the similarity measure is valid
        if similarity_measure not in typing.get_args(SIMILARITY_MEASURES):
            raise ValueError(f"Invalid similarity measure: {similarity_measure}")

    threshold: float = 0.7
    if "thresholds" in kwargs:
        if col in kwargs["thresholds"]:
            threshold = kwargs["thresholds"][col]
    elif "threshold" in kwargs:
        threshold = kwargs["threshold"]

    return (similarity_measure, threshold)


def rule_probabilistic_sum(feature_comparisons: list[float], **kwargs: typing.Any) -> float:
    """
    Simple function to total up the number of accumulated log-odds points between
    an incoming record and an MPI record. This function must be used for log-odds
    possible matching because the score needs to be propagated to the link function
    rather than binarized here, against a threshold.
    """
    return sum(feature_comparisons)


def compare_probabilistic_exact_match(
    record: PIIRecord,
    mpi_record: PIIRecord,
    key: Feature,
    missing_field_points_proportion: float,
    **kwargs: typing.Any,
) -> tuple[float, bool]:
    """
    Compare the same Feature Field in two patient records, one incoming and one
    previously seen, to determine whether the fields fully agree.
    If they do, the full log-odds weight-points for this field are added to the
    record pair's match strength. Otherwise, no points are added.
    If one or both of the Fields are missing (including blank or unknown), a
    proportion of log-odds points specified in the algorithm configuration is
    awarded.
    In all cases, the comparison function captures whether one or both records
    had missing information.

    :param record: The incoming record to evaluate.
    :param mpi_record: The MPI record to compare against.
    :param key: The name of the column being evaluated (e.g. "city").
    :param missing_field_points_proportion: The proportion of log-odds points to
      award if one of the records is missing information in the given field.
    :param **kwargs: Optionally, a dictionary including specifications for
      the string comparison metric to use, as well as the cutoff score
      beyond which to classify the strings as a partial match.
    :return: A tuple containing: a float of the score the feature comparison
      earned, and a boolean indicating whether one of the Fields was missing.
    """
    log_odds = kwargs.get("log_odds", {}).get(str(key.attribute))
    if log_odds is None:
        raise ValueError(f"Log odds not found for feature {key}")

    # Return early if a field is missing, and log that was the case
    incoming_record_fields = list(record.feature_iter(key))
    mpi_record_fields = list(mpi_record.feature_iter(key))
    if len(incoming_record_fields) == 0 or len(mpi_record_fields) == 0:
        return (missing_field_points_proportion * log_odds, True)

    agree = 0.0
    for x in incoming_record_fields:
        for y in mpi_record_fields:
            # for each permutation of values, check whether the values agree
            if x == y:
                agree = 1.0
                break
    return (agree * log_odds, False)


def compare_probabilistic_fuzzy_match(
    record: PIIRecord,
    mpi_record: PIIRecord,
    key: Feature,
    missing_field_points_proportion: float,
    **kwargs: typing.Any,
) -> tuple[float, bool]:
    """
    Compare the same Feature Field in two patient records, one incoming and one
    previously seen, to determine the extent to which the fields agree.
    If their string similarity score (agreement) is above a minimum threshold
    specified as a kwarg, that proportion of the Field's maximum log-odds
    weight points are added to the record match strength. Otherwise, no points
    are added.
    If one or both of the Fields are missing (including blank or unknown), a
    proportion of log-odds points specified in the algorithm configuration is
    awarded.
    In all cases, the comparison function captures whether one or both records
    had missing information.

    :param record: The incoming record to evaluate.
    :param mpi_record: The MPI record to compare against.
    :param key: The name of the column being evaluated (e.g. "city").
    :param missing_field_points_proportion: The proportion of log-odds points
      to award if one of the records is missing information in the given field.
    :param **kwargs: Optionally, a dictionary including specifications for
      the string comparison metric to use, as well as the cutoff score
      beyond which to classify the strings as a partial match.
    :return: A tuple containing: a float of the score the feature comparison
      earned, and a boolean indicating whether one of the Fields was missing.
    """
    log_odds = kwargs.get("log_odds", {}).get(str(key.attribute))
    if log_odds is None:
        raise ValueError(f"Log odds not found for feature {key}")

    # Return early if a field is missing, and log that was the case
    incoming_record_fields = list(record.feature_iter(key))
    mpi_record_fields = list(mpi_record.feature_iter(key))
    if len(incoming_record_fields) == 0 or len(mpi_record_fields) == 0:
        return (missing_field_points_proportion * log_odds, True)

    similarity_measure, threshold = _get_fuzzy_params(str(key.attribute), **kwargs)
    comp_func = getattr(rapidfuzz.distance, similarity_measure).normalized_similarity
    max_score = 0.0
    for x in incoming_record_fields:
        for y in mpi_record_fields:
            # for each permutation of values, find the score and record it if its
            # larger than any previous score
            max_score = max(comp_func(x, y), max_score)
    if max_score < threshold:
        # return 0 if our max score is less than the threshold
        return (0.0, False)
    return (max_score * log_odds, False)<|MERGE_RESOLUTION|>--- conflicted
+++ resolved
@@ -20,22 +20,6 @@
 SIMILARITY_MEASURES = typing.Literal["JaroWinkler", "Levenshtein", "DamerauLevenshtein"]
 
 
-<<<<<<< HEAD
-class RuleFunc(enum.Enum):
-    """
-    Enum for the different types of match rules that can be used for patient
-    matching. This is the universe of all possible match rules that a user can
-    choose from when configuring their algorithm.  When data is loaded into the
-    MPI, all possible RuleFuncs will be created for the defined match rules.
-    However, only a subset will be used in matching, based on the configuration of
-    the algorithm.
-    """
-
-    RULE_PROBABILISTIC_SUM = "func:recordlinker.linking.matchers.rule_probabilistic_sum"
-
-
-=======
->>>>>>> 3ee7ec5f
 class FeatureFunc(enum.Enum):
     """
     Enum for the different types of feature comparison functions that can be used
