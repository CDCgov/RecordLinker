--- conflicted
+++ resolved
@@ -48,17 +48,13 @@
 
 
 def compare_probabilistic_exact_match(
-<<<<<<< HEAD
-    record: PIIRecord, patient: Patient, key: Feature, log_odds: float, **kwargs: typing.Any
-) -> float:
-=======
     record: PIIRecord,
     patient: Patient,
     key: Feature,
-    missing_field_points_proportion: float,
-    **kwargs: typing.Any
+    log_odds: float,
+    missing_proportion: float,
+    **kwargs: typing.Any,
 ) -> tuple[float, bool]:
->>>>>>> cae79766
     """
     Compare the same Feature Field in two patient records, one incoming and one
     previously seen, to determine whether the fields fully agree.
@@ -73,30 +69,18 @@
     :param record: The incoming record to evaluate.
     :param patient: The patient record to compare against.
     :param key: The name of the column being evaluated (e.g. "city").
-<<<<<<< HEAD
     :param log_odds: The log-odds weight-points for this field
-    :return: A float of the score the feature comparison earned.
+    :param missing_proportion: The proportion of log-odds points to
+      award if one of the records is missing information in the given field.
+    :return: A tuple containing: a float of the score the feature comparison
+      earned, and a boolean indicating whether one of the Fields was missing values.
     """
-=======
-    :param missing_field_points_proportion: The proportion of log-odds points to
-      award if one of the records is missing information in the given field.
-    :param **kwargs: Optionally, a dictionary including specifications for
-      the string comparison metric to use, as well as the cutoff score
-      beyond which to classify the strings as a partial match.
-    :return: A tuple containing: a float of the score the feature comparison
-      earned, and a boolean indicating whether one of the Fields was missing.
-    """
-    log_odds = kwargs.get("log_odds", {}).get(str(key.attribute))
-    if log_odds is None:
-        raise ValueError(f"Log odds not found for feature {key}")
-
-    # Return early if a field is missing, and log that was the case
     incoming_record_fields = list(patient.record.feature_iter(key))
     mpi_record_fields = list(record.feature_iter(key))
     if len(incoming_record_fields) == 0 or len(mpi_record_fields) == 0:
-        return (missing_field_points_proportion * log_odds, True)
+        # return early if a field is missing
+        return (log_odds * missing_proportion, True)
 
->>>>>>> cae79766
     agree = 0.0
     for x in incoming_record_fields:
         for y in mpi_record_fields:
@@ -111,17 +95,12 @@
     record: PIIRecord,
     patient: Patient,
     key: Feature,
-<<<<<<< HEAD
     log_odds: float,
+    missing_proportion: float,
     fuzzy_match_measure: SIMILARITY_MEASURES,
     fuzzy_match_threshold: float,
     **kwargs: typing.Any,
-) -> float:
-=======
-    missing_field_points_proportion: float,
-    **kwargs: typing.Any
 ) -> tuple[float, bool]:
->>>>>>> cae79766
     """
     Compare the same Feature Field in two patient records, one incoming and one
     previously seen, to determine the extent to which the fields agree.
@@ -138,33 +117,21 @@
     :param record: The incoming record to evaluate.
     :param patient: The patient record to compare against.
     :param key: The name of the column being evaluated (e.g. "city").
-<<<<<<< HEAD
     :param log_odds: The log-odds weight-points for this field
+    :param missing_proportion: The proportion of log-odds points to
+      award if one of the records is missing information in the given field.
     :param fuzzy_match_measure: The string comparison metric to use
     :params fuzzy_match_threshold: The cutoff score beyond which to classify the strings as a partial match
-    :return: A float of the score the feature comparison earned.
+    :return: A tuple containing: a float of the score the feature comparison
+      earned, and a boolean indicating whether one of the Fields was missing values.
     """
-    cmp_fn = getattr(rapidfuzz.distance, str(fuzzy_match_measure)).normalized_similarity
-=======
-    :param missing_field_points_proportion: The proportion of log-odds points
-      to award if one of the records is missing information in the given field.
-    :param **kwargs: Optionally, a dictionary including specifications for
-      the string comparison metric to use, as well as the cutoff score
-      beyond which to classify the strings as a partial match.
-    :return: A tuple containing: a float of the score the feature comparison
-      earned, and a boolean indicating whether one of the Fields was missing.
-    """
-    log_odds = kwargs.get("log_odds", {}).get(str(key.attribute))
-    if log_odds is None:
-        raise ValueError(f"Log odds not found for feature {key}")
-    
-    # Return early if a field is missing, and log that was the case
     incoming_record_fields = list(patient.record.feature_iter(key))
     mpi_record_fields = list(record.feature_iter(key))
     if len(incoming_record_fields) == 0 or len(mpi_record_fields) == 0:
-        return (missing_field_points_proportion * log_odds, True)
->>>>>>> cae79766
+        # return early if a field is missing
+        return (log_odds * missing_proportion, True)
 
+    cmp_fn = getattr(rapidfuzz.distance, str(fuzzy_match_measure)).normalized_similarity
     max_score = 0.0
     for x in incoming_record_fields:
         for y in mpi_record_fields:
@@ -174,4 +141,5 @@
     if max_score < fuzzy_match_threshold:
         # return 0 if our max score is less than the threshold
         return (0.0, False)
+        # return early if a field is missing
     return (max_score * log_odds, False)