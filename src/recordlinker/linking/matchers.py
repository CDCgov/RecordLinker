"""
recordlinker.linking.matchers
~~~~~~~~~~~~~~~~~~~~~~~~~~~~~

This module contains functions for evaluating whether two records are
a match based on the similarity of their features. These functions are
used by the record linkage algorithm to determine whether a candidate
pair of records should be considered a match or not.
"""

import enum
import sys
import typing

import rapidfuzz

from recordlinker.schemas.pii import Feature
from recordlinker.schemas.pii import PIIRecord

SIMILARITY_MEASURES = typing.Literal["JaroWinkler", "Levenshtein", "DamerauLevenshtein"]


class FeatureFunc(enum.Enum):
    """
    Enum for the different types of feature comparison functions that can be used
    for patient matching. We recommend using COMPARE_PROBABILISTIC_EXACT_MATCH for
    features that are comparing to a set of known values (e.g. "SEX", "RACE").  For
    all other features, we recommend using COMPARE_PROBABILISTIC_FUZZY_MATCH.
    """

    COMPARE_PROBABILISTIC_EXACT_MATCH = "COMPARE_PROBABILISTIC_EXACT_MATCH"
    COMPARE_PROBABILISTIC_FUZZY_MATCH = "COMPARE_PROBABILISTIC_FUZZY_MATCH"

    def __str__(self) -> str:
        """
        Returns the string representation of the FeatureFunc.
        """
        return self.value

    def callable(self) -> typing.Callable:
        """
        Returns the callable associated with the FeatureFunc.
        """
        if not hasattr(self, "_callable"):
            self._callable = getattr(sys.modules[__name__], self.value.lower())
        return self._callable


class AvailableKwarg(enum.Enum):
    """
    Enum for the different types of keyword arguments that can be used in the
    AlgorithmPass schema. This is the universe of all possible keyword arguments
    that a user can choose from when configuring their algorithm.  When data is
    loaded into the MPI, all possible AvailableKwargs will be created for the
    defined keyword arguments. However, only a subset will be used in matching,
    based on the configuration of the algorithm.
    """
    pass


def compare_probabilistic_exact_match(
    record: PIIRecord,
    mpi_record: PIIRecord,
    key: Feature,
    log_odds: float,
    missing_field_points_proportion: float,
    **kwargs: typing.Any,
) -> tuple[float, bool]:
    """
    Compare the same Feature Field in two patient records, one incoming and one
    previously seen, to determine whether the fields fully agree.
    If they do, the full log-odds weight-points for this field are added to the
    record pair's match strength. Otherwise, no points are added.
    If one or both of the Fields are missing (including blank or unknown), a
    proportion of log-odds points specified in the algorithm configuration is
    awarded.
    In all cases, the comparison function captures whether one or both records
    had missing information.

    :param record: The incoming record to evaluate.
    :param mpi_record: The MPI record to compare against.
    :param key: The name of the column being evaluated (e.g. "city").
    :param log_odds: The log-odds weight-points for this field
    :param missing_field_points_proportion: The proportion of log-odds points to
      award if one of the records is missing information in the given field.
    :param **kwargs: Optionally, a dictionary including specifications for
      the string comparison metric to use, as well as the cutoff score
      beyond which to classify the strings as a partial match.
    :return: A tuple containing: a float of the score the feature comparison
      earned, and a boolean indicating whether one of the Fields was missing.
    """
    incoming_record_fields = list(record.feature_iter(key, prepend_suffix=True))
    mpi_record_fields = list(mpi_record.feature_iter(key, prepend_suffix=True))
    if len(incoming_record_fields) == 0 or len(mpi_record_fields) == 0:
        # Return early if a field is missing, and log that was the case
        return (missing_field_points_proportion * log_odds, True)

    agree = 0.0
    for x in incoming_record_fields:
        for y in mpi_record_fields:
            # for each permutation of values, check whether the values agree
            if x == y:
                agree = 1.0
                break
    return (agree * log_odds, False)


def compare_probabilistic_fuzzy_match(
    record: PIIRecord,
    mpi_record: PIIRecord,
    key: Feature,
    log_odds: float,
    missing_field_points_proportion: float,
    **kwargs: typing.Any,
) -> tuple[float, bool]:
    """
    Compare the same Feature Field in two patient records, one incoming and one
    previously seen, to determine the extent to which the fields agree.
    If their string similarity score (agreement) is above a minimum threshold
    specified as a kwarg, that proportion of the Field's maximum log-odds
    weight points are added to the record match strength. Otherwise, no points
    are added.
    If one or both of the Fields are missing (including blank or unknown), a
    proportion of log-odds points specified in the algorithm configuration is
    awarded.
    In all cases, the comparison function captures whether one or both records
    had missing information.

    :param record: The incoming record to evaluate.
    :param mpi_record: The MPI record to compare against.
    :param key: The name of the column being evaluated (e.g. "city").
    :param log_odds: The log-odds weight-points for this field
    :param missing_field_points_proportion: The proportion of log-odds points
      to award if one of the records is missing information in the given field.
    :param **kwargs: Optionally, a dictionary including specifications for
      the string comparison metric to use, as well as the cutoff score
      beyond which to classify the strings as a partial match.
    :return: A tuple containing: a float of the score the feature comparison
      earned, and a boolean indicating whether one of the Fields was missing.
    """
<<<<<<< HEAD
    fuzzy_match_measure: typing.Any  = kwargs.get("fuzzy_match_measure", None)
    fuzzy_match_threshold: typing.Any = kwargs.get("fuzzy_match_threshold", None)
    assert fuzzy_match_measure in typing.get_args(SIMILARITY_MEASURES), f"Invalid similarity measure: {fuzzy_match_measure}"
    assert isinstance(fuzzy_match_threshold, float), f"Invalid similarity threshold: {fuzzy_match_threshold}"
    measure: SIMILARITY_MEASURES = fuzzy_match_measure
    threshold: float = float(fuzzy_match_threshold)

    incoming_record_fields = list(record.feature_iter(key))
    mpi_record_fields = list(mpi_record.feature_iter(key))
=======
    incoming_record_fields = list(record.feature_iter(key, prepend_suffix=True))
    mpi_record_fields = list(mpi_record.feature_iter(key, prepend_suffix=True))
>>>>>>> 37bb71c2
    if len(incoming_record_fields) == 0 or len(mpi_record_fields) == 0:
        # Return early if a field is missing, and log that was the case
        return (missing_field_points_proportion * log_odds, True)

    comp_func = getattr(rapidfuzz.distance, measure).normalized_similarity
    max_score = 0.0
    for x in incoming_record_fields:
        for y in mpi_record_fields:
            # for each permutation of values, find the score and record it if its
            # larger than any previous score
            max_score = max(comp_func(x, y), max_score)
    if max_score < threshold:
        # return 0 if our max score is less than the threshold
        return (0.0, False)
    return (max_score * log_odds, False)<|MERGE_RESOLUTION|>--- conflicted
+++ resolved
@@ -138,7 +138,6 @@
     :return: A tuple containing: a float of the score the feature comparison
       earned, and a boolean indicating whether one of the Fields was missing.
     """
-<<<<<<< HEAD
     fuzzy_match_measure: typing.Any  = kwargs.get("fuzzy_match_measure", None)
     fuzzy_match_threshold: typing.Any = kwargs.get("fuzzy_match_threshold", None)
     assert fuzzy_match_measure in typing.get_args(SIMILARITY_MEASURES), f"Invalid similarity measure: {fuzzy_match_measure}"
@@ -146,12 +145,8 @@
     measure: SIMILARITY_MEASURES = fuzzy_match_measure
     threshold: float = float(fuzzy_match_threshold)
 
-    incoming_record_fields = list(record.feature_iter(key))
-    mpi_record_fields = list(mpi_record.feature_iter(key))
-=======
     incoming_record_fields = list(record.feature_iter(key, prepend_suffix=True))
     mpi_record_fields = list(mpi_record.feature_iter(key, prepend_suffix=True))
->>>>>>> 37bb71c2
     if len(incoming_record_fields) == 0 or len(mpi_record_fields) == 0:
         # Return early if a field is missing, and log that was the case
         return (missing_field_points_proportion * log_odds, True)
