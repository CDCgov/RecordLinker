"""
recordlinker.linking.mpi_service
~~~~~~~~~~~~~~~~~~~~~~~~~~~~~~~~

This module provides the data access functions to the MPI tables
"""

import typing

from sqlalchemy import orm
from sqlalchemy.sql import expression

from recordlinker import models
from recordlinker import schemas


def get_block_data(
<<<<<<< HEAD
    session: orm.Session, record: schemas.PIIRecord, algo_config: dict
) -> list[models.Patient]:
=======
    session: orm.Session, record: models.PIIRecord, algo_config: dict
) -> typing.Sequence[models.Patient]:
>>>>>>> f44ff9ef
    """
    Get all of the matching Patients for the given data using the provided
    blocking keys defined in the algo_config.
    """
    # Create the base query
    base = expression.select(models.Patient.id).distinct()

    # Build the join criteria, we are joining the Blocking Value table
    # multiple times, once for each Blocking Key.  If a Patient record
    # has a matching Blocking Value for all the Blocking Keys, then it
    # is considered a match.
    for idx, block in enumerate(algo_config["blocks"]):
        key_name = block["value"].upper()
        if not hasattr(models.BlockingKey, key_name):
            raise ValueError(f"Invalid Blocking Key: {block}")
        # Get the matching Blocking Key based on the value in the algo_config
        key = models.BlockingKey[key_name]
        # Get all the possible values from the data for this key
        vals = [v for v in record.blocking_keys(key)]
        # Create a dynamic alias for the Blocking Value table using the index
        # this is necessary since we are potentially joining the same table
        # multiple times with different conditions
        alias = orm.aliased(models.BlockingValue, name=f"bv{idx}")
        # Add a join clause to the mpi_blocking_value table for each Blocking Key.
        # This results in multiple joins to the same table, one for each Key, but
        # with different joining conditions.
        base = base.join(
            alias,
            expression.and_(
                models.Patient.id == alias.patient_id,
                alias.blockingkey == key.id,
                alias.value.in_(vals),
            ),
        )

    # Using the subquery of unique Patient IDs, select all the Patients
    expr = expression.select(models.Patient).where(models.Patient.id.in_(base))
    return session.execute(expr).scalars().all()


def insert_patient(
    session: orm.Session,
    record: schemas.PIIRecord,
    person: typing.Optional[models.Person] = None,
    external_patient_id: typing.Optional[str] = None,
    external_person_id: typing.Optional[str] = None,
    commit: bool = True,
) -> models.Patient:
    """
    Insert a new patient record into the database.
    """
    # create a new Person record if one isn't provided
    person = person or models.Person()

    patient = models.Patient(person=person, record=record, external_patient_id=external_patient_id)

    if external_person_id is not None:
        patient.external_person_id = external_person_id
        patient.external_person_source = "IRIS"

    # create a new Patient record
    session.add(patient)

    # insert blocking keys
    insert_blocking_keys(session, patient, commit=False)

    if commit:
        session.commit()
    return patient


def insert_blocking_keys(
    session: orm.Session,
    patient: models.Patient,
    commit: bool = True,
) -> list[models.BlockingValue]:
    """
    Inserts blocking keys for a patient record into the MPI database.
    """
    values: list[models.BlockingValue] = []
    # Iterate over all the Blocking Keys
    for key in models.BlockingKey:
        # For each Key, get all the values from the data dictionary
        # Many Keys will only have 1 value, but its possible that
        # a PII data dict could have multiple given names
        for val in patient.record.blocking_keys(key):
            values.append(
                models.BlockingValue(patient=patient, blockingkey=key.id, value=val)
            )
    session.add_all(values)

    if commit:
        session.commit()
    return values<|MERGE_RESOLUTION|>--- conflicted
+++ resolved
@@ -15,13 +15,8 @@
 
 
 def get_block_data(
-<<<<<<< HEAD
     session: orm.Session, record: schemas.PIIRecord, algo_config: dict
-) -> list[models.Patient]:
-=======
-    session: orm.Session, record: models.PIIRecord, algo_config: dict
 ) -> typing.Sequence[models.Patient]:
->>>>>>> f44ff9ef
     """
     Get all of the matching Patients for the given data using the provided
     blocking keys defined in the algo_config.
@@ -108,9 +103,7 @@
         # Many Keys will only have 1 value, but its possible that
         # a PII data dict could have multiple given names
         for val in patient.record.blocking_keys(key):
-            values.append(
-                models.BlockingValue(patient=patient, blockingkey=key.id, value=val)
-            )
+            values.append(models.BlockingValue(patient=patient, blockingkey=key.id, value=val))
     session.add_all(values)
 
     if commit:
