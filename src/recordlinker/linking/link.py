"""
recordlinker.linking.link
~~~~~~~~~~~~~~~~~~~~~~~~~

This module is used to run the linkage algorithm using the MPI service
"""

import collections
import dataclasses
import logging
import statistics
import typing

from sqlalchemy import orm

from recordlinker import models
from recordlinker import schemas
from recordlinker.database import mpi_service
from recordlinker.schemas.algorithm import SkipValue
from recordlinker.utils.mock import MockTracer

from . import skip_values as sv

LOGGER = logging.getLogger(__name__)
TRACER: typing.Any = None
try:
    from opentelemetry import trace

    TRACER = trace.get_tracer(__name__)
except ImportError:
    # OpenTelemetry is an optional dependency, if its not installed use a mock tracer
    TRACER = MockTracer()


@dataclasses.dataclass
class LinkResult:
    """
    A data class designed to represent a single row of the "score tracking" table
    construct, as well as to capture the result of a single linkage to a Person
    cluster. Instance variables help define the scoring parameters used to
    evaluate match strength. Result rows handle their own updates (e.g. when
    to update relative match score strengths as well as prioritizing certain
    matches over possible matches).
    """

    person: models.Person
    accumulated_points: float
    pass_label: str
    rms: float
    mmt: float
    cmt: float
    match_grade: schemas.MatchGrade

    def _update_score_tracking_row(self, earned_points, pass_lbl, rms, mmt, cmt, grade):
        """
        Helper function to abstract variable update setting to leave
        case-based logic clearer.
        """
        self.accumulated_points = earned_points
        self.pass_label = pass_lbl
        self.rms = rms
        self.match_grade = grade
        self.cmt = cmt
        self.mmt = mmt

    def check_and_update_score(self, earned_points, pass_lbl, rms, mmt, cmt, grade):
        """
        Dynamically perform and handle any updates that should be tracked for
        the results of this Person cluster in linking. Updates must consider
        both match grade and RMS.

        1. If both grades (previously seen and newly processed) are equal,
        we take the result with the higher RMS.
        2. If the existing grade is certain but the new grade is not, we
        *don't* update, since each pass is an indepedent match test.
        3. If the new grade is certain but the existing grade is not, we
        *always* update.
        """
        # Start with the easy case: both grades are the same, so use the RMS
        if grade == self.match_grade:
            if rms > self.rms:
                self._update_score_tracking_row(earned_points, pass_lbl, rms, mmt, cmt, grade)

        # Case 2: existing grade is certain, and since grades didn't enter
        # the equality if, new grade is only possible
        elif self.match_grade == "certain":
            pass

        # Case 3: new grade is certain, and since grades didn't enter the
        # equality if, existing grade is only possible
        elif grade == "certain":
            self._update_score_tracking_row(earned_points, pass_lbl, rms, mmt, cmt, grade)


def compare(
    record: schemas.PIIRecord,
    mpi_record: schemas.PIIRecord,
    max_log_odds_points: float,
    max_allowed_missingness_proportion: float,
    missing_field_points_proportion: float,
    algorithm_pass: schemas.AlgorithmPass,
    log_odds_weights: dict[str, float],
    skip_values: list[SkipValue] = [],
) -> float:
    """
    Compare the incoming record to the linked patient and return the calculated
    evaluation score. If a proportion of score points is accumulated via comparisons
    with missing fields that is above a user-defined threshold, automatically reject
    the potential match candidacy of the linked patient.

    :param record: The new, incoming record, as a PIIRecord data type.
    :param mpi_record: A candidate record returned by blocking from the MPI, whose
      match quality the function call will evaluate.
    :param max_log_odds_points: The maximum available log odds points that can be
      accumulated by a candidate pair during this pass of the algorithm.
    :param max_allowed_missingness_proportion: The maximum proportion of log-odds
      weights that can be missing across all fields used in evaluating this pass.
    :param missing_field_points_proportion: The proportion of log-odds points
      that a field missing data will earn during comparison (i.e. a fraction of
      its regular log-odds weight value).
    :algorithm_pass: A data structure containing information about the pass of
      the algorithm in which this comparison is being run. Holds information
      like which fields to evaluate and how to total log-odds points.
    :param log_odds_weights: A dictionary mapping Field names to float values,
      which are the precomputed log-odds weights associated with that field.
    :param skip_values: A list of SkipValue objects that contain information
      about field values that should be skipped during comparison.
    :returns: A boolean indicating whether the incoming record and the supplied
      candidate are a match, as determined by the specific matching rule
      contained in the algorithm_pass object.
    """
    # keyword arguments to pass to comparison functions
    kwargs: dict[typing.Any, typing.Any] = algorithm_pass.kwargs

    missing_field_weights = 0.0
    results: list[float] = []
<<<<<<< HEAD
    details: dict[str, typing.Any] = {}
    for e in evals:
        # TODO: can we do this check earlier?
        feature = schemas.Feature.parse(e.feature)
        if feature is None:
            raise ValueError(f"Invalid comparison field: {e.feature}")

=======
    details: dict[str, typing.Any] = {"patient.reference_id": str(patient.reference_id)}
    for evaluator in algorithm_pass.evaluators:
        feature: schemas.Feature = evaluator.feature
        func: typing.Callable = evaluator.func.callable()
>>>>>>> f54a090c
        # Evaluate the comparison function, track missingness, and append the
        # score component to the list
        result: tuple[float, bool] = func(
            record, mpi_record, feature, missing_field_points_proportion, **kwargs
        )  # type: ignore
        if result[1]:
            # The field was missing, so update the running tally of how much
            # the candidate is missing overall
            missing_field_weights += log_odds_weights[str(feature.attribute)]
        results.append(result[0])
        details[f"evaluator.{feature}.{func.__name__}.result"] = result

    # Make sure this score wasn't just accumulated with missing checks
    if missing_field_weights <= max_allowed_missingness_proportion * max_log_odds_points:
        rule_result = sum(results)
    else:
        rule_result = 0.0
    details["rule.probabilistic_sum.results"] = rule_result
    # TODO: this may add a lot of noise, consider moving to debug
    LOGGER.info("patient comparison", extra=details)
    return rule_result


def grade_rms(rms: float, mmt: float, cmt: float) -> schemas.MatchGrade:
    """
    Helper function to assign a match-grade (derived from FHIR spec terminology)
    to a linkage result based on whether the result's match strength falls in
    relation to the reference window (minimum_threshold, certain_threshold).
    """
    if rms < mmt:
        return "certainly-not"
    elif rms < cmt:
        return "possible"
    return "certain"


def link_record_against_mpi(
    record: schemas.PIIRecord,
    session: orm.Session,
    algorithm: schemas.Algorithm,
    external_person_id: typing.Optional[str] = None,
    persist: bool = True,
) -> tuple[models.Patient | None, models.Person | None, list[LinkResult], schemas.MatchGrade]:
    """
    Runs record linkage on a single incoming record (extracted from a FHIR
    bundle) using an existing database as an MPI. Uses a flexible algorithm
    configuration to allow customization of the exact kind of linkage to
    run. Linkage is assumed to run using cluster membership (i.e. the new
    record must match a certain proportion of existing records all assigned
    to a person in order to match), and if multiple persons are matched,
    the new record is linked to the person with the strongest membership
    percentage.

    :param record: The PIIRecord to try to match to
      other records in the MPI.
    :param session: The SQLAlchemy session to use for database operations.
    :param algorithm: An algorithm configuration object
    :param external_person_id: An optional external identifier for the person
    :param persist: Whether to save the new patient record to the database
    :returns: A tuple consisting of a boolean indicating whether a match
      was found for the new record in the MPI, followed by the ID of the
      Person entity now associated with the incoming patient (either a
      new Person ID or the ID of an existing matched Person).
    """
    # Membership scores need to persist across linkage passes so that we can
    # find the highest scoring match across all passes
    scores: dict[models.Person, LinkResult] = {}
    # proportions for missingness calculation: points awarded, and max allowed
    missing_field_points_proportion = algorithm.missing_field_points_proportion
    max_missing_allowed_proportion = algorithm.max_missing_allowed_proportion

    # initialize counters to track evaluation results to log
    result_counts: dict[str, int] = {
        "persons_compared": 0,
        "patients_compared": 0,
    }
<<<<<<< HEAD
    # NOTE: this is a temp conversion from model JSON data to a list of SkipValue objects
    # when #223 is completed, this will be removed
    skip_values: list[SkipValue] = (
        [SkipValue(**d) for d in algorithm.skip_values] if algorithm.skip_values else []
    )
    # clean the incoming record
    cleaned_record: schemas.PIIRecord = sv.remove_skip_values(record, skip_values)
    for algorithm_pass in algorithm.passes:
=======
    for idx, algorithm_pass in enumerate(algorithm.passes):
>>>>>>> f54a090c
        with TRACER.start_as_current_span("link.pass"):
            pass_label = algorithm_pass.label or f"pass_{idx}"
            minimum_match_threshold, certain_match_threshold = algorithm_pass.possible_match_window

            # FIXME: in #293 rework this logic to use the existing data in algorithm context
            evaluators: list[schemas.Feature] = [e.feature for e in algorithm_pass.evaluators]
            log_odds_points: dict[str, float] = algorithm_pass.kwargs["log_odds"]
            # Determine the maximum possible number of log-odds points in this pass
            max_points: float = sum([log_odds_points[str(e)] for e in evaluators])

            # initialize a dictionary to hold the clusters of patients for each person
            clusters: dict[models.Person, list[schemas.PIIRecord]] = collections.defaultdict(list)

            # block on the cleaned_record and the algorithm's blocking criteria, then
            # iterate over the patients, grouping them by person
            with TRACER.start_as_current_span("link.block"):
                # get all candidate Patient records identified in blocking
                # and the remaining Patient records in their Person clusters
                pats = mpi_service.BlockData.get(
                    session, cleaned_record, algorithm_pass, max_missing_allowed_proportion
                )
                for pat in pats:
                    # convert the Patient model into a cleaned PIIRecord for comparison
                    mpi_record: schemas.PIIRecord = sv.remove_skip_values(
                        schemas.PIIRecord.from_patient(pat), skip_values
                    )
                    clusters[pat.person].append(mpi_record)

            # evaluate each Person cluster to see if the incoming record is a match
            with TRACER.start_as_current_span("link.evaluate"):
                for person, mpi_records in clusters.items():
                    assert mpi_records, "Patient cluster should not be empty"
                    log_odds_sums = []
                    for mpi_record in mpi_records:
                        with TRACER.start_as_current_span("link.compare"):
                            # track the accumulated points so we can eventually find
                            # the median and normalize it
                            rule_result = compare(
                                record,
                                mpi_record,
                                max_points,
                                max_missing_allowed_proportion,
                                missing_field_points_proportion,
                                algorithm_pass,
                                log_odds_points,
                                skip_values,
                            )
                            log_odds_sums.append(rule_result)

                    result_counts["persons_compared"] += 1
                    result_counts["patients_compared"] += len(mpi_records)
                    # calculate the relative match score for this person cluster
                    cluster_median = statistics.median(log_odds_sums)
                    rms = cluster_median / max_points
                    match_grade = grade_rms(rms, minimum_match_threshold, certain_match_threshold)

                    LOGGER.info(
                        "cluster statistics",
                        extra={
                            "median log-odds points accumulated": cluster_median,
                            "relative match score": rms,
                            "person.reference_id": str(person.reference_id),
                            "patients compared in cluster": len(mpi_records),
                            "algorithm.minimum_match_threshold": minimum_match_threshold,
                            "algorithm.certain_match_threshold": certain_match_threshold,
                        },
                    )
                    # The match strength must be above the minimum user threshold in order
                    # for this cluster to be worth remembering
                    if rms >= minimum_match_threshold:
                        if person not in scores:
                            scores[person] = LinkResult(
                                person,
                                cluster_median,
                                pass_label,
                                rms,
                                minimum_match_threshold,
                                certain_match_threshold,
                                match_grade,
                            )
                        # Let the dynamic programming table track its own updates
                        scores[person].check_and_update_score(
                            cluster_median,
                            pass_label,
                            rms,
                            minimum_match_threshold,
                            certain_match_threshold,
                            match_grade,
                        )

    results: list[LinkResult] = sorted(scores.values(), reverse=True, key=lambda x: x.rms)
    certain_results = [x for x in results if x.match_grade == "certain"]
    # re-assign the results array since we already have the higher-priority
    # 'certain' grades if we need them; we return the `results` variable as
    # a placeholder later, so we need to keep this around for re-assignment
    results = [x for x in results if x.match_grade == "possible"]
    final_grade: schemas.MatchGrade = "possible"
    matched_person: typing.Optional[models.Person] = None

    if not results and not certain_results:
        # No match
        final_grade = "certainly-not"
        if persist:
            # Only create a new person cluster if we are persisting data
            matched_person = models.Person()

    elif certain_results and len(certain_results) > 0:
        # Match (1 or many)
        final_grade = "certain"
        matched_person = certain_results[0].person
        if not algorithm.include_multiple_matches:
            # reduce results to only the highest match
            results = [certain_results[0]]
        else:
            # make sure we return all the actual 'certain' matches
            results = certain_results

    patient: typing.Optional[models.Patient] = None
    if persist:
        with TRACER.start_as_current_span("insert"):
            patient = mpi_service.insert_patient(
                session,
                record,
                matched_person,
                record.external_id,
                external_person_id,
                commit=False,
            )

    # Put together some strings to report the result, window, and interpretation
    # to the user; we don't save certainly-not grades in the dynamic table
    best_score_str: str = "n/a"
    reference_range: str = "n/a"
    matching_pass_label: str = "n/a"
    if final_grade == "certain":
        best_score_str = str(certain_results[0].rms)
        reference_range = f"({certain_results[0].mmt}, {certain_results[0].cmt})"
        matching_pass_label = certain_results[0].pass_label
    elif final_grade == "possible":
        best_score_str = str(results[0].rms)
        reference_range = f"({results[0].mmt}, {results[0].cmt})"
        matching_pass_label = results[0].pass_label
    LOGGER.info(
        "final linkage results",
        extra={
            "person.reference_id": matched_person and str(matched_person.reference_id),
            "patient.reference_id": patient and str(patient.reference_id),
            "result.match_grade": final_grade,
            "result.best_match_score": best_score_str,
            "result.label_of_matching_pass": matching_pass_label,
            "result.best_match_reference_window": reference_range,
            "result.count_patients_compared": result_counts["patients_compared"],
        },
    )
    # return a tuple indicating whether a match was found and the person ID
    return (patient, matched_person, results, final_grade)<|MERGE_RESOLUTION|>--- conflicted
+++ resolved
@@ -16,7 +16,6 @@
 from recordlinker import models
 from recordlinker import schemas
 from recordlinker.database import mpi_service
-from recordlinker.schemas.algorithm import SkipValue
 from recordlinker.utils.mock import MockTracer
 
 from . import skip_values as sv
@@ -100,7 +99,6 @@
     missing_field_points_proportion: float,
     algorithm_pass: schemas.AlgorithmPass,
     log_odds_weights: dict[str, float],
-    skip_values: list[SkipValue] = [],
 ) -> float:
     """
     Compare the incoming record to the linked patient and return the calculated
@@ -123,8 +121,6 @@
       like which fields to evaluate and how to total log-odds points.
     :param log_odds_weights: A dictionary mapping Field names to float values,
       which are the precomputed log-odds weights associated with that field.
-    :param skip_values: A list of SkipValue objects that contain information
-      about field values that should be skipped during comparison.
     :returns: A boolean indicating whether the incoming record and the supplied
       candidate are a match, as determined by the specific matching rule
       contained in the algorithm_pass object.
@@ -134,20 +130,10 @@
 
     missing_field_weights = 0.0
     results: list[float] = []
-<<<<<<< HEAD
     details: dict[str, typing.Any] = {}
-    for e in evals:
-        # TODO: can we do this check earlier?
-        feature = schemas.Feature.parse(e.feature)
-        if feature is None:
-            raise ValueError(f"Invalid comparison field: {e.feature}")
-
-=======
-    details: dict[str, typing.Any] = {"patient.reference_id": str(patient.reference_id)}
     for evaluator in algorithm_pass.evaluators:
         feature: schemas.Feature = evaluator.feature
         func: typing.Callable = evaluator.func.callable()
->>>>>>> f54a090c
         # Evaluate the comparison function, track missingness, and append the
         # score component to the list
         result: tuple[float, bool] = func(
@@ -224,18 +210,9 @@
         "persons_compared": 0,
         "patients_compared": 0,
     }
-<<<<<<< HEAD
-    # NOTE: this is a temp conversion from model JSON data to a list of SkipValue objects
-    # when #223 is completed, this will be removed
-    skip_values: list[SkipValue] = (
-        [SkipValue(**d) for d in algorithm.skip_values] if algorithm.skip_values else []
-    )
     # clean the incoming record
-    cleaned_record: schemas.PIIRecord = sv.remove_skip_values(record, skip_values)
-    for algorithm_pass in algorithm.passes:
-=======
+    cleaned_record: schemas.PIIRecord = sv.remove_skip_values(record, algorithm.skip_values)
     for idx, algorithm_pass in enumerate(algorithm.passes):
->>>>>>> f54a090c
         with TRACER.start_as_current_span("link.pass"):
             pass_label = algorithm_pass.label or f"pass_{idx}"
             minimum_match_threshold, certain_match_threshold = algorithm_pass.possible_match_window
@@ -260,7 +237,7 @@
                 for pat in pats:
                     # convert the Patient model into a cleaned PIIRecord for comparison
                     mpi_record: schemas.PIIRecord = sv.remove_skip_values(
-                        schemas.PIIRecord.from_patient(pat), skip_values
+                        schemas.PIIRecord.from_patient(pat), algorithm.skip_values
                     )
                     clusters[pat.person].append(mpi_record)
 
@@ -281,7 +258,6 @@
                                 missing_field_points_proportion,
                                 algorithm_pass,
                                 log_odds_points,
-                                skip_values,
                             )
                             log_odds_sums.append(rule_result)
 
