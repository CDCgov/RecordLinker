--- conflicted
+++ resolved
@@ -13,11 +13,7 @@
 from sqlalchemy import orm
 
 from recordlinker import models
-<<<<<<< HEAD
 from recordlinker import schemas
-from recordlinker import utils
-=======
->>>>>>> 86d82688
 from recordlinker.linking import matchers
 
 from . import mpi_service
@@ -93,30 +89,16 @@
     Compare the incoming record to the linked patient
     """
     # all the functions used for comparison
-<<<<<<< HEAD
-    # TODO: optimization: bind functions earlier in the stack to avoid multiple unnecessary calls
-    funcs: dict[schemas.Feature, matchers.FEATURE_COMPARE_FUNC] = utils.bind_functions(
-        algorithm_pass.evaluators
-    )
-    # a function to determine a match based on the comparison results
-    matching_rule: matchers.MATCH_RULE_FUNC = utils.str_to_callable(algorithm_pass.rule)
-    # keyword arguments to pass to comparison functions and matching rule
-=======
     funcs: dict[str, matchers.FEATURE_COMPARE_FUNC] = algorithm_pass.bound_evaluators()
     # a function to determine a match based on the comparison results
     matching_rule: matchers.MATCH_RULE_FUNC = algorithm_pass.bound_rule()
     # # keyword arguments to pass to comparison functions and matching rule
->>>>>>> 86d82688
     kwargs: dict[typing.Any, typing.Any] = algorithm_pass.kwargs
 
     results: list[float] = []
     for field, func in funcs.items():
-<<<<<<< HEAD
+        # TODO: can we do this check earlier?
         if field not in {i.value for i in schemas.Feature}:
-=======
-        # TODO: can we do this check earlier?
-        if field not in {i.value for i in models.Feature}:
->>>>>>> 86d82688
             raise ValueError(f"Invalid comparison field: {field}")
         # Evaluate the comparison function and append the result to the list
         result: float = func(record, patient, schemas.Feature(field), **kwargs)  # type: ignore
