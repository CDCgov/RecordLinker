"""
recordlinker.linking.link
~~~~~~~~~~~~~~~~~~~~~~~~~

This module is used to run the linkage algorithm using the MPI service
"""

import collections
import dataclasses
import logging
import statistics
import typing

from sqlalchemy import orm

from recordlinker import models
from recordlinker import schemas
from recordlinker.database import mpi_service
from recordlinker.utils.mock import MockTracer

LOGGER = logging.getLogger(__name__)
TRACER: typing.Any = None
try:
    from opentelemetry import trace

    TRACER = trace.get_tracer(__name__)
except ImportError:
    # OpenTelemetry is an optional dependency, if its not installed use a mock tracer
    TRACER = MockTracer()


@dataclasses.dataclass
class LinkResult:
    """
    A data class designed to represent a single row of the "score tracking" table
    construct, as well as to capture the result of a single linkage to a Person
    cluster. Instance variables help define the scoring parameters used to 
    evaluate match strength. Result rows handle their own updates (e.g. when
    to update relative match score strengths as well as prioritizing certain
    matches over possible matches).
    """
    person: models.Person
    accumulated_points: float
    pass_number: int
    rms: float
    mmt: float
    cmt: float
    grade: schemas.MatchGrade

    def _update_score_tracking_row(
            self, earned_points, pass_num, rms, mmt, cmt, grade
        ):
        """
        Helper function to abstract variable update setting to leave
        case-based logic clearer.
        """
        self.accumulated_points = earned_points
        self.pass_number = pass_num
        self.rms = rms
        self.grade = grade
        self.cmt = cmt
        self.mmt = mmt
    
    def check_and_update_score(
            self, earned_points, pass_num, rms, mmt, cmt, grade
        ):
        """
        Dynamically perform and handle any updates that should be tracked for
        the results of this Person cluster in linking. Updates must consider
        both match grade and RMS.

        1. If both grades (previously seen and newly processed) are equal,
        we take the result with the higher RMS.
        2. If the existing grade is certain but the new grade is not, we
        *don't* update, since each pass is an indepedent match test.
        3. If the new grade is certain but the existing grade is not, we
        *always* update.
        """
        # Start with the easy case: both grades are the same, so use the RMS
        if grade == self.grade:
            if rms > self.rms:
                self._update_score_tracking_row(
                    earned_points, pass_num, rms, mmt, cmt, grade
                )
        
        # Case 2: existing grade is certain, and since grades didn't enter
        # the equality if, new grade is only possible
        elif self.grade == 'certain':
            pass

        # Case 3: new grade is certain, and since grades didn't enter the 
        # equality if, existing grade is only possible
        elif grade == 'certain':
            self._update_score_tracking_row(
                earned_points, pass_num, rms, mmt, cmt, grade
            )


def compare(
    record: schemas.PIIRecord,
    patient: models.Patient,
    max_log_odds_points: float,
    max_allowed_missingness_proportion: float,
    missing_field_points_proportion: float,
    algorithm_pass: models.AlgorithmPass,
    log_odds_weights: dict[str, float],
) -> bool:
    """
    Compare the incoming record to the linked patient and return the calculated
    evaluation score. If a proportion of score points is accumulated via comparisons
    with missing fields that is above a user-defined threshold, automatically reject
    the potential match candidacy of the linked patient.

    :param record: The new, incoming record, as a PIIRecord data type.
    :param patient: A candidate record returned by blocking from the MPI, whose
      match quality the function call will evaluate.
    :param max_log_odds_points: The maximum available log odds points that can be
      accumulated by a candidate pair during this pass of the algorithm.
    :param max_allowed_missingness_proportion: The maximum proportion of log-odds
      weights that can be missing across all fields used in evaluating this pass.
    :param missing_field_points_proportion: The proportion of log-odds points
      that a field missing data will earn during comparison (i.e. a fraction of
      its regular log-odds weight value).
    :algorithm_pass: A data structure containing information about the pass of
      the algorithm in which this comparison is being run. Holds information
      like which fields to evaluate and how to total log-odds points.
    :param log_odds_weights: A dictionary mapping Field names to float values,
      which are the precomputed log-odds weights associated with that field.
    :returns: A boolean indicating whether the incoming record and the supplied
      candidate are a match, as determined by the specific matching rule
      contained in the algorithm_pass object.
    """
    # all the functions used for comparison
    evals: list[models.BoundEvaluator] = algorithm_pass.bound_evaluators()
    # a function to determine a match based on the comparison results
    matching_rule: typing.Callable = algorithm_pass.bound_rule()
    # keyword arguments to pass to comparison functions and matching rule
    kwargs: dict[typing.Any, typing.Any] = algorithm_pass.kwargs
    # convert the Patient model into a PIIRecord for comparison
    mpi_record: schemas.PIIRecord = schemas.PIIRecord.from_patient(patient)

    missing_field_weights = 0.0
    results: list[float] = []
    details: dict[str, typing.Any] = {"patient.reference_id": str(patient.reference_id)}
    for e in evals:
        # TODO: can we do this check earlier?
        feature = schemas.Feature.parse(e.feature)
        if feature is None:
            raise ValueError(f"Invalid comparison field: {e.feature}")

        # Evaluate the comparison function, track missingness, and append the
        # score component to the list
        result: tuple[float, bool] = e.func(
            record, mpi_record, feature, missing_field_points_proportion, **kwargs
        )  # type: ignore
        if result[1]:
            # The field was missing, so update the running tally of how much
            # the candidate is missing overall
            missing_field_weights += log_odds_weights[str(feature.attribute)]
        results.append(result[0])
        details[f"evaluator.{e.feature}.{e.func.__name__}.result"] = result

    # Make sure this score wasn't just accumulated with missing checks
    if missing_field_weights <= max_allowed_missingness_proportion * max_log_odds_points:
        rule_result = matching_rule(results, **kwargs)
    else:
        rule_result = 0.0
    details[f"rule.{matching_rule.__name__}.results"] = rule_result
    # TODO: this may add a lot of noise, consider moving to debug
    LOGGER.info("patient comparison", extra=details)
    return rule_result


def grade_rms(rms: float, mmt: float, cmt: float) -> schemas.MatchGrade:
    """
    Helper function to assign a match-grade (derived from FHIR spec terminology)
    to a linkage result based on whether the result's match strength falls in 
    relation to the reference window (minimum_threshold, certain_threshold).
    """
    if rms < mmt:
        return "certainly-not"
    elif rms < cmt:
        return "possible"
    return "certain"


def link_record_against_mpi(
    record: schemas.PIIRecord,
    session: orm.Session,
    algorithm: models.Algorithm,
    external_person_id: typing.Optional[str] = None,
    persist: bool = True,
) -> tuple[models.Patient | None, models.Person | None, list[LinkResult], schemas.MatchGrade]:
    """
    Runs record linkage on a single incoming record (extracted from a FHIR
    bundle) using an existing database as an MPI. Uses a flexible algorithm
    configuration to allow customization of the exact kind of linkage to
    run. Linkage is assumed to run using cluster membership (i.e. the new
    record must match a certain proportion of existing records all assigned
    to a person in order to match), and if multiple persons are matched,
    the new record is linked to the person with the strongest membership
    percentage.

    :param record: The PIIRecord to try to match to
      other records in the MPI.
    :param session: The SQLAlchemy session to use for database operations.
    :param algorithm: An algorithm configuration object
    :param external_person_id: An optional external identifier for the person
    :param persist: Whether to save the new patient record to the database
    :returns: A tuple consisting of a boolean indicating whether a match
      was found for the new record in the MPI, followed by the ID of the
      Person entity now associated with the incoming patient (either a
      new Person ID or the ID of an existing matched Person).
    """
    # Membership scores need to persist across linkage passes so that we can
    # find the highest scoring match across all passes
    scores: dict[models.Person, LinkResult] = {}
    # proportions for missingness calculation: points awarded, and max allowed
    missing_field_points_proportion = algorithm.missing_field_points_proportion
    max_missing_allowed_proportion = algorithm.max_missing_allowed_proportion

    # initialize counters to track evaluation results to log
    result_counts: dict[str, int] = {
        "persons_compared": 0,
        "patients_compared": 0,
    }
    pass_number = 0
    for algorithm_pass in algorithm.passes:
        with TRACER.start_as_current_span("link.pass"):
<<<<<<< HEAD
            pass_number += 1
            minimum_match_threshold, certain_match_threshold = algorithm_pass.possible_match_window

=======
>>>>>>> 92bab74a
            # Determine the maximum possible number of log-odds points in this pass
            evaluators: list[str] = [e["feature"] for e in algorithm_pass.evaluators]
            log_odds_points = algorithm_pass.kwargs["log_odds"]
            max_points = sum([log_odds_points[e] for e in evaluators])

            # initialize a dictionary to hold the clusters of patients for each person
            clusters: dict[models.Person, list[models.Patient]] = collections.defaultdict(list)

            # block on the pii_record and the algorithm's blocking criteria, then
            # iterate over the patients, grouping them by person
            with TRACER.start_as_current_span("link.block"):
                # get all candidate Patient records identified in blocking
                # and the remaining Patient records in their Person clusters
<<<<<<< HEAD
                # NOTE: need to remove patients with non-empty wrong blocking fields
                pats = mpi_service.get_block_data(session, record, algorithm_pass)
=======
                pats = mpi_service.BlockData.get(
                    session, record, algorithm_pass, max_missing_allowed_proportion
                )
>>>>>>> 92bab74a
                for pat in pats:
                    clusters[pat.person].append(pat)

            # evaluate each Person cluster to see if the incoming record is a match
            with TRACER.start_as_current_span("link.evaluate"):
                for person, pats in clusters.items():
                    assert pats, "Patient cluster should not be empty"
                    log_odds_sums = []
                    for pat in pats:
                        with TRACER.start_as_current_span("link.compare"):
<<<<<<< HEAD
                            # track the accumulated points so we can eventually find
                            # the median and normalize it
                            rule_result = compare(
                                    record,
                                    pat,
                                    max_points,
                                    max_missing_allowed_proportion,
                                    missing_field_points_proportion,
                                    algorithm_pass,
                                    log_odds_points
                                )
                            log_odds_sums.append(rule_result)

=======
                            if compare(
                                record,
                                pat,
                                max_points,
                                max_missing_allowed_proportion,
                                missing_field_points_proportion,
                                algorithm_pass,
                                log_odds_points,
                            ):
                                matched_count += 1
>>>>>>> 92bab74a
                    result_counts["persons_compared"] += 1
                    result_counts["patients_compared"] += len(pats)
                    # calculate the relative match score for this person cluster
                    cluster_median = statistics.median(log_odds_sums)
                    rms = cluster_median / max_points
                    match_grade = grade_rms(rms, minimum_match_threshold, certain_match_threshold)

                    LOGGER.info(
                        "cluster statistics",
                        extra={
                            "median log-odds points accumulated": cluster_median,
                            "relative match score": rms,
                            "person.reference_id": str(person.reference_id),
                            "patients compared in cluster": len(pats),
                            "algorithm.minimum_match_threshold": minimum_match_threshold,
                            "algorithm.certain_match_threshold": certain_match_threshold,
                        },
                    )
                    # The match strength must be above the minimum user threshold in order
                    # for this cluster to be worth remembering
                    if rms >= minimum_match_threshold:
                        if person not in scores:
                            scores[person] = LinkResult(
                                person,
                                cluster_median,
                                pass_number,
                                rms,
                                minimum_match_threshold,
                                certain_match_threshold,
                                match_grade
                            )
                        # Let the dynamic programming table track its own updates
                        scores[person].check_and_update_score(
                            cluster_median, pass_number, rms, minimum_match_threshold, certain_match_threshold, match_grade
                        )
    
    results: list[LinkResult] = sorted(scores.values(), reverse=True, key=lambda x: x.rms)
    certain_results = [x for x in results if x.grade == 'certain']
    # re-assign the results array since we already have the higher-priority
    # 'certain' grades if we need them; we return the `results` variable as 
    # a placeholder later, so we need to keep this around for re-assignment
    results = [x for x in results if x.grade == 'possible']
    final_grade: schemas.MatchGrade = "possible"
    matched_person: typing.Optional[models.Person] = None

    if not results and not certain_results:
        # No match
        final_grade = "certainly-not"
        if persist:
            # Only create a new person cluster if we are persisting data
            matched_person = models.Person()

    elif certain_results and len(certain_results) > 0:
        # Match (1 or many)
        final_grade = "certain"
        matched_person = certain_results[0].person
        if not algorithm.include_multiple_matches:
            # reduce results to only the highest match
            results = [certain_results[0]]
        else:
            # make sure we return all the actual 'certain' matches
            results = certain_results

    patient: typing.Optional[models.Patient] = None
    if persist:
        with TRACER.start_as_current_span("insert"):
            patient = mpi_service.insert_patient(
                session,
                record,
                matched_person,
                record.external_id,
                external_person_id,
                commit=False,
            )

    # Put together some strings to report the result, window, and interpretation
    # to the user; we don't save certainly-not grades in the dynamic table
    best_score_str: str = "n/a"
    reference_range: str = "n/a"
    if final_grade == "certain":
        best_score_str = str(certain_results[0].rms)
        reference_range = f"({certain_results[0].mmt}, {certain_results[0].cmt})"
    elif final_grade == "possible":
        best_score_str = str(results[0].rms)
        reference_range = f"({results[0].mmt}, {results[0].cmt})"
    LOGGER.info(
        "final linkage results",
        extra={
            "person.reference_id": matched_person and str(matched_person.reference_id),
            "patient.reference_id": patient and str(patient.reference_id),
            "result.match_grade": final_grade,
            "result.best_match_score": best_score_str,
            "result.best_match_reference_window": reference_range,
            "result.count_patients_compared": result_counts["patients_compared"],
        },
    )
    # return a tuple indicating whether a match was found and the person ID
    return (patient, matched_person, results, final_grade)<|MERGE_RESOLUTION|>--- conflicted
+++ resolved
@@ -227,12 +227,9 @@
     pass_number = 0
     for algorithm_pass in algorithm.passes:
         with TRACER.start_as_current_span("link.pass"):
-<<<<<<< HEAD
             pass_number += 1
             minimum_match_threshold, certain_match_threshold = algorithm_pass.possible_match_window
 
-=======
->>>>>>> 92bab74a
             # Determine the maximum possible number of log-odds points in this pass
             evaluators: list[str] = [e["feature"] for e in algorithm_pass.evaluators]
             log_odds_points = algorithm_pass.kwargs["log_odds"]
@@ -246,14 +243,9 @@
             with TRACER.start_as_current_span("link.block"):
                 # get all candidate Patient records identified in blocking
                 # and the remaining Patient records in their Person clusters
-<<<<<<< HEAD
-                # NOTE: need to remove patients with non-empty wrong blocking fields
-                pats = mpi_service.get_block_data(session, record, algorithm_pass)
-=======
                 pats = mpi_service.BlockData.get(
                     session, record, algorithm_pass, max_missing_allowed_proportion
                 )
->>>>>>> 92bab74a
                 for pat in pats:
                     clusters[pat.person].append(pat)
 
@@ -264,7 +256,6 @@
                     log_odds_sums = []
                     for pat in pats:
                         with TRACER.start_as_current_span("link.compare"):
-<<<<<<< HEAD
                             # track the accumulated points so we can eventually find
                             # the median and normalize it
                             rule_result = compare(
@@ -278,18 +269,6 @@
                                 )
                             log_odds_sums.append(rule_result)
 
-=======
-                            if compare(
-                                record,
-                                pat,
-                                max_points,
-                                max_missing_allowed_proportion,
-                                missing_field_points_proportion,
-                                algorithm_pass,
-                                log_odds_points,
-                            ):
-                                matched_count += 1
->>>>>>> 92bab74a
                     result_counts["persons_compared"] += 1
                     result_counts["patients_compared"] += len(pats)
                     # calculate the relative match score for this person cluster
