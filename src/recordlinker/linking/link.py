--- conflicted
+++ resolved
@@ -39,13 +39,14 @@
     record: schemas.PIIRecord,
     patient: models.Patient,
     context: schemas.EvaluationContext,
-) -> float:
+) -> tuple[float, bool]:
     """
     Invoke the evaluator function and return the result
     """
     fn: typing.Callable = evaluator.func.callable()
     kwargs = {
         "log_odds": context.get_log_odds(evaluator.feature),
+        "missing_proportion": context.defaults.missing_field_points_proportion,
         "fuzzy_match_threshold": evaluator.fuzzy_match_threshold
         or context.defaults.fuzzy_match_threshold,
         "fuzzy_match_measure": evaluator.fuzzy_match_measure
@@ -57,16 +58,8 @@
 def compare(
     record: schemas.PIIRecord,
     patient: models.Patient,
-<<<<<<< HEAD
     algorithm_pass: schemas.AlgorithmPass,
     context: schemas.EvaluationContext,
-=======
-    max_log_odds_points: float,
-    max_allowed_missingness_proportion: float,
-    missing_field_points_proportion: float,
-    algorithm_pass: models.AlgorithmPass,
-    log_odds_weights: dict[str, float]
->>>>>>> cae79766
 ) -> bool:
     """
     Compare the incoming record to the linked patient and return the calculated
@@ -75,7 +68,7 @@
     the potential match candidacy of the linked patient.
 
     :param record: The new, incoming record, as a PIIRecord data type.
-    :param patient: A candidate record returned by blocking from the MPI, whose 
+    :param patient: A candidate record returned by blocking from the MPI, whose
       match quality the function call will evaluate.
     :param max_log_odds_points: The maximum available log odds points that can be
       accumulated by a candidate pair during this pass of the algorithm.
@@ -85,60 +78,35 @@
       that a field missing data will earn during comparison (i.e. a fraction of
       its regular log-odds weight value).
     :algorithm_pass: A data structure containing information about the pass of
-      the algorithm in which this comparison is being run. Holds information 
+      the algorithm in which this comparison is being run. Holds information
       like which fields to evaluate and how to total log-odds points.
     :param log_odds_weights: A dictionary mapping Field names to float values,
       which are the precomputed log-odds weights associated with that field.
     :returns: A boolean indicating whether the incoming record and the supplied
-      candidate are a match, as determined by the specific matching rule 
+      candidate are a match, as determined by the specific matching rule
       contained in the algorithm_pass object.
     """
-<<<<<<< HEAD
     results: list[float] = []
     details: dict[str, typing.Any] = {"patient.reference_id": str(patient.reference_id)}
+    missing_points: float = 0.0
+    max_points: float = 0.0
     for e in algorithm_pass.evaluators:
-        # Evaluate the comparison function and append the result to the list
-        result: float = invoke(e, record, patient, context)
+        log_odds = context.get_log_odds(e.feature) or 0.0
+        max_points += log_odds
+        result, is_missing = invoke(e, record, patient, context)
+        if is_missing:
+            # a field was missing, so update the running tally of how much
+            # the candidate is missing overall
+            missing_points += log_odds
         results.append(result)
         details[f"evaluator.{e.feature}.{e.func}.result"] = result
-    is_match: bool = sum(results) >= algorithm_pass.true_match_threshold
+
+    # check to see if we have enough points to make a decision
+    has_sufficent_points: bool = missing_points <= (
+        max_points * context.defaults.max_missing_allowed_proportion
+    )
+    is_match: bool = has_sufficent_points and sum(results) >= algorithm_pass.true_match_threshold
     details["rule.results"] = is_match
-=======
-    # all the functions used for comparison
-    evals: list[models.BoundEvaluator] = algorithm_pass.bound_evaluators()
-    # a function to determine a match based on the comparison results
-    matching_rule: typing.Callable = algorithm_pass.bound_rule()
-    # keyword arguments to pass to comparison functions and matching rule
-    kwargs: dict[typing.Any, typing.Any] = algorithm_pass.kwargs
-
-    missing_field_weights = 0.0
-    results: list[float] = []
-    details: dict[str, typing.Any] = {"patient.reference_id": str(patient.reference_id)}
-    for e in evals:
-        # TODO: can we do this check earlier?
-        feature = schemas.Feature.parse(e.feature)
-        if feature is None:
-            raise ValueError(f"Invalid comparison field: {e.feature}")
-        
-        # Evaluate the comparison function, track missingness, and append the 
-        # score component to the list
-        result: tuple[float, bool] = e.func(
-            record, patient, feature, missing_field_points_proportion, **kwargs
-        )  # type: ignore
-        if result[1]:
-            # The field was missing, so update the running tally of how much
-            # the candidate is missing overall
-            missing_field_weights += log_odds_weights[str(feature.attribute)]
-        results.append(result[0])
-        details[f"evaluator.{e.feature}.{e.func.__name__}.result"] = result
-
-    # Make sure this score wasn't just accumulated with missing checks
-    if missing_field_weights <= max_allowed_missingness_proportion * max_log_odds_points:
-        is_match = matching_rule(results, **kwargs)
-    else:
-        is_match = False
-    details[f"rule.{matching_rule.__name__}.results"] = is_match
->>>>>>> cae79766
     # TODO: this may add a lot of noise, consider moving to debug
     LOGGER.info("patient comparison", extra=details)
     return is_match
@@ -175,16 +143,8 @@
     # Membership scores need to persist across linkage passes so that we can
     # find the highest scoring match across all passes
     scores: dict[models.Person, float] = collections.defaultdict(float)
-<<<<<<< HEAD
     # Retrieve the evaluation context
     context: schemas.EvaluationContext = algorithm.evaluation_context
-=======
-    # the minimum ratio of matches needed to be considered a cluster member
-    belongingness_ratio_lower_bound, belongingness_ratio_upper_bound = algorithm.belongingness_ratio
-    # proportions for missingness calculation: points awarded, and max allowed
-    missing_field_points_proportion = algorithm.missing_field_points_proportion
-    max_missing_allowed_proportion = algorithm.max_missing_allowed_proportion
->>>>>>> cae79766
     # initialize counters to track evaluation results to log
     result_counts: dict[str, int] = {
         "persons_compared": 0,
@@ -194,12 +154,6 @@
     }
     for algorithm_pass in algorithm.passes:
         with TRACER.start_as_current_span("link.pass"):
-
-            # Determine the maximum possible number of log-odds points in this pass
-            evaluators: list[str] = [e["feature"] for e in algorithm_pass.evaluators]
-            log_odds_points = algorithm_pass.kwargs["log_odds"]
-            max_points = sum([log_odds_points[e] for e in evaluators])
-
             # initialize a dictionary to hold the clusters of patients for each person
             clusters: dict[models.Person, list[models.Patient]] = collections.defaultdict(list)
             # block on the pii_record and the algorithm's blocking criteria, then
@@ -219,19 +173,7 @@
                     for pat in pats:
                         # increment our match count if the pii_record matches the patient
                         with TRACER.start_as_current_span("link.compare"):
-<<<<<<< HEAD
                             if compare(record, pat, algorithm_pass, context):
-=======
-                            if compare(
-                                    record,
-                                    pat,
-                                    max_points,
-                                    max_missing_allowed_proportion,
-                                    missing_field_points_proportion,
-                                    algorithm_pass,
-                                    log_odds_points
-                                ):
->>>>>>> cae79766
                                 matched_count += 1
                     result_counts["persons_compared"] += 1
                     result_counts["patients_compared"] += len(pats)
