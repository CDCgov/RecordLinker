--- conflicted
+++ resolved
@@ -58,16 +58,8 @@
 def compare(
     record: schemas.PIIRecord,
     patient: models.Patient,
-<<<<<<< HEAD
     algorithm_pass: schemas.AlgorithmPass,
     context: schemas.EvaluationContext,
-=======
-    max_log_odds_points: float,
-    max_allowed_missingness_proportion: float,
-    missing_field_points_proportion: float,
-    algorithm_pass: models.AlgorithmPass,
-    log_odds_weights: dict[str, float],
->>>>>>> b5dc5202
 ) -> bool:
     """
     Compare the incoming record to the linked patient and return the calculated
@@ -78,25 +70,16 @@
     :param record: The new, incoming record, as a PIIRecord data type.
     :param patient: A candidate record returned by blocking from the MPI, whose
       match quality the function call will evaluate.
-    :param max_log_odds_points: The maximum available log odds points that can be
-      accumulated by a candidate pair during this pass of the algorithm.
-    :param max_allowed_missingness_proportion: The maximum proportion of log-odds
-      weights that can be missing across all fields used in evaluating this pass.
-    :param missing_field_points_proportion: The proportion of log-odds points
-      that a field missing data will earn during comparison (i.e. a fraction of
-      its regular log-odds weight value).
     :algorithm_pass: A data structure containing information about the pass of
       the algorithm in which this comparison is being run. Holds information
       like which fields to evaluate and how to total log-odds points.
-    :param log_odds_weights: A dictionary mapping Field names to float values,
-      which are the precomputed log-odds weights associated with that field.
+    :context: The evaluation context object.
     :returns: A boolean indicating whether the incoming record and the supplied
       candidate are a match, as determined by the specific matching rule
       contained in the algorithm_pass object.
     """
     results: list[float] = []
     details: dict[str, typing.Any] = {"patient.reference_id": str(patient.reference_id)}
-<<<<<<< HEAD
     missing_points: float = 0.0
     max_points: float = 0.0
     for e in algorithm_pass.evaluators:
@@ -105,21 +88,6 @@
         result, is_missing = invoke(e, record, patient, context)
         if is_missing:
             # a field was missing, so update the running tally of how much
-=======
-    for e in evals:
-        # TODO: can we do this check earlier?
-        feature = schemas.Feature.parse(e.feature)
-        if feature is None:
-            raise ValueError(f"Invalid comparison field: {e.feature}")
-
-        # Evaluate the comparison function, track missingness, and append the
-        # score component to the list
-        result: tuple[float, bool] = e.func(
-            record, patient, feature, missing_field_points_proportion, **kwargs
-        )  # type: ignore
-        if result[1]:
-            # The field was missing, so update the running tally of how much
->>>>>>> b5dc5202
             # the candidate is missing overall
             missing_points += log_odds
         results.append(result)
@@ -178,14 +146,6 @@
     }
     for algorithm_pass in algorithm.passes:
         with TRACER.start_as_current_span("link.pass"):
-<<<<<<< HEAD
-=======
-            # Determine the maximum possible number of log-odds points in this pass
-            evaluators: list[str] = [e["feature"] for e in algorithm_pass.evaluators]
-            log_odds_points = algorithm_pass.kwargs["log_odds"]
-            max_points = sum([log_odds_points[e] for e in evaluators])
-
->>>>>>> b5dc5202
             # initialize a dictionary to hold the clusters of patients for each person
             clusters: dict[models.Person, list[models.Patient]] = collections.defaultdict(list)
             # block on the pii_record and the algorithm's blocking criteria, then
@@ -194,7 +154,7 @@
                 # get all candidate Patient records identified in blocking
                 # and the remaining Patient records in their Person clusters
                 pats = mpi_service.BlockData.get(
-                    session, record, algorithm_pass, max_missing_allowed_proportion
+                    session, record, algorithm_pass, context
                 )
                 for pat in pats:
                     clusters[pat.person].append(pat)
@@ -207,19 +167,7 @@
                     for pat in pats:
                         # increment our match count if the pii_record matches the patient
                         with TRACER.start_as_current_span("link.compare"):
-<<<<<<< HEAD
                             if compare(record, pat, algorithm_pass, context):
-=======
-                            if compare(
-                                record,
-                                pat,
-                                max_points,
-                                max_missing_allowed_proportion,
-                                missing_field_points_proportion,
-                                algorithm_pass,
-                                log_odds_points,
-                            ):
->>>>>>> b5dc5202
                                 matched_count += 1
                     result_counts["persons_compared"] += 1
                     result_counts["patients_compared"] += len(pats)
