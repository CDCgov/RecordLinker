import { Suspense } from "react";
import BackToLink from "@/components/backToLink/backToLink";
import { PAGES } from "@/utils/constants";
import RecordView from "./recordView";

const MatchReview: React.FC = () => {
  return (
<<<<<<< HEAD
    <div className="page-container--lg page-container--full-height padding-top-5 padding-bottom-10">
      <BackToLink href={PAGES.RECORD_QUEUE} text="Return to match queue" />
      <h1 className="font-alt-xl margin-bottom-0 margin-top-3">Match review</h1>
=======
    <div className="page-container page-container--lg page-container--full-height padding-top-5 padding-bottom-10">
      <BackToLink
        href={PAGES.RECORD_QUEUE}
        text="Return to record match queue"
      />
      <h1 className="font-alt-xl margin-bottom-0 margin-top-3">
        Record match review
      </h1>
>>>>>>> 88e0b082
      <p className="subheading margin-bottom-3">
        Compare the incoming record with the potential match in the queue to
        determine if they refer to the same individual.
      </p>
      <Suspense>
        <RecordView />
      </Suspense>
      <p className="text-italic margin-top-2">
        Linking confirms a match and applies the Person ID from the potential
        match to the incoming record.
      </p>
    </div>
  );
};

export const metadata = {
  title: "Record linker | Match review",
};

export default MatchReview;<|MERGE_RESOLUTION|>--- conflicted
+++ resolved
@@ -5,20 +5,9 @@
 
 const MatchReview: React.FC = () => {
   return (
-<<<<<<< HEAD
-    <div className="page-container--lg page-container--full-height padding-top-5 padding-bottom-10">
+    <div className="page-container page-container--lg page-container--full-height padding-top-5 padding-bottom-10">
       <BackToLink href={PAGES.RECORD_QUEUE} text="Return to match queue" />
       <h1 className="font-alt-xl margin-bottom-0 margin-top-3">Match review</h1>
-=======
-    <div className="page-container page-container--lg page-container--full-height padding-top-5 padding-bottom-10">
-      <BackToLink
-        href={PAGES.RECORD_QUEUE}
-        text="Return to record match queue"
-      />
-      <h1 className="font-alt-xl margin-bottom-0 margin-top-3">
-        Record match review
-      </h1>
->>>>>>> 88e0b082
       <p className="subheading margin-bottom-3">
         Compare the incoming record with the potential match in the queue to
         determine if they refer to the same individual.
