const MatchQueueLayout: React.FC<React.PropsWithChildren> = ({ children }) => {
  return (
<<<<<<< HEAD
    <div className="page-container--xl page-container--full-height padding-top-5 padding-bottom-10">
      <h1 className="font-alt-xl margin-bottom-0">Match queue</h1>
=======
    <div className="page-container page-container--xl page-container--full-height padding-top-5 padding-bottom-10">
      <h1 className="font-alt-xl margin-bottom-0">Record match queue</h1>
>>>>>>> 88e0b082
      <p className="subheading margin-bottom-4">
        Based on your algorithm configuration rules, Record Linker automatically
        matched a subset of records. The remaining records below are possible
        matches that need manual review.
      </p>
      {children}
    </div>
  );
};

export const metadata = {
  title: "Record linker | Match queue",
};

export default MatchQueueLayout;<|MERGE_RESOLUTION|>--- conflicted
+++ resolved
@@ -1,12 +1,7 @@
 const MatchQueueLayout: React.FC<React.PropsWithChildren> = ({ children }) => {
   return (
-<<<<<<< HEAD
-    <div className="page-container--xl page-container--full-height padding-top-5 padding-bottom-10">
+    <div className="page-container page-container--xl page-container--full-height padding-top-5 padding-bottom-10">
       <h1 className="font-alt-xl margin-bottom-0">Match queue</h1>
-=======
-    <div className="page-container page-container--xl page-container--full-height padding-top-5 padding-bottom-10">
-      <h1 className="font-alt-xl margin-bottom-0">Record match queue</h1>
->>>>>>> 88e0b082
       <p className="subheading margin-bottom-4">
         Based on your algorithm configuration rules, Record Linker automatically
         matched a subset of records. The remaining records below are possible
