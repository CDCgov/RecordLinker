--- conflicted
+++ resolved
@@ -3,25 +3,15 @@
 const MatchQueueLayout: React.FC<React.PropsWithChildren> = ({ children }) => {
   return (
     <div className="page-container page-container--xl page-container--full-height padding-top-5 padding-bottom-10">
-<<<<<<< HEAD
       <h1 className="font-alt-xl margin-bottom-0">Match queue</h1>
-      <p className="subheading margin-bottom-4">
-        Based on your algorithm configuration rules, Record Linker automatically
-        matched a subset of records. The remaining records below are possible
-        matches that need manual review.
-      </p>
-=======
-      <h1 className="font-alt-xl margin-bottom-0">Record match queue</h1>
       <div className="display-flex flex-align-center margin-bottom-4">
-        <p className="subheading margin-right-10">
-          Based on your algorithm configuration rules, Record Linker found no
-          automatic matches for the patient records listed below. Please review
-          each record for field similarity to make a manual match decision.
+        <p className="subheading margin-bottom-4">
+          Based on your algorithm configuration rules, Record Linker
+          automatically matched a subset of records. The remaining records below
+          are possible matches that need manual review.
         </p>
         <ResetDemoButton />
       </div>
-
->>>>>>> ae6af1a1
       {children}
     </div>
   );
