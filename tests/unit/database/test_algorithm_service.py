"""
unit.database.test_algorithm_service.py
~~~~~~~~~~~~~~~~~~~~~~~~~~~~~~~~~~~~~~~

This module contains the unit tests for the recordlinker.database.algorithm_service module.
"""

import pytest
import sqlalchemy.exc
from sqlalchemy.sql import select

from recordlinker import models
from recordlinker import schemas
from recordlinker.database import algorithm_service


def test_list_algorithms(session):
    algo1 = models.Algorithm(label="default", description="First algorithm")
    algo2 = models.Algorithm(label="user", description="User uploaded algorithm")
    session.add(algo1)
    session.add(algo2)
    session.commit()

    algorithms = algorithm_service.list_algorithms(session)
    assert len(algorithms) == 2
    assert [a.label for a in algorithms] == ["default", "user"]


def test_default_algorithm(session):
    assert algorithm_service.default_algorithm(session) is None

    algo1 = models.Algorithm(label="default", is_default=True, description="First algorithm")
    session.add(algo1)
    session.commit()

    default = algorithm_service.default_algorithm(session)
    assert default == algo1


class TestGetAlgorithm:
    def test_get_algorithm_match(self, session):
        testLabel = "dibbs-default"
        algo1 = models.Algorithm(label="dibbs-default", description="First algorithm")
        session.add(algo1)
        session.commit()

        algorithm = algorithm_service.get_algorithm(session, testLabel)
        assert algorithm == algo1

    def test_get_algorithm_no_match(self, session):
        # inserting the default algorithm
        algo1 = models.Algorithm(label="default", description="First algorithm")
        session.add(algo1)
        session.commit()

        algorithm = algorithm_service.get_algorithm(session, "WRONG_LABEL")
        assert algorithm is None


class TestLoadAlgorithm:
    def test_load_algorithm_created(self, session):
        data = schemas.Algorithm(
            label="dibbs-test",
            description="First algorithm",
<<<<<<< HEAD
=======
            belongingness_ratio=(0.75, 0.8),
            max_missing_allowed_proportion=0.5,
            missing_field_points_proportion=0.5,
>>>>>>> cae79766
            passes=[
                schemas.AlgorithmPass(
                    blocking_keys=["FIRST_NAME"],
                    evaluators=[
                        {
                            "feature": "ZIP",
                            "func": "func:recordlinker.linking.matchers.compare_probabilistic_fuzzy_match",
                        }
                    ],
                    rule="func:recordlinker.linking.matchers.rule_probabilistic_sum",
                    possible_match_window=(0.75, 1.0),
                )
            ],
            
        )
        obj, created = algorithm_service.load_algorithm(session, data)
        session.flush()
        assert created is True
        assert obj.id == 1
        assert obj.label == "dibbs-test"
        assert obj.description == "First algorithm"
<<<<<<< HEAD
=======
        assert obj.belongingness_ratio == (0.75, 0.8)
        assert obj.max_missing_allowed_proportion == 0.5
        assert obj.missing_field_points_proportion == 0.5
>>>>>>> cae79766
        assert len(obj.passes) == 1
        assert obj.passes[0].algorithm_id == 1
        assert obj.passes[0].blocking_keys == ["FIRST_NAME"]
        assert obj.passes[0].evaluators == [
            {"feature": "ZIP", "func": "func:recordlinker.linking.matchers.compare_probabilistic_fuzzy_match"}
        ]
        assert obj.passes[0].rule == "func:recordlinker.linking.matchers.rule_probabilistic_sum"
        assert obj.passes[0].possible_match_window == (0.75, 1.0)

    def test_load_algorithm_updated(self, session):
        data = schemas.Algorithm(
            label="dibbs-test",
            description="First algorithm",
<<<<<<< HEAD
=======
            belongingness_ratio=(0.75, 0.8),
            max_missing_allowed_proportion=0.5,
            missing_field_points_proportion=0.5,
>>>>>>> cae79766
            passes=[
                schemas.AlgorithmPass(
                    blocking_keys=["FIRST_NAME"],
                    evaluators=[
                        {
                            "feature": "ZIP",
                            "func": "func:recordlinker.linking.matchers.compare_probabilistic_fuzzy_match",
                        }
                    ],
                    rule="func:recordlinker.linking.matchers.rule_probabilistic_sum",
                    possible_match_window=(0.75, 1.0),
                )
            ],
        )
        obj, created = algorithm_service.load_algorithm(session, data)
        session.flush()
        data.description = "Updated description"
        data.passes[0].blocking_keys = ["LAST_NAME"]
        obj, created = algorithm_service.load_algorithm(session, data, obj)
        session.flush()
        assert created is False
        assert obj.id == 1
        assert obj.label == "dibbs-test"
        assert obj.description == "Updated description"
<<<<<<< HEAD
=======
        assert obj.belongingness_ratio == (0.75, 0.8)
        assert obj.max_missing_allowed_proportion == 0.5
        assert obj.missing_field_points_proportion == 0.5
>>>>>>> cae79766
        assert len(obj.passes) == 1
        assert obj.passes[0].algorithm_id == 1
        assert obj.passes[0].blocking_keys == ["LAST_NAME"]
        assert obj.passes[0].evaluators == [
            {"feature": "ZIP", "func": "func:recordlinker.linking.matchers.compare_probabilistic_fuzzy_match"}
        ]
        assert obj.passes[0].rule == "func:recordlinker.linking.matchers.rule_probabilistic_sum"
        assert obj.passes[0].possible_match_window == (0.75, 1.0)


def test_delete_algorithm(session):
    with pytest.raises(sqlalchemy.exc.SQLAlchemyError):
        algorithm_service.delete_algorithm(session, models.Algorithm())
    algo1 = models.Algorithm(label="default", is_default=True, description="First algorithm")
    session.add(algo1)
    pass1 = models.AlgorithmPass(
        algorithm=algo1,
        blocking_keys=["FIRST_NAME"],
        evaluators=[
            {"feature": "ZIP", "func": "func:recordlinker.linking.matchers.compare_probabilistic_fuzzy_match"}
        ],
        rule="func:recordlinker.linking.matchers.rule_probabilistic_sum",
    )
    session.add(pass1)
    session.commit()

    algorithm_service.delete_algorithm(session, algo1)
    assert session.execute(select(models.Algorithm)).scalar() is None
    assert session.execute(select(models.AlgorithmPass)).scalar() is None


def test_clear_algorithms(session):
    algo1 = models.Algorithm(label="default", is_default=True, description="First algorithm")
    session.add(algo1)
    pass1 = models.AlgorithmPass(
        algorithm=algo1,
        blocking_keys=["FIRST_NAME"],
        evaluators=[
            {"feature": "ZIP", "func": "func:recordlinker.linking.matchers.compare_probabilistic_match"}
        ],
        rule="func:recordlinker.linking.matchers.rule_probabilistic_sum",
    )
    session.add(pass1)
    session.commit()

    algorithm_service.clear_algorithms(session)
    assert session.execute(select(models.Algorithm)).scalar() is None
    assert session.execute(select(models.AlgorithmPass)).scalar() is None<|MERGE_RESOLUTION|>--- conflicted
+++ resolved
@@ -62,12 +62,8 @@
         data = schemas.Algorithm(
             label="dibbs-test",
             description="First algorithm",
-<<<<<<< HEAD
-=======
-            belongingness_ratio=(0.75, 0.8),
             max_missing_allowed_proportion=0.5,
             missing_field_points_proportion=0.5,
->>>>>>> cae79766
             passes=[
                 schemas.AlgorithmPass(
                     blocking_keys=["FIRST_NAME"],
@@ -89,12 +85,8 @@
         assert obj.id == 1
         assert obj.label == "dibbs-test"
         assert obj.description == "First algorithm"
-<<<<<<< HEAD
-=======
-        assert obj.belongingness_ratio == (0.75, 0.8)
         assert obj.max_missing_allowed_proportion == 0.5
         assert obj.missing_field_points_proportion == 0.5
->>>>>>> cae79766
         assert len(obj.passes) == 1
         assert obj.passes[0].algorithm_id == 1
         assert obj.passes[0].blocking_keys == ["FIRST_NAME"]
@@ -108,12 +100,8 @@
         data = schemas.Algorithm(
             label="dibbs-test",
             description="First algorithm",
-<<<<<<< HEAD
-=======
-            belongingness_ratio=(0.75, 0.8),
             max_missing_allowed_proportion=0.5,
             missing_field_points_proportion=0.5,
->>>>>>> cae79766
             passes=[
                 schemas.AlgorithmPass(
                     blocking_keys=["FIRST_NAME"],
@@ -138,12 +126,8 @@
         assert obj.id == 1
         assert obj.label == "dibbs-test"
         assert obj.description == "Updated description"
-<<<<<<< HEAD
-=======
-        assert obj.belongingness_ratio == (0.75, 0.8)
         assert obj.max_missing_allowed_proportion == 0.5
         assert obj.missing_field_points_proportion == 0.5
->>>>>>> cae79766
         assert len(obj.passes) == 1
         assert obj.passes[0].algorithm_id == 1
         assert obj.passes[0].blocking_keys == ["LAST_NAME"]
