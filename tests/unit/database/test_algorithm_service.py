--- conflicted
+++ resolved
@@ -73,12 +73,10 @@
                             "func": "COMPARE_PROBABILISTIC_FUZZY_MATCH",
                         }
                     ],
-<<<<<<< HEAD
-=======
                     possible_match_window=(0.75, 1.0),
->>>>>>> 10deb83f
                 )
             ],
+            
         )
         obj, created = algorithm_service.load_algorithm(session, data)
         session.flush()
@@ -111,10 +109,7 @@
                             "func": "COMPARE_PROBABILISTIC_FUZZY_MATCH",
                         }
                     ],
-<<<<<<< HEAD
-=======
                     possible_match_window=(0.75, 1.0),
->>>>>>> 10deb83f
                 )
             ],
         )
@@ -147,7 +142,9 @@
     pass1 = models.AlgorithmPass(
         algorithm=algo1,
         blocking_keys=["FIRST_NAME"],
-        evaluators=[{"feature": "ZIP", "func": "COMPARE_PROBABILISTIC_FUZZY_MATCH"}],
+        evaluators=[
+            {"feature": "ZIP", "func": "COMPARE_PROBABILISTIC_FUZZY_MATCH"}
+        ],
     )
     session.add(pass1)
     session.commit()
@@ -163,7 +160,9 @@
     pass1 = models.AlgorithmPass(
         algorithm=algo1,
         blocking_keys=["FIRST_NAME"],
-        evaluators=[{"feature": "ZIP", "func": "COMPARE_PROBABILISTIC_FUZZY_MATCH"}],
+        evaluators=[
+            {"feature": "ZIP", "func": "COMPARE_PROBABILISTIC_FUZZY_MATCH"}
+        ],
     )
     session.add(pass1)
     session.commit()
