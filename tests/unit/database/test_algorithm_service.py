"""
unit.database.test_algorithm_service.py
~~~~~~~~~~~~~~~~~~~~~~~~~~~~~~~~~~~~~~~

This module contains the unit tests for the recordlinker.database.algorithm_service module.
"""

import pytest
import sqlalchemy.exc
from sqlalchemy.sql import select

from recordlinker import models
from recordlinker import schemas
from recordlinker.database import algorithm_service


def test_list_algorithms(session):
    algo1 = models.Algorithm(label="default", description="First algorithm")
    algo2 = models.Algorithm(label="user", description="User uploaded algorithm")
    session.add(algo1)
    session.add(algo2)
    session.commit()

    algorithms = algorithm_service.list_algorithms(session)
    assert len(algorithms) == 2
    assert [a.label for a in algorithms] == ["default", "user"]


def test_default_algorithm(session):
    assert algorithm_service.default_algorithm(session) is None

    algo1 = models.Algorithm(label="default", is_default=True, description="First algorithm")
    session.add(algo1)
    session.commit()

    default = algorithm_service.default_algorithm(session)
    assert default == algo1


class TestGetAlgorithm:
    def test_get_algorithm_match(self, session):
        testLabel = "dibbs-default"
        algo1 = models.Algorithm(label="dibbs-default", description="First algorithm")
        session.add(algo1)
        session.commit()

        algorithm = algorithm_service.get_algorithm(session, testLabel)
        assert algorithm == algo1

    def test_get_algorithm_no_match(self, session):
        # inserting the default algorithm
        algo1 = models.Algorithm(label="default", description="First algorithm")
        session.add(algo1)
        session.commit()

        algorithm = algorithm_service.get_algorithm(session, "WRONG_LABEL")
        assert algorithm is None


class TestLoadAlgorithm:
    def test_load_algorithm_created(self, session):
        data = schemas.Algorithm(
            label="dibbs-test",
            description="First algorithm",
<<<<<<< HEAD
            evaluation_context={
                "include_multiple_matches": True,
                "belongingness_ratio": [0.75, 0.8],
                "log_odds": [
                    {"feature": "FIRST_NAME", "value": 7},
                    {"feature": "ZIP", "value": 4},
                ],
                "defaults": {
                    "fuzzy_match_threshold": 0.8,
                    "fuzzy_match_measure": "Levenshtein",
                },
            },
=======
            belongingness_ratio=(0.75, 0.8),
            max_missing_allowed_proportion=0.5,
            missing_field_points_proportion=0.5,
>>>>>>> cae79766
            passes=[
                schemas.AlgorithmPass(
                    blocking_keys=["FIRST_NAME"],
                    evaluators=[
                        {
                            "feature": "ZIP",
                            "func": "COMPARE_PROBABILISTIC_FUZZY_MATCH",
                        }
                    ],
                    true_match_threshold=3,
                )
            ],
        )
        obj, created = algorithm_service.load_algorithm(session, data)
        session.flush()
        assert created is True
        assert obj.id == 1
        assert obj.label == "dibbs-test"
        assert obj.description == "First algorithm"
<<<<<<< HEAD
        assert obj.evaluation_context == {
            "include_multiple_matches": True,
            "belongingness_ratio": [0.75, 0.8],
            "log_odds": [
                {"feature": "FIRST_NAME", "value": 7},
                {"feature": "ZIP", "value": 4},
            ],
            "defaults": {
                "fuzzy_match_threshold": 0.8,
                "fuzzy_match_measure": "Levenshtein",
            }
        }
=======
        assert obj.belongingness_ratio == (0.75, 0.8)
        assert obj.max_missing_allowed_proportion == 0.5
        assert obj.missing_field_points_proportion == 0.5
>>>>>>> cae79766
        assert len(obj.passes) == 1
        assert obj.passes[0] == {
            "blocking_keys": ["FIRST_NAME"],
            "evaluators": [
                {
                    "feature": "ZIP",
                    "func": "COMPARE_PROBABILISTIC_FUZZY_MATCH",
                    "fuzzy_match_threshold": None,
                    "fuzzy_match_measure": None,
                }
            ],
            "true_match_threshold": 3.0,
        }

    def test_load_algorithm_updated(self, session):
        data = schemas.Algorithm(
            label="dibbs-test",
            description="First algorithm",
<<<<<<< HEAD
            evaluation_context={
                "include_multiple_matches": True,
                "belongingness_ratio": [0.75, 0.8],
                "log_odds": [
                    {"feature": "FIRST_NAME", "value": 7},
                    {"feature": "ZIP", "value": 4},
                ],
                "defaults": {
                    "fuzzy_match_threshold": 0.8,
                    "fuzzy_match_measure": "Levenshtein",
                },
            },
=======
            belongingness_ratio=(0.75, 0.8),
            max_missing_allowed_proportion=0.5,
            missing_field_points_proportion=0.5,
>>>>>>> cae79766
            passes=[
                schemas.AlgorithmPass(
                    blocking_keys=["FIRST_NAME"],
                    evaluators=[
                        {
                            "feature": "ZIP",
                            "func": "COMPARE_PROBABILISTIC_FUZZY_MATCH",
                        }
                    ],
                    true_match_threshold=3.4,
                )
            ],
        )
        obj, created = algorithm_service.load_algorithm(session, data)
        session.flush()
        data.description = "Updated description"
        data.passes[0].blocking_keys = [models.BlockingKey.LAST_NAME]
        data.evaluation_context.defaults.fuzzy_match_threshold = 0.85
        obj, created = algorithm_service.load_algorithm(session, data, obj)
        session.flush()
        assert created is False
        assert obj.id == 1
        assert obj.label == "dibbs-test"
        assert obj.description == "Updated description"
<<<<<<< HEAD
        assert obj.evaluation_context == {
            "include_multiple_matches": True,
            "belongingness_ratio": [0.75, 0.8],
            "log_odds": [
                {"feature": "FIRST_NAME", "value": 7},
                {"feature": "ZIP", "value": 4},
            ],
            "defaults": {
                "fuzzy_match_threshold": 0.85,
                "fuzzy_match_measure": "Levenshtein",
            }
        }
=======
        assert obj.belongingness_ratio == (0.75, 0.8)
        assert obj.max_missing_allowed_proportion == 0.5
        assert obj.missing_field_points_proportion == 0.5
>>>>>>> cae79766
        assert len(obj.passes) == 1
        assert obj.passes[0] == {
            "blocking_keys": ["LAST_NAME"],
            "evaluators": [
                {
                    "feature": "ZIP",
                    "func": "COMPARE_PROBABILISTIC_FUZZY_MATCH",
                    "fuzzy_match_threshold": None,
                    "fuzzy_match_measure": None,
                }
            ],
            "true_match_threshold": 3.4,
        }


def test_delete_algorithm(session):
    with pytest.raises(sqlalchemy.exc.SQLAlchemyError):
        algorithm_service.delete_algorithm(session, models.Algorithm())
    algo1 = models.Algorithm(
        label="default",
        is_default=True,
        description="First algorithm",
        passes=[
            {
                "blocking_keys": ["FIRST_NAME"],
                "evaluators": [
                    {
                        "feature": "ZIP",
                        "func": "COMPARE_PROBABILISTIC_FUZZY_MATCH",
                    }
                ],
                "true_match_threshold": 7,
            }
        ],
    )
    session.add(algo1)
    session.commit()

    algorithm_service.delete_algorithm(session, algo1)
    assert session.execute(select(models.Algorithm)).scalar() is None


def test_clear_algorithms(session):
    algo1 = models.Algorithm(
        label="default",
        is_default=True,
        description="First algorithm",
        passes=[
            {
                "blocking_keys": ["FIRST_NAME"],
                "evaluators": [
                    {
                        "feature": "ZIP",
                        "func": "COMPARE_PROBABILISTIC_FUZZY_MATCH",
                    }
                ],
                "true_match_threshold": 7,
            }
        ],
    )
    session.add(algo1)
    session.commit()

    algorithm_service.clear_algorithms(session)
    assert session.execute(select(models.Algorithm)).scalar() is None<|MERGE_RESOLUTION|>--- conflicted
+++ resolved
@@ -62,7 +62,6 @@
         data = schemas.Algorithm(
             label="dibbs-test",
             description="First algorithm",
-<<<<<<< HEAD
             evaluation_context={
                 "include_multiple_matches": True,
                 "belongingness_ratio": [0.75, 0.8],
@@ -73,13 +72,10 @@
                 "defaults": {
                     "fuzzy_match_threshold": 0.8,
                     "fuzzy_match_measure": "Levenshtein",
+                    "max_missing_allowed_proportion": 0.5,
+                    "missing_field_points_proportion": 0.5,
                 },
             },
-=======
-            belongingness_ratio=(0.75, 0.8),
-            max_missing_allowed_proportion=0.5,
-            missing_field_points_proportion=0.5,
->>>>>>> cae79766
             passes=[
                 schemas.AlgorithmPass(
                     blocking_keys=["FIRST_NAME"],
@@ -99,7 +95,6 @@
         assert obj.id == 1
         assert obj.label == "dibbs-test"
         assert obj.description == "First algorithm"
-<<<<<<< HEAD
         assert obj.evaluation_context == {
             "include_multiple_matches": True,
             "belongingness_ratio": [0.75, 0.8],
@@ -110,13 +105,10 @@
             "defaults": {
                 "fuzzy_match_threshold": 0.8,
                 "fuzzy_match_measure": "Levenshtein",
-            }
-        }
-=======
-        assert obj.belongingness_ratio == (0.75, 0.8)
-        assert obj.max_missing_allowed_proportion == 0.5
-        assert obj.missing_field_points_proportion == 0.5
->>>>>>> cae79766
+                "max_missing_allowed_proportion": 0.5,
+                "missing_field_points_proportion": 0.5,
+            },
+        }
         assert len(obj.passes) == 1
         assert obj.passes[0] == {
             "blocking_keys": ["FIRST_NAME"],
@@ -135,7 +127,6 @@
         data = schemas.Algorithm(
             label="dibbs-test",
             description="First algorithm",
-<<<<<<< HEAD
             evaluation_context={
                 "include_multiple_matches": True,
                 "belongingness_ratio": [0.75, 0.8],
@@ -146,13 +137,10 @@
                 "defaults": {
                     "fuzzy_match_threshold": 0.8,
                     "fuzzy_match_measure": "Levenshtein",
+                    "max_missing_allowed_proportion": 0.5,
+                    "missing_field_points_proportion": 0.5,
                 },
             },
-=======
-            belongingness_ratio=(0.75, 0.8),
-            max_missing_allowed_proportion=0.5,
-            missing_field_points_proportion=0.5,
->>>>>>> cae79766
             passes=[
                 schemas.AlgorithmPass(
                     blocking_keys=["FIRST_NAME"],
@@ -177,7 +165,6 @@
         assert obj.id == 1
         assert obj.label == "dibbs-test"
         assert obj.description == "Updated description"
-<<<<<<< HEAD
         assert obj.evaluation_context == {
             "include_multiple_matches": True,
             "belongingness_ratio": [0.75, 0.8],
@@ -188,13 +175,10 @@
             "defaults": {
                 "fuzzy_match_threshold": 0.85,
                 "fuzzy_match_measure": "Levenshtein",
-            }
-        }
-=======
-        assert obj.belongingness_ratio == (0.75, 0.8)
-        assert obj.max_missing_allowed_proportion == 0.5
-        assert obj.missing_field_points_proportion == 0.5
->>>>>>> cae79766
+                "max_missing_allowed_proportion": 0.5,
+                "missing_field_points_proportion": 0.5,
+            },
+        }
         assert len(obj.passes) == 1
         assert obj.passes[0] == {
             "blocking_keys": ["LAST_NAME"],
