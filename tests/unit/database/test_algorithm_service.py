--- conflicted
+++ resolved
@@ -90,17 +90,6 @@
         assert obj.id == 1
         assert obj.label == "dibbs-test"
         assert obj.description == "First algorithm"
-<<<<<<< HEAD
-        assert obj.max_missing_allowed_proportion == 0.5
-        assert obj.missing_field_points_proportion == 0.5
-        assert len(obj.passes) == 1
-        assert obj.passes[0].algorithm_id == 1
-        assert obj.passes[0].blocking_keys == ["FIRST_NAME"]
-        assert obj.passes[0].evaluators == [
-            {"feature": "ZIP", "func": "COMPARE_PROBABILISTIC_FUZZY_MATCH"}
-        ]
-        assert obj.passes[0].possible_match_window == (0.75, 1.0)
-=======
         assert obj.algorithm_context == {
             "include_multiple_matches": True,
             "log_odds": [
@@ -130,7 +119,6 @@
             ],
             "possible_match_window": (0.75, 1.0)
         }
->>>>>>> de8e8a0b
 
     def test_load_algorithm_updated(self, session):
         data = schemas.Algorithm(
@@ -167,17 +155,6 @@
         assert obj.id == 1
         assert obj.label == "dibbs-test"
         assert obj.description == "Updated description"
-<<<<<<< HEAD
-        assert obj.max_missing_allowed_proportion == 0.5
-        assert obj.missing_field_points_proportion == 0.5
-        assert len(obj.passes) == 1
-        assert obj.passes[0].algorithm_id == 1
-        assert obj.passes[0].blocking_keys == ["LAST_NAME"]
-        assert obj.passes[0].evaluators == [
-            {"feature": "ZIP", "func": "COMPARE_PROBABILISTIC_FUZZY_MATCH"}
-        ]
-        assert obj.passes[0].possible_match_window == (0.75, 1.0)
-=======
         assert obj.algorithm_context == {
             "include_multiple_matches": True,
             "log_odds": [
@@ -207,7 +184,6 @@
             ],
             "possible_match_window": (0.75, 1.0)
         }
->>>>>>> de8e8a0b
 
 
 def test_delete_algorithm(session):
