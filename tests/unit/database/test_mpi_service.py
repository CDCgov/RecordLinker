--- conflicted
+++ resolved
@@ -16,6 +16,7 @@
 from recordlinker import models
 from recordlinker import schemas
 from recordlinker.database import mpi_service
+from recordlinker.schemas.algorithm import Defaults
 
 
 class TestInsertBlockingValues:
@@ -534,9 +535,7 @@
         for datum, person in data:
             mpi_service.insert_patient(session, schemas.PIIRecord(**datum), person=person)
 
-<<<<<<< HEAD
-=======
-    def test_block_invalid_key(self, session: Session):
+    def test_block_missing_data(self, session: Session, prime_index: None):
         data = {
             "name": [
                 {
@@ -548,33 +547,13 @@
                 }
             ]
         }
-        # passing in a invalid id of -1 for a blocking key which should raise a value error
-        algorithm_pass = models.AlgorithmPass(blocking_keys=["INVALID"])
-        with pytest.raises(ValueError):
-            mpi_service.BlockData.get(session, schemas.PIIRecord(**data), algorithm_pass, 0.3)
-
->>>>>>> b5dc5202
-    def test_block_missing_data(self, session: Session, prime_index: None):
-        data = {
-            "name": [
-                {
-                    "given": [
-                        "Johnathon",
-                        "Bill",
-                    ],
-                    "family": "Smith",
-                }
-            ]
-        }
-<<<<<<< HEAD
         algorithm_pass = schemas.AlgorithmPass(
             blocking_keys=["BIRTHDATE"], evaluators=[], true_match_threshold=0
         )
-        matches = mpi_service.get_block_data(session, schemas.PIIRecord(**data), algorithm_pass)
-=======
-        algorithm_pass = models.AlgorithmPass(blocking_keys=["BIRTHDATE"])
-        matches = mpi_service.BlockData.get(session, schemas.PIIRecord(**data), algorithm_pass, 0.3)
->>>>>>> b5dc5202
+        context = schemas.EvaluationContext(defaults=Defaults(max_missing_allowed_proportion=0.3))
+        matches = mpi_service.BlockData.get(
+            session, schemas.PIIRecord(**data), algorithm_pass, context
+        )
         assert len(matches) == 0
 
     def test_block_empty_block_key(self, session: Session, prime_index: None):
@@ -589,15 +568,13 @@
             ],
             "birthdate": "",
         }
-<<<<<<< HEAD
         algorithm_pass = schemas.AlgorithmPass(
             blocking_keys=["BIRTHDATE", "FIRST_NAME"], evaluators=[], true_match_threshold=0
         )
-        matches = mpi_service.get_block_data(session, schemas.PIIRecord(**data), algorithm_pass)
-=======
-        algorithm_pass = models.AlgorithmPass(blocking_keys=["BIRTHDATE", "FIRST_NAME"])
-        matches = mpi_service.BlockData.get(session, schemas.PIIRecord(**data), algorithm_pass, 0.3)
->>>>>>> b5dc5202
+        context = schemas.EvaluationContext(defaults=Defaults(max_missing_allowed_proportion=0.3))
+        matches = mpi_service.BlockData.get(
+            session, schemas.PIIRecord(**data), algorithm_pass, context
+        )
         assert len(matches) == 0
 
     def test_block_filter_mpi_candidates(self, session: Session, prime_index: None):
@@ -620,10 +597,13 @@
         algorithm_pass = schemas.AlgorithmPass(
             blocking_keys=["BIRTHDATE", "FIRST_NAME"], evaluators=[], true_match_threshold=0
         )
+        context = schemas.EvaluationContext(defaults=Defaults(max_missing_allowed_proportion=0.3))
         # Will initially be 3 patients in this person cluster
         # One agrees on blocking, one has missing values, and one
         # is wrong, so we should throw away that one
-        matches = mpi_service.BlockData.get(session, schemas.PIIRecord(**data), algorithm_pass, 0.3)
+        matches = mpi_service.BlockData.get(
+            session, schemas.PIIRecord(**data), algorithm_pass, context
+        )
         assert len(matches) == 2
 
     def test_block_on_birthdate(self, session: Session, prime_index: None):
@@ -642,8 +622,10 @@
         algorithm_pass = schemas.AlgorithmPass(
             blocking_keys=["BIRTHDATE"], evaluators=[], true_match_threshold=0
         )
-
-        matches = mpi_service.BlockData.get(session, schemas.PIIRecord(**data), algorithm_pass, 0.3)
+        context = schemas.EvaluationContext(defaults=Defaults(max_missing_allowed_proportion=0.3))
+        matches = mpi_service.BlockData.get(
+            session, schemas.PIIRecord(**data), algorithm_pass, context
+        )
         assert len(matches) == 4
         data = {
             "name": [
@@ -657,7 +639,9 @@
             ],
             "birthdate": "11/12/1985",
         }
-        matches = mpi_service.BlockData.get(session, schemas.PIIRecord(**data), algorithm_pass, 0.3)
+        matches = mpi_service.BlockData.get(
+            session, schemas.PIIRecord(**data), algorithm_pass, context
+        )
         assert len(matches) == 1
 
     def test_block_on_first_name(self, session: Session, prime_index: None):
@@ -673,15 +657,13 @@
             ],
             "birthdate": "01/01/1980",
         }
-<<<<<<< HEAD
         algorithm_pass = schemas.AlgorithmPass(
             blocking_keys=["FIRST_NAME"], evaluators=[], true_match_threshold=0
         )
-        matches = mpi_service.get_block_data(session, schemas.PIIRecord(**data), algorithm_pass)
-=======
-        algorithm_pass = models.AlgorithmPass(blocking_keys=["FIRST_NAME"])
-        matches = mpi_service.BlockData.get(session, schemas.PIIRecord(**data), algorithm_pass, 0.3)
->>>>>>> b5dc5202
+        context = schemas.EvaluationContext(defaults=Defaults(max_missing_allowed_proportion=0.3))
+        matches = mpi_service.BlockData.get(
+            session, schemas.PIIRecord(**data), algorithm_pass, context
+        )
         # One candidate in MPI person_1 is a Bill, will be ruled out
         assert len(matches) == 4
 
@@ -698,15 +680,13 @@
             ],
             "birthdate": "01/01/1980",
         }
-<<<<<<< HEAD
         algorithm_pass = schemas.AlgorithmPass(
             blocking_keys=["BIRTHDATE", "FIRST_NAME"], evaluators=[], true_match_threshold=0
         )
-        matches = mpi_service.get_block_data(session, schemas.PIIRecord(**data), algorithm_pass)
-=======
-        algorithm_pass = models.AlgorithmPass(blocking_keys=["BIRTHDATE", "FIRST_NAME"])
-        matches = mpi_service.BlockData.get(session, schemas.PIIRecord(**data), algorithm_pass, 0.3)
->>>>>>> b5dc5202
+        context = schemas.EvaluationContext(defaults=Defaults(max_missing_allowed_proportion=0.3))
+        matches = mpi_service.BlockData.get(
+            session, schemas.PIIRecord(**data), algorithm_pass, context
+        )
         # One candidate in MPI person_1 is just a Bill, ruled out
         assert len(matches) == 3
 
@@ -728,7 +708,10 @@
             evaluators=[],
             true_match_threshold=0,
         )
-        matches = mpi_service.BlockData.get(session, schemas.PIIRecord(**data), algorithm_pass, 0.3)
+        context = schemas.EvaluationContext(defaults=Defaults(max_missing_allowed_proportion=0.3))
+        matches = mpi_service.BlockData.get(
+            session, schemas.PIIRecord(**data), algorithm_pass, context
+        )
         # One person in MPI person_1 is just a Bill, ruled out
         assert len(matches) == 2
         data = {
@@ -742,7 +725,9 @@
             ],
             "birthdate": "Jan 1 1980",
         }
-        matches = mpi_service.BlockData.get(session, schemas.PIIRecord(**data), algorithm_pass, 0.3)
+        matches = mpi_service.BlockData.get(
+            session, schemas.PIIRecord(**data), algorithm_pass, context
+        )
         # Blocking uses feature_iter, which yields only the first `given` for a
         # single name object, so only the patient with 'Bill' is caught
         assert len(matches) == 1
@@ -758,7 +743,9 @@
             ],
             "birthdate": "Jan 1 1980",
         }
-        matches = mpi_service.BlockData.get(session, schemas.PIIRecord(**data), algorithm_pass, 0.3)
+        matches = mpi_service.BlockData.get(
+            session, schemas.PIIRecord(**data), algorithm_pass, context
+        )
         assert len(matches) == 0
 
     def test_block_missing_some_values(self, session: Session, prime_index: None):
@@ -774,13 +761,22 @@
             ],
             "birthdate": "01/01/1980",
         }
-        algorithm_pass = models.AlgorithmPass(
+        algorithm_pass = schemas.AlgorithmPass(
             blocking_keys=["BIRTHDATE", "FIRST_NAME", "LAST_NAME"],
-            kwargs={
-                "log_odds": {"FIRST_NAME": 6.8, "LAST_NAME": 6.3, "BIRTHDATE": 10.1},
-            },
-        )
-        matches = mpi_service.BlockData.get(session, schemas.PIIRecord(**data), algorithm_pass, 0.3)
+            evaluators=[],
+            true_match_threshold=0
+        )
+        context = schemas.EvaluationContext(
+            defaults=Defaults(max_missing_allowed_proportion=0.3),
+            log_odds=[
+                {"feature": "FIRST_NAME", "value": 6.8},
+                {"feature": "LAST_NAME", "value": 6.3},
+                {"feature": "BIRTHDATE", "value": 10.1},
+            ],
+        )
+        matches = mpi_service.BlockData.get(
+            session, schemas.PIIRecord(**data), algorithm_pass, context
+        )
         assert len(matches) == 3
 
     def test_block_missing_too_many_values(self, session: Session, prime_index: None):
@@ -796,13 +792,22 @@
             ],
             "birthdate": "01/01/1980",
         }
-        algorithm_pass = models.AlgorithmPass(
+        algorithm_pass = schemas.AlgorithmPass(
             blocking_keys=["BIRTHDATE", "FIRST_NAME", "LAST_NAME"],
-            kwargs={
-                "log_odds": {"FIRST_NAME": 6.8, "LAST_NAME": 6.3, "BIRTHDATE": 10.1},
-            },
-        )
-        matches = mpi_service.BlockData.get(session, schemas.PIIRecord(**data), algorithm_pass, 0.2)
+            evaluators=[],
+            true_match_threshold=0
+        )
+        context = schemas.EvaluationContext(
+            defaults=Defaults(max_missing_allowed_proportion=0.2),
+            log_odds=[
+                {"feature": "FIRST_NAME", "value": 6.8},
+                {"feature": "LAST_NAME", "value": 6.3},
+                {"feature": "BIRTHDATE", "value": 10.1},
+            ],
+        )
+        matches = mpi_service.BlockData.get(
+            session, schemas.PIIRecord(**data), algorithm_pass, context
+        )
         assert len(matches) == 0
 
     def test_block_on_multiple_names(self, session: Session, prime_index: None):
@@ -817,21 +822,20 @@
             evaluators=[],
             true_match_threshold=0,
         )
-        matches = mpi_service.BlockData.get(session, schemas.PIIRecord(**data), algorithm_pass, 0.3)
+        context = schemas.EvaluationContext(defaults=Defaults(max_missing_allowed_proportion=0.3))
+        matches = mpi_service.BlockData.get(session, schemas.PIIRecord(**data), algorithm_pass, context)
         # One of patients in MPI person_1 is a Bill, so is excluded
         assert len(matches) == 4
 
     def test_block_missing_keys(self, session: Session, prime_index: None):
         data = {"birthdate": "01/01/1980"}
-<<<<<<< HEAD
         algorithm_pass = schemas.AlgorithmPass(
             blocking_keys=["BIRTHDATE", "LAST_NAME"], evaluators=[], true_match_threshold=0
         )
-        matches = mpi_service.get_block_data(session, schemas.PIIRecord(**data), algorithm_pass)
-=======
-        algorithm_pass = models.AlgorithmPass(blocking_keys=["BIRTHDATE", "LAST_NAME"])
-        matches = mpi_service.BlockData.get(session, schemas.PIIRecord(**data), algorithm_pass, 0.3)
->>>>>>> b5dc5202
+        context = schemas.EvaluationContext(defaults=Defaults(max_missing_allowed_proportion=0.3))
+        matches = mpi_service.BlockData.get(
+            session, schemas.PIIRecord(**data), algorithm_pass, context
+        )
         assert len(matches) == 0
 
     def test_block_on_duplicates(self, session: Session):
@@ -870,7 +874,6 @@
             ],
             "phone": [{"system": "phone", "value": "555-401-5073", "use": "home"}],
         }
-<<<<<<< HEAD
         mpi_service.insert_patient(session, schemas.PIIRecord(**data), models.Person())
         mpi_service.insert_patient(session, schemas.PIIRecord(**data), models.Person())
         mpi_service.insert_patient(session, schemas.PIIRecord(**data), models.Person())
@@ -878,16 +881,12 @@
             blocking_keys=["FIRST_NAME", "LAST_NAME", "ZIP", "SEX"],
             evaluators=[],
             true_match_threshold=0,
-=======
-        mpi_service.insert_patient(session, schemas.PIIRecord(**data), models.Person(), 0.3)
-        mpi_service.insert_patient(session, schemas.PIIRecord(**data), models.Person(), 0.3)
-        mpi_service.insert_patient(session, schemas.PIIRecord(**data), models.Person(), 0.3)
-        algorithm_pass = models.AlgorithmPass(
-            blocking_keys=["FIRST_NAME", "LAST_NAME", "ZIP", "SEX"]
->>>>>>> b5dc5202
-        )
-
-        matches = mpi_service.BlockData.get(session, schemas.PIIRecord(**data), algorithm_pass, 0.3)
+        )
+
+        context = schemas.EvaluationContext(defaults=Defaults(max_missing_allowed_proportion=0.3))
+        matches = mpi_service.BlockData.get(
+            session, schemas.PIIRecord(**data), algorithm_pass, context
+        )
         assert len(matches) == 3
 
 
