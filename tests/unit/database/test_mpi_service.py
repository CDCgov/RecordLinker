"""
unit.database.test_mpi_service.py
~~~~~~~~~~~~~~~~~~~~~~~~~~~~~~~~~

This module contains the unit tests for the recordlinker.database.mpi_service module.
"""

import json
import uuid

import pytest
import sqlalchemy.exc
from conftest import db_dialect

from recordlinker import models
from recordlinker import schemas
from recordlinker.database import mpi_service


class TestInsertBlockingValues:
    def new_patient(self, session, data=None):
        patient = models.Patient(person=models.Person(), data=(data or {}))
        session.add(patient)
        session.flush()
        return patient

    def test_no_values(self, session):
        pat = self.new_patient(session, data={"name": []})
        mpi_service.insert_blocking_values(session, [pat])
        assert len(pat.blocking_values) == 0

    def test_patient(self, session):
        pat = self.new_patient(
            session,
            data={
                "name": [
                    {
                        "given": [
                            "Johnathon",
                            "Bill",
                        ],
                        "family": "Smith",
                    }
                ],
                "birthdate": "1980-01-01",
            },
        )
        mpi_service.insert_blocking_values(session, [pat])
        values = pat.blocking_values
        assert len(values) == 3
        for val in values:
            assert values[0].patient_id == pat.id
            if val.blockingkey == models.BlockingKey.BIRTHDATE.id:
                assert val.value == "1980-01-01"
            elif val.blockingkey == models.BlockingKey.FIRST_NAME.id:
                assert val.value in ["John", "Bill"]
            elif val.blockingkey == models.BlockingKey.LAST_NAME.id:
                assert val.value == "Smit"
            else:
                assert False, f"Unexpected blocking key: {val.blockingkey}"

    def test_multiple_patients(self, session):
        pat1 = self.new_patient(
            session,
            data={
                "name": [
                    {
                        "given": [
                            "Johnathon",
                            "Bill",
                        ],
                        "family": "Smith",
                    }
                ],
                "birthdate": "1980-01-01",
            },
        )
        pat2 = self.new_patient(
            session,
            data={
                "name": [
                    {
                        "given": [
                            "George",
                        ],
                        "family": "Harrison",
                    }
                ],
                "birthdate": "1943-2-25",
            },
        )
        mpi_service.insert_blocking_values(session, [pat1, pat2])
        assert len(pat1.blocking_values) == 3
        assert len(pat2.blocking_values) == 3

    def test_with_mismatched_records(self, session):
        pat = self.new_patient(session, data={"name": []})
        with pytest.raises(ValueError):
            mpi_service.insert_blocking_values(session, [pat], [])

    def test_with_records(self, session):
        pat = self.new_patient(
            session,
            data={
                "name": [
                    {
                        "given": [
                            "Johnathon",
                            "Bill",
                        ],
                        "family": "Smith",
                    }
                ],
                "birthdate": "1980-01-01",
            },
        )
        rec = schemas.PIIRecord(**pat.data)
        mpi_service.insert_blocking_values(session, [pat], [rec])
        values = pat.blocking_values
        assert len(values) == 3
        assert set(v.patient_id for v in values) == {pat.id}
        assert set(v.value for v in values) == {"1980-01-01", "John", "Smit"}


class TestInsertPatient:
    def test_no_person(self, session):
        data = {
            "name": [
                {
                    "given": [
                        "Johnathon",
                        "Bill",
                    ],
                    "family": "Smith",
                }
            ],
            "birthdate": "01/01/1980",
        }
        record = schemas.PIIRecord(**data)
        patient = mpi_service.insert_patient(session, record)
        assert patient.person_id is None
        assert patient.data["birth_date"] == "1980-01-01"
        assert patient.data["name"] == [
            {
                "given": [
                    "Johnathon",
                    "Bill",
                ],
                "family": "Smith",
            }
        ]
        assert patient.external_person_id is None
        assert patient.external_person_source is None
<<<<<<< HEAD
        assert patient.person.reference_id is not None
        assert patient.person.id == patient.person_id
        assert len(patient.blocking_values) == 3
=======
        assert len(patient.blocking_values) == 4
>>>>>>> 1775e79c

    def test_no_person_with_external_id(self, session):
        data = {
            "name": [
                {
                    "given": [
                        "Johnathon",
                    ],
                    "family": "Smith",
                }
            ],
            "birthdate": "01/01/1980",
        }
        record = schemas.PIIRecord(**data)
        patient = mpi_service.insert_patient(session, record, external_person_id="123456")
        assert patient.person_id is None
        assert patient.data["birth_date"] == "1980-01-01"
        assert patient.data["name"] == [
            {
                "given": [
                    "Johnathon",
                ],
                "family": "Smith",
            }
        ]
        assert patient.external_person_id == "123456"
        assert patient.external_person_source == "IRIS"
        assert len(patient.blocking_values) == 3

    def test_with_person(self, session):
        person = models.Person()
        session.add(person)
        session.flush()
        data = {
            "name": [
                {
                    "given": [
                        "George",
                    ],
                    "family": "Harrison",
                }
            ],
            "birthdate": "1943-2-25",
        }
        record = schemas.PIIRecord(**data)
        patient = mpi_service.insert_patient(session, record, person=person)
        assert patient.person_id == person.id
        assert patient.data["birth_date"] == "1943-02-25"
        assert patient.data["name"] == [
            {
                "given": [
                    "George",
                ],
                "family": "Harrison",
            }
        ]
        assert patient.external_person_id is None
        assert patient.external_person_source is None
        assert len(patient.blocking_values) == 3

    def test_with_person_and_external_patient_id(self, session):
        person = models.Person()
        session.add(person)
        session.flush()
        data = {
            "name": [
                {
                    "given": [
                        "George",
                    ],
                    "family": "Harrison",
                }
            ]
        }
        record = schemas.PIIRecord(**data)
        patient = mpi_service.insert_patient(
            session, record, person=person, external_patient_id="abc"
        )
        assert patient.person_id == person.id
        assert patient.data == data
        assert patient.external_patient_id == "abc"
        assert patient.external_person_id is None
        assert patient.external_person_source is None
        assert len(patient.blocking_values) == 2


class TestBulkInsertPatients:
    @classmethod
    def setup_class(cls):
        if db_dialect() == "mysql":
            pytest.skip("Test skipped because the database dialect is MySQL")

    def test_empty(self, session):
        assert mpi_service.bulk_insert_patients(session, []) == []

    def test_no_person(self, session):
        rec = schemas.PIIRecord(**{"name": [{"given": ["Johnathon"], "family": "Smith"}]})
        patients = mpi_service.bulk_insert_patients(session, [rec], external_person_id="123456")
        assert len(patients) == 1
        assert patients[0].person_id is None
        assert json.loads(patients[0].data) == {
            "name": [{"given": ["Johnathon"], "family": "Smith"}]
        }
        assert patients[0].external_person_id == "123456"
        values = patients[0].blocking_values
        assert len(values) == 2
        assert set(v.value for v in values) == {"John", "Smit"}

    def test_with_person(self, session):
        person = models.Person()
        session.add(person)
        session.flush()
        rec1 = schemas.PIIRecord(
            **{"birthdate": "1950-01-01", "name": [{"given": ["George"], "family": "Harrison"}]}
        )
        rec2 = schemas.PIIRecord(
            **{
                "birthdate": "1950-01-01",
                "name": [{"given": ["George", "Harold"], "family": "Harrison"}],
            }
        )
        patients = mpi_service.bulk_insert_patients(
            session, [rec1, rec2], person=person, external_person_id="123456"
        )
        assert len(patients) == 2
        assert patients[0].person_id == person.id
        assert patients[1].person_id == person.id
        assert json.loads(patients[0].data) == {
            "birth_date": "1950-01-01",
            "name": [{"given": ["George"], "family": "Harrison"}],
        }
        assert json.loads(patients[1].data) == {
            "birth_date": "1950-01-01",
            "name": [{"given": ["George", "Harold"], "family": "Harrison"}],
        }
        assert patients[0].external_person_id == "123456"
        assert patients[1].external_person_id == "123456"
        assert len(patients[0].blocking_values) == 3
        assert set(v.value for v in patients[0].blocking_values) == {"1950-01-01", "Geor", "Harr"}
        assert len(patients[1].blocking_values) == 3
        assert set(v.value for v in patients[1].blocking_values) == {
            "1950-01-01",
            "Geor",
            "Harr",
        }


class TestBulkInsertPatientsMySQL:
    @classmethod
    def setup_class(cls):
        if db_dialect() != "mysql":
            pytest.skip("Test skipped because the database dialect is not MySQL")

    def test_error(self, session):
        with pytest.raises(ValueError):
            assert mpi_service.bulk_insert_patients(session, [])


class TestGetBlockData:
    @pytest.fixture
    def prime_index(self, session):
        person_1 = models.Person()
        session.add(person_1)
        session.flush()

        data = [
            ({
                "name": [
                    {
                        "given": [
                            "Johnathon",
                            "Bill",
                        ],
                        "family": "Smith",
                    }
                ],
                "birthdate": "01/01/1980",
            }, person_1),
            ({
                "name": [
                    {
                        "given": [
                            "George",
                        ],
                        "family": "Harrison",
                    }
                ],
                "birthdate": "1943-2-25",
            }, models.Person()),
            ({
                "name": [
                    {
                        "given": [
                            "John",
                        ],
                        "family": "Doe",
                    },
                    {"given": ["John"], "family": "Lewis"},
                ],
                "birthdate": "1980-01-01",
            }, models.Person()),
            ({
                "name": [
                    {
                        "given": [
                            "Bill",
                        ],
                        "family": "Smith",
                    }
                ],
                "birthdate": "1980-01-01",
            }, person_1),
            ({
                "name": [
                    {
                        "given": [
                            "John",
                        ],
                        "family": "Smith",
                    }
                ],
                "birthdate": "1980-01-01",
            }, person_1),
            ({
                "name": [
                    {
                        "given": [
                            "John",
                        ],
                        "family": "Smith",
                    }
                ],
                "birthdate": "1985-11-12",
            }, models.Person()),
            ({
                "name": [
                    {
                        "given": [
                            "Ferris",
                        ],
                        "family": "Bueller",
                    }
                ],
                "birthdate": "",
            }, models.Person())
        ]
        for datum, person in data:
            mpi_service.insert_patient(session, schemas.PIIRecord(**datum), person=person)

    def test_block_invalid_key(self, session):
        data = {
            "name": [
                {
                    "given": [
                        "Johnathon",
                        "Bill",
                    ],
                    "family": "Smith",
                }
            ]
        }
        # passing in a invalid id of -1 for a blocking key which should raise a value error
        algorithm_pass = models.AlgorithmPass(blocking_keys=["INVALID"])
        with pytest.raises(ValueError):
            mpi_service.get_block_data(session, schemas.PIIRecord(**data), algorithm_pass)

    def test_block_missing_data(self, session, prime_index):
        data = {
            "name": [
                {
                    "given": [
                        "Johnathon",
                        "Bill",
                    ],
                    "family": "Smith",
                }
            ]
        }
        algorithm_pass = models.AlgorithmPass(blocking_keys=["BIRTHDATE"])
        matches = mpi_service.get_block_data(session, schemas.PIIRecord(**data), algorithm_pass)
        assert len(matches) == 0

    def test_block_empty_block_key(self, session, prime_index):
        data = {
            "name": [
                {
                    "given": [
                        "Ferris",
                    ],
                    "family": "Bueller",
                }
            ],
            "birthdate": "",
        }
        algorithm_pass = models.AlgorithmPass(blocking_keys=["BIRTHDATE", "FIRST_NAME"])
        matches = mpi_service.get_block_data(session, schemas.PIIRecord(**data), algorithm_pass)
        assert len(matches) == 0

    def test_block_on_birthdate(self, session, prime_index):
        data = {
            "name": [
                {
                    "given": [
                        "Johnathon",
                        "Bill",
                    ],
                    "family": "Smith",
                }
            ],
            "birthdate": "01/01/1980",
        }
        algorithm_pass = models.AlgorithmPass(blocking_keys=["BIRTHDATE"])

        matches = mpi_service.get_block_data(session, schemas.PIIRecord(**data), algorithm_pass)
        assert len(matches) == 4
        data = {
            "name": [
                {
                    "given": [
                        "Johnathon",
                        "Bill",
                    ],
                    "family": "Smith",
                }
            ],
            "birthdate": "11/12/1985",
        }
        matches = mpi_service.get_block_data(session, schemas.PIIRecord(**data), algorithm_pass)
        assert len(matches) == 1

    def test_block_on_first_name(self, session, prime_index):
        data = {
            "name": [
                {
                    "given": [
                        "Johnathon",
                        "Bill",
                    ],
                    "family": "Smith",
                }
            ],
            "birthdate": "01/01/1980",
        }
        algorithm_pass = models.AlgorithmPass(blocking_keys=["FIRST_NAME"])
        matches = mpi_service.get_block_data(session, schemas.PIIRecord(**data), algorithm_pass)
        assert len(matches) == 5

    def test_block_on_birthdate_and_first_name(self, session, prime_index):
        data = {
            "name": [
                {
                    "given": [
                        "Johnathon",
                        "Bill",
                    ],
                    "family": "Smith",
                }
            ],
            "birthdate": "01/01/1980",
        }
        algorithm_pass = models.AlgorithmPass(blocking_keys=["BIRTHDATE", "FIRST_NAME"])
        matches = mpi_service.get_block_data(session, schemas.PIIRecord(**data), algorithm_pass)
        assert len(matches) == 4

    def test_block_on_birthdate_first_name_and_last_name(self, session, prime_index):
        data = {
            "name": [
                {
                    "given": [
                        "Johnathon",
                        "Bill",
                    ],
                    "family": "Smith",
                }
            ],
            "birthdate": "01/01/1980",
        }
        algorithm_pass = models.AlgorithmPass(
            blocking_keys=["BIRTHDATE", "FIRST_NAME", "LAST_NAME"]
        )
        matches = mpi_service.get_block_data(session, schemas.PIIRecord(**data), algorithm_pass)
        assert len(matches) == 3
        data = {
            "name": [
                {
                    "given": [
                        "Billy",
                    ],
                    "family": "Smitty",
                }
            ],
            "birthdate": "Jan 1 1980",
        }
        matches = mpi_service.get_block_data(session, schemas.PIIRecord(**data), algorithm_pass)
        assert len(matches) == 3
        data = {
            "name": [
                {
                    "given": [
                        "Johnathon",
                        "Bill",
                    ],
                    "family": "Doeherty",
                }
            ],
            "birthdate": "Jan 1 1980",
        }
        matches = mpi_service.get_block_data(session, schemas.PIIRecord(**data), algorithm_pass)
        assert len(matches) == 0

    def test_block_on_multiple_names(self, session, prime_index):
        data = {
            "name": [
                {"use": "official", "given": ["John", "Doe"], "family": "Smith"},
                {"use": "maiden", "given": ["John"], "family": "Doe"},
            ]
        }
        algorithm_pass = models.AlgorithmPass(
            id=1,
            algorithm_id=1,
            blocking_keys=["FIRST_NAME", "LAST_NAME"],
            evaluators={},
            rule="",
            kwargs={},
        )
        matches = mpi_service.get_block_data(session, schemas.PIIRecord(**data), algorithm_pass)
        assert len(matches) == 5

    def test_block_missing_keys(self, session, prime_index):
        data = {"birthdate": "01/01/1980"}
        algorithm_pass = models.AlgorithmPass(blocking_keys=["BIRTHDATE", "LAST_NAME"])
        matches = mpi_service.get_block_data(session, schemas.PIIRecord(**data), algorithm_pass)
        assert len(matches) == 0

    def test_block_on_duplicates(self, session):
        data = {
            "external_id": "d3ecb447-d05f-4ec1-8ef1-ce4bbda59a25",
            "birth_date": "1997-12-09",
            "sex": "F",
            "mrn": "7bb85f23-044b-1f92-3521-f2cf258601b0",
            "address": [
                {
                    "line": ["783 Cronin Stravenue"],
                    "city": "Los Angeles",
                    "state": "CA",
                    "postal_code": "90405",
                    "country": "US",
                    "latitude": 34.12688209447149,
                    "longitude": -118.56442326530481,
                    "extension": [
                        {
                            "url": "http://hl7.org/fhir/StructureDefinition/geolocation",
                            "extension": [
                                {"url": "latitude", "valueDecimal": 34.12688209447149},
                                {"url": "longitude", "valueDecimal": -118.56442326530481},
                            ],
                        }
                    ],
                }
            ],
            "name": [
                {
                    "family": "Rodr\u00edguez701",
                    "given": ["Lourdes258", "Blanca837"],
                    "use": "official",
                    "prefix": ["Ms."],
                }
            ],
            "phone": [{"system": "phone", "value": "555-401-5073", "use": "home"}],
        }
        mpi_service.insert_patient(session, schemas.PIIRecord(**data), models.Person())
        mpi_service.insert_patient(session, schemas.PIIRecord(**data), models.Person())
        mpi_service.insert_patient(session, schemas.PIIRecord(**data), models.Person())
        algorithm_pass = models.AlgorithmPass(
            blocking_keys=["FIRST_NAME", "LAST_NAME", "ZIP", "SEX"]
        )

        matches = mpi_service.get_block_data(session, schemas.PIIRecord(**data), algorithm_pass)
        assert len(matches) == 3


class TestGetPatientByReferenceId:
    def test_invalid_reference_id(self, session):
        with pytest.raises(sqlalchemy.exc.SQLAlchemyError):
            mpi_service.get_patient_by_reference_id(session, "123")

    def test_no_reference_id(self, session):
        assert mpi_service.get_patient_by_reference_id(session, uuid.uuid4()) is None

    def test_reference_id(self, session):
        patient = models.Patient(person=models.Person(), data={})
        session.add(patient)
        session.flush()
        assert mpi_service.get_patient_by_reference_id(session, patient.reference_id) == patient


class TestGetPersonByReferenceId:
    def test_invalid_reference_id(self, session):
        with pytest.raises(sqlalchemy.exc.SQLAlchemyError):
            mpi_service.get_person_by_reference_id(session, "123")

    def test_no_reference_id(self, session):
        assert mpi_service.get_person_by_reference_id(session, uuid.uuid4()) is None

    def test_reference_id(self, session):
        person = models.Person()
        session.add(person)
        session.flush()
        assert mpi_service.get_person_by_reference_id(session, person.reference_id) == person


class TestUpdatePersonCluster:
    def test_no_person(self, session):
        person = models.Person()
        patient = models.Patient(person=person, data={})
        session.add(patient)
        session.flush()
        original_person_id = patient.person.id
        person = mpi_service.update_person_cluster(session, patient)
        assert person.id != original_person_id

    def test_with_person(self, session):
        patient = models.Patient(person=models.Person(), data={})
        session.add(patient)
        new_person = models.Person()
        session.add(new_person)
        session.flush()
        person = mpi_service.update_person_cluster(session, patient, person=new_person)
        assert person.id == new_person.id


class TestResetMPI:
    def test(self, session):
        data = {
            "name": [
                {
                    "given": [
                        "Johnathon",
                        "Bill",
                    ],
                    "family": "Smith",
                }
            ],
            "birthdate": "1980-01-01",
        }
        mpi_service.insert_patient(session, schemas.PIIRecord(**data), person=models.Person())
        assert session.query(models.Patient).count() == 1
        assert session.query(models.Person).count() == 1
        assert session.query(models.BlockingValue).count() == 3
        mpi_service.reset_mpi(session)
        assert session.query(models.Patient).count() == 0
        assert session.query(models.Person).count() == 0
        assert session.query(models.BlockingValue).count() == 0<|MERGE_RESOLUTION|>--- conflicted
+++ resolved
@@ -151,13 +151,8 @@
         ]
         assert patient.external_person_id is None
         assert patient.external_person_source is None
-<<<<<<< HEAD
-        assert patient.person.reference_id is not None
-        assert patient.person.id == patient.person_id
+        assert patient.person_id is None
         assert len(patient.blocking_values) == 3
-=======
-        assert len(patient.blocking_values) == 4
->>>>>>> 1775e79c
 
     def test_no_person_with_external_id(self, session):
         data = {
