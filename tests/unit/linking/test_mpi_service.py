"""
unit.linking.test_mpi_service.py
~~~~~~~~~~~~~~~~~~~~~~~~~~~~~~~~

This module contains the unit tests for the recordlinker.linking.mpi_service module.
"""

import pytest

from recordlinker import models
from recordlinker import schemas
from recordlinker.linking import mpi_service


@pytest.fixture(scope="function")
def new_patient(session):
    patient = models.Patient(person=models.Person(), data={})
    session.add(patient)
    session.flush()
    return patient


class TestInsertBlockingKeys:
    def test_patient_no_blocking_keys(self, session, new_patient):
        new_patient.data = {"name": []}
        assert mpi_service.insert_blocking_keys(session, new_patient) == []

    def test_patient_with_blocking_keys(self, session, new_patient):
        new_patient.data = {"name": [{"given": ["Johnathon", "Bill",], "family": "Smith"}], "birthdate": "1980-01-01"}
        keys = mpi_service.insert_blocking_keys(session, new_patient)
        assert len(keys) == 4
        for key in keys:
            assert keys[0].patient_id == new_patient.id
            if key.blockingkey == models.BlockingKey.BIRTHDATE.id:
                assert key.value == "1980-01-01"
            elif key.blockingkey == models.BlockingKey.FIRST_NAME.id:
                assert key.value in ["John", "Bill"]
            elif key.blockingkey == models.BlockingKey.LAST_NAME.id:
                assert key.value == "Smit"
            else:
                assert False, f"Unexpected blocking key: {key.blockingkey}"


class TestInsertPatient:
    def test_no_person(self, session):
        data = {"name": [{"given": ["Johnathon", "Bill",], "family": "Smith"}], "birthdate": "01/01/1980"}
        record = schemas.PIIRecord(**data)
        patient = mpi_service.insert_patient(session, record)
        assert patient.person_id is not None
        assert patient.data["birth_date"] == "1980-01-01"
        assert patient.data["name"] == [{"given": ["Johnathon", "Bill",], "family": "Smith"}]
        assert patient.external_person_id is None
        assert patient.external_person_source is None
        assert patient.person.internal_id is not None
        assert patient.person.id == patient.person_id
        assert len(patient.blocking_values) == 4

    def test_no_person_with_external_id(self, session):
        data = {"name": [{"given": ["Johnathon",], "family": "Smith"}], "birthdate": "01/01/1980"}
        record = schemas.PIIRecord(**data)
        patient = mpi_service.insert_patient(session, record, external_person_id="123456")
        assert patient.person_id is not None
        assert patient.data["birth_date"] == "1980-01-01"
        assert patient.data["name"] == [{"given": ["Johnathon",], "family": "Smith"}]
        assert patient.external_person_id == "123456"
        assert patient.external_person_source == "IRIS"
        assert patient.person.internal_id is not None
        assert patient.person.id is not None
        assert patient.person.id == patient.person_id
        assert len(patient.blocking_values) == 3

    def test_with_person(self, session):
        person = models.Person()
        session.add(person)
        session.flush()
        data = {"name": [{"given": ["George",], "family": "Harrison"}], "birthdate": "1943-2-25"}
        record = schemas.PIIRecord(**data)
        patient = mpi_service.insert_patient(session, record, person=person)
        assert patient.person_id == person.id
        assert patient.data["birth_date"] == "1943-02-25"
        assert patient.data["name"] == [{"given": ["George",], "family": "Harrison"}]
        assert patient.external_person_id is None
        assert patient.external_person_source is None
        assert len(patient.blocking_values) == 3

    def test_with_person_and_external_patient_id(self, session):
        person = models.Person()
        session.add(person)
        session.flush()
        data = {"name": [{"given": ["George",], "family": "Harrison"}]}
        record = schemas.PIIRecord(**data)
        patient = mpi_service.insert_patient(session, record, person=person, external_patient_id="abc")
        assert patient.person_id == person.id
        assert patient.data == data
        assert patient.external_patient_id == "abc"
        assert patient.external_person_id is None
        assert patient.external_person_source is None
        assert len(patient.blocking_values) == 2


class TestGetBlockData:
    @pytest.fixture
    def prime_index(self, session):
        data = [
            {"name": [{"given": ["Johnathon", "Bill",], "family": "Smith"}], "birthdate": "01/01/1980"},
            {"name": [{"given": ["George",], "family": "Harrison"}], "birthdate": "1943-2-25"},
            {"name": [{"given": ["John",], "family": "Doe"}, {"given": ["John"], "family": "Lewis"}], "birthdate": "1980-01-01"},
            {"name": [{"given": ["Bill",], "family": "Smith"}], "birthdate": "1980-01-01"},
            {"name": [{"given": ["John",], "family": "Smith"}], "birthdate": "1980-01-01"},
            {"name": [{"given": ["John",], "family": "Smith"}], "birthdate": "1985-11-12"},
            {"name": [{"given": ["Ferris",], "family": "Bueller"}], "birthdate": ""},
        ]
        for datum in data:
            mpi_service.insert_patient(session, schemas.PIIRecord(**datum))

    def test_block_invalid_key(self, session):
        data = {"name": [{"given": ["Johnathon", "Bill",], "family": "Smith"}]}
        #passing in a invalid id of -1 for a blocking key which should raise a value error
        algorithm_pass = models.AlgorithmPass(id=1, algorithm_id=1, blocking_keys=["INVALID"], evaluators={}, rule="", cluster_ratio=1.0, kwargs={})
        with pytest.raises(ValueError):
<<<<<<< HEAD
            mpi_service.get_block_data(session, schemas.PIIRecord(**data), algo_config)

    def test_block_missing_data(self, session, prime_index):
        data = {"name": [{"given": ["Johnathon", "Bill",], "family": "Smith"}]}
        algo_config = {"blocks": [{"value": "birthdate"}]}
        matches = mpi_service.get_block_data(session, schemas.PIIRecord(**data), algo_config)
=======
            mpi_service.get_block_data(session, models.PIIRecord(**data), algorithm_pass)

    def test_block_missing_data(self, session, prime_index):
        data = {"name": [{"given": ["Johnathon", "Bill",], "family": "Smith"}]}
        algorithm_pass = models.AlgorithmPass(id=1, algorithm_id=1, blocking_keys=["BIRTHDATE"], evaluators={}, rule="", cluster_ratio=1.0, kwargs={})
        matches = mpi_service.get_block_data(session, models.PIIRecord(**data), algorithm_pass)
>>>>>>> 2b7a6bbd
        assert len(matches) == 0

    def test_block_empty_block_key(self, session, prime_index):
        data = {"name": [{"given": ["Ferris",], "family": "Bueller"}], "birthdate": ""}
<<<<<<< HEAD
        algo_config = {"blocks": [{"value": "birthdate"}, {"value": "first_name"}]}
        matches = mpi_service.get_block_data(session, schemas.PIIRecord(**data), algo_config)
=======
        algorithm_pass = models.AlgorithmPass(id=1, algorithm_id=1, blocking_keys=["BIRTHDATE","FIRST_NAME"], evaluators={}, rule="", cluster_ratio=1.0, kwargs={})
        matches = mpi_service.get_block_data(session, models.PIIRecord(**data), algorithm_pass)
>>>>>>> 2b7a6bbd
        assert len(matches) == 0

    def test_block_on_birthdate(self, session, prime_index):
        data = {"name": [{"given": ["Johnathon", "Bill",], "family": "Smith"}], "birthdate": "01/01/1980"}
<<<<<<< HEAD
        algo_config = {"blocks": [{"value": "birthdate"}]}
        matches = mpi_service.get_block_data(session, schemas.PIIRecord(**data), algo_config)
        assert len(matches) == 4
        data = {"name": [{"given": ["Johnathon", "Bill",], "family": "Smith"}], "birthdate": "11/12/1985"}
        matches = mpi_service.get_block_data(session, schemas.PIIRecord(**data), algo_config)
=======
        algorithm_pass = models.AlgorithmPass(id=1, algorithm_id=1, blocking_keys=["BIRTHDATE"], evaluators={}, rule="", cluster_ratio=1.0, kwargs={})

        matches = mpi_service.get_block_data(session, models.PIIRecord(**data), algorithm_pass)
        assert len(matches) == 4
        data = {"name": [{"given": ["Johnathon", "Bill",], "family": "Smith"}], "birthdate": "11/12/1985"}
        matches = mpi_service.get_block_data(session, models.PIIRecord(**data), algorithm_pass)
>>>>>>> 2b7a6bbd
        assert len(matches) == 1

    def test_block_on_first_name(self, session, prime_index):
        data = {"name": [{"given": ["Johnathon", "Bill",], "family": "Smith"}], "birthdate": "01/01/1980"}
<<<<<<< HEAD
        algo_config = {"blocks": [{"value": "first_name"}]}
        matches = mpi_service.get_block_data(session, schemas.PIIRecord(**data), algo_config)
=======
        algorithm_pass = models.AlgorithmPass(id=1, algorithm_id=1, blocking_keys=["FIRST_NAME"], evaluators={}, rule="", cluster_ratio=1.0, kwargs={})
        matches = mpi_service.get_block_data(session, models.PIIRecord(**data), algorithm_pass)
>>>>>>> 2b7a6bbd
        assert len(matches) == 5

    def test_block_on_birthdate_and_first_name(self, session, prime_index):
        data = {"name": [{"given": ["Johnathon", "Bill",], "family": "Smith"}], "birthdate": "01/01/1980"}
<<<<<<< HEAD
        algo_config = {"blocks": [{"value": "birthdate"}, {"value": "first_name"}]}
        matches = mpi_service.get_block_data(session, schemas.PIIRecord(**data), algo_config)
=======
        algorithm_pass = models.AlgorithmPass(id=1, algorithm_id=1, blocking_keys=["BIRTHDATE","FIRST_NAME"], evaluators={}, rule="", cluster_ratio=1.0, kwargs={})
        matches = mpi_service.get_block_data(session, models.PIIRecord(**data), algorithm_pass)
>>>>>>> 2b7a6bbd
        assert len(matches) == 4

    def test_block_on_birthdate_first_name_and_last_name(self, session, prime_index):
        data = {"name": [{"given": ["Johnathon", "Bill",], "family": "Smith"}], "birthdate": "01/01/1980"}
<<<<<<< HEAD
        algo_config = {"blocks": [{"value": "birthdate"}, {"value": "first_name"}, {"value": "last_name"}]}
        matches = mpi_service.get_block_data(session, schemas.PIIRecord(**data), algo_config)
        assert len(matches) == 3
        data = {"name": [{"given": ["Billy",], "family": "Smitty"}], "birthdate": "Jan 1 1980"}
        matches = mpi_service.get_block_data(session, schemas.PIIRecord(**data), algo_config)
        assert len(matches) == 2
        data = {"name": [{"given": ["Johnathon", "Bill",], "family": "Doeherty"}], "birthdate": "Jan 1 1980"}
        matches = mpi_service.get_block_data(session, schemas.PIIRecord(**data), algo_config)
=======
        algorithm_pass = models.AlgorithmPass(id=1, algorithm_id=1, blocking_keys=["BIRTHDATE","FIRST_NAME","LAST_NAME"], evaluators={}, rule="", cluster_ratio=1.0, kwargs={})
        matches = mpi_service.get_block_data(session, models.PIIRecord(**data), algorithm_pass)
        assert len(matches) == 3
        data = {"name": [{"given": ["Billy",], "family": "Smitty"}], "birthdate": "Jan 1 1980"}
        matches = mpi_service.get_block_data(session, models.PIIRecord(**data), algorithm_pass)
        assert len(matches) == 2
        data = {"name": [{"given": ["Johnathon", "Bill",], "family": "Doeherty"}], "birthdate": "Jan 1 1980"}
        matches = mpi_service.get_block_data(session, models.PIIRecord(**data), algorithm_pass)
>>>>>>> 2b7a6bbd
        assert len(matches) == 0

    def test_block_on_multiple_names(self, session, prime_index):
        data = {"name": [{"use": "official", "given": ["John", "Doe"], "family": "Smith"}, {"use": "maiden", "given": ["John"], "family": "Doe"}]}
<<<<<<< HEAD
        algo_config = {"blocks": [{"value": "first_name"}, {"value": "last_name"}]}
        matches = mpi_service.get_block_data(session, schemas.PIIRecord(**data), algo_config)
=======
        algorithm_pass = models.AlgorithmPass(id=1, algorithm_id=1, blocking_keys=["FIRST_NAME","LAST_NAME"], evaluators={}, rule="", cluster_ratio=1.0, kwargs={})
        matches = mpi_service.get_block_data(session, models.PIIRecord(**data), algorithm_pass)
>>>>>>> 2b7a6bbd
        assert len(matches) == 4

    def test_block_missing_keys(self, session, prime_index):
        data = {"birthdate": "01/01/1980"}
<<<<<<< HEAD
        algo_config = {"blocks": [{"value": "birthdate"}, {"value": "last_name"}]}
        matches = mpi_service.get_block_data(session, schemas.PIIRecord(**data), algo_config)
=======
        algorithm_pass = models.AlgorithmPass(id=1, algorithm_id=1, blocking_keys=["BIRTHDATE","LAST_NAME"], evaluators={}, rule="", cluster_ratio=1.0, kwargs={})
        matches = mpi_service.get_block_data(session, models.PIIRecord(**data), algorithm_pass)
>>>>>>> 2b7a6bbd
        assert len(matches) == 0

    def test_block_on_duplicates(self, session):
        data = {"external_id": "d3ecb447-d05f-4ec1-8ef1-ce4bbda59a25", "birth_date": "1997-12-09", "sex": "F", "mrn": "7bb85f23-044b-1f92-3521-f2cf258601b0", "address": [{"line": ["783 Cronin Stravenue"], "city": "Los Angeles", "state": "CA", "postal_code": "90405", "country": "US", "latitude": 34.12688209447149, "longitude": -118.56442326530481, "extension": [{"url": "http://hl7.org/fhir/StructureDefinition/geolocation", "extension": [{"url": "latitude", "valueDecimal": 34.12688209447149}, {"url": "longitude", "valueDecimal": -118.56442326530481}]}]}], "name": [{"family": "Rodr\u00edguez701", "given": ["Lourdes258", "Blanca837"], "use": "official", "prefix": ["Ms."]}], "phone": [{"system": "phone", "value": "555-401-5073", "use": "home"}]}
<<<<<<< HEAD
        mpi_service.insert_patient(session, schemas.PIIRecord(**data))
        mpi_service.insert_patient(session, schemas.PIIRecord(**data))
        mpi_service.insert_patient(session, schemas.PIIRecord(**data))
        algo_config = {"blocks": [{"value": "first_name"}, {"value": "last_name"}, {"value": "zip"}, {"value": "sex"}]}
        matches = mpi_service.get_block_data(session, schemas.PIIRecord(**data), algo_config)
=======
        mpi_service.insert_patient(session, models.PIIRecord(**data))
        mpi_service.insert_patient(session, models.PIIRecord(**data))
        mpi_service.insert_patient(session, models.PIIRecord(**data))
        algorithm_pass = models.AlgorithmPass(id=1, algorithm_id=1, blocking_keys=["FIRST_NAME","LAST_NAME","ZIP","SEX"], evaluators={}, rule="", cluster_ratio=1.0, kwargs={})

        matches = mpi_service.get_block_data(session, models.PIIRecord(**data), algorithm_pass)
>>>>>>> 2b7a6bbd
        assert len(matches) == 3<|MERGE_RESOLUTION|>--- conflicted
+++ resolved
@@ -116,135 +116,75 @@
     def test_block_invalid_key(self, session):
         data = {"name": [{"given": ["Johnathon", "Bill",], "family": "Smith"}]}
         #passing in a invalid id of -1 for a blocking key which should raise a value error
-        algorithm_pass = models.AlgorithmPass(id=1, algorithm_id=1, blocking_keys=["INVALID"], evaluators={}, rule="", cluster_ratio=1.0, kwargs={})
+        algorithm_pass = models.AlgorithmPass(blocking_keys=["INVALID"])
         with pytest.raises(ValueError):
-<<<<<<< HEAD
-            mpi_service.get_block_data(session, schemas.PIIRecord(**data), algo_config)
+            mpi_service.get_block_data(session, schemas.PIIRecord(**data), algorithm_pass)
 
     def test_block_missing_data(self, session, prime_index):
         data = {"name": [{"given": ["Johnathon", "Bill",], "family": "Smith"}]}
-        algo_config = {"blocks": [{"value": "birthdate"}]}
-        matches = mpi_service.get_block_data(session, schemas.PIIRecord(**data), algo_config)
-=======
-            mpi_service.get_block_data(session, models.PIIRecord(**data), algorithm_pass)
-
-    def test_block_missing_data(self, session, prime_index):
-        data = {"name": [{"given": ["Johnathon", "Bill",], "family": "Smith"}]}
-        algorithm_pass = models.AlgorithmPass(id=1, algorithm_id=1, blocking_keys=["BIRTHDATE"], evaluators={}, rule="", cluster_ratio=1.0, kwargs={})
-        matches = mpi_service.get_block_data(session, models.PIIRecord(**data), algorithm_pass)
->>>>>>> 2b7a6bbd
+        algorithm_pass = models.AlgorithmPass(blocking_keys=["BIRTHDATE"])
+        matches = mpi_service.get_block_data(session, schemas.PIIRecord(**data), algorithm_pass)
         assert len(matches) == 0
 
     def test_block_empty_block_key(self, session, prime_index):
         data = {"name": [{"given": ["Ferris",], "family": "Bueller"}], "birthdate": ""}
-<<<<<<< HEAD
-        algo_config = {"blocks": [{"value": "birthdate"}, {"value": "first_name"}]}
-        matches = mpi_service.get_block_data(session, schemas.PIIRecord(**data), algo_config)
-=======
-        algorithm_pass = models.AlgorithmPass(id=1, algorithm_id=1, blocking_keys=["BIRTHDATE","FIRST_NAME"], evaluators={}, rule="", cluster_ratio=1.0, kwargs={})
-        matches = mpi_service.get_block_data(session, models.PIIRecord(**data), algorithm_pass)
->>>>>>> 2b7a6bbd
+        algorithm_pass = models.AlgorithmPass(blocking_keys=["BIRTHDATE", "FIRST_NAME"])
+        matches = mpi_service.get_block_data(session, schemas.PIIRecord(**data), algorithm_pass)
         assert len(matches) == 0
 
     def test_block_on_birthdate(self, session, prime_index):
         data = {"name": [{"given": ["Johnathon", "Bill",], "family": "Smith"}], "birthdate": "01/01/1980"}
-<<<<<<< HEAD
-        algo_config = {"blocks": [{"value": "birthdate"}]}
-        matches = mpi_service.get_block_data(session, schemas.PIIRecord(**data), algo_config)
+        algorithm_pass = models.AlgorithmPass(blocking_keys=["BIRTHDATE"])
+
+        matches = mpi_service.get_block_data(session, schemas.PIIRecord(**data), algorithm_pass)
         assert len(matches) == 4
         data = {"name": [{"given": ["Johnathon", "Bill",], "family": "Smith"}], "birthdate": "11/12/1985"}
-        matches = mpi_service.get_block_data(session, schemas.PIIRecord(**data), algo_config)
-=======
-        algorithm_pass = models.AlgorithmPass(id=1, algorithm_id=1, blocking_keys=["BIRTHDATE"], evaluators={}, rule="", cluster_ratio=1.0, kwargs={})
-
-        matches = mpi_service.get_block_data(session, models.PIIRecord(**data), algorithm_pass)
-        assert len(matches) == 4
-        data = {"name": [{"given": ["Johnathon", "Bill",], "family": "Smith"}], "birthdate": "11/12/1985"}
-        matches = mpi_service.get_block_data(session, models.PIIRecord(**data), algorithm_pass)
->>>>>>> 2b7a6bbd
+        matches = mpi_service.get_block_data(session, schemas.PIIRecord(**data), algorithm_pass)
         assert len(matches) == 1
 
     def test_block_on_first_name(self, session, prime_index):
         data = {"name": [{"given": ["Johnathon", "Bill",], "family": "Smith"}], "birthdate": "01/01/1980"}
-<<<<<<< HEAD
-        algo_config = {"blocks": [{"value": "first_name"}]}
-        matches = mpi_service.get_block_data(session, schemas.PIIRecord(**data), algo_config)
-=======
-        algorithm_pass = models.AlgorithmPass(id=1, algorithm_id=1, blocking_keys=["FIRST_NAME"], evaluators={}, rule="", cluster_ratio=1.0, kwargs={})
-        matches = mpi_service.get_block_data(session, models.PIIRecord(**data), algorithm_pass)
->>>>>>> 2b7a6bbd
+        algorithm_pass = models.AlgorithmPass(blocking_keys=["FIRST_NAME"])
+        matches = mpi_service.get_block_data(session, schemas.PIIRecord(**data), algorithm_pass)
         assert len(matches) == 5
 
     def test_block_on_birthdate_and_first_name(self, session, prime_index):
         data = {"name": [{"given": ["Johnathon", "Bill",], "family": "Smith"}], "birthdate": "01/01/1980"}
-<<<<<<< HEAD
-        algo_config = {"blocks": [{"value": "birthdate"}, {"value": "first_name"}]}
-        matches = mpi_service.get_block_data(session, schemas.PIIRecord(**data), algo_config)
-=======
-        algorithm_pass = models.AlgorithmPass(id=1, algorithm_id=1, blocking_keys=["BIRTHDATE","FIRST_NAME"], evaluators={}, rule="", cluster_ratio=1.0, kwargs={})
-        matches = mpi_service.get_block_data(session, models.PIIRecord(**data), algorithm_pass)
->>>>>>> 2b7a6bbd
+        algorithm_pass = models.AlgorithmPass(blocking_keys=["BIRTHDATE", "FIRST_NAME"])
+        matches = mpi_service.get_block_data(session, schemas.PIIRecord(**data), algorithm_pass)
         assert len(matches) == 4
 
     def test_block_on_birthdate_first_name_and_last_name(self, session, prime_index):
         data = {"name": [{"given": ["Johnathon", "Bill",], "family": "Smith"}], "birthdate": "01/01/1980"}
-<<<<<<< HEAD
-        algo_config = {"blocks": [{"value": "birthdate"}, {"value": "first_name"}, {"value": "last_name"}]}
-        matches = mpi_service.get_block_data(session, schemas.PIIRecord(**data), algo_config)
+        algorithm_pass = models.AlgorithmPass(blocking_keys=["BIRTHDATE", "FIRST_NAME", "LAST_NAME"])
+        matches = mpi_service.get_block_data(session, schemas.PIIRecord(**data), algorithm_pass)
         assert len(matches) == 3
         data = {"name": [{"given": ["Billy",], "family": "Smitty"}], "birthdate": "Jan 1 1980"}
-        matches = mpi_service.get_block_data(session, schemas.PIIRecord(**data), algo_config)
+        matches = mpi_service.get_block_data(session, schemas.PIIRecord(**data), algorithm_pass)
         assert len(matches) == 2
         data = {"name": [{"given": ["Johnathon", "Bill",], "family": "Doeherty"}], "birthdate": "Jan 1 1980"}
-        matches = mpi_service.get_block_data(session, schemas.PIIRecord(**data), algo_config)
-=======
-        algorithm_pass = models.AlgorithmPass(id=1, algorithm_id=1, blocking_keys=["BIRTHDATE","FIRST_NAME","LAST_NAME"], evaluators={}, rule="", cluster_ratio=1.0, kwargs={})
-        matches = mpi_service.get_block_data(session, models.PIIRecord(**data), algorithm_pass)
-        assert len(matches) == 3
-        data = {"name": [{"given": ["Billy",], "family": "Smitty"}], "birthdate": "Jan 1 1980"}
-        matches = mpi_service.get_block_data(session, models.PIIRecord(**data), algorithm_pass)
-        assert len(matches) == 2
-        data = {"name": [{"given": ["Johnathon", "Bill",], "family": "Doeherty"}], "birthdate": "Jan 1 1980"}
-        matches = mpi_service.get_block_data(session, models.PIIRecord(**data), algorithm_pass)
->>>>>>> 2b7a6bbd
+        matches = mpi_service.get_block_data(session, schemas.PIIRecord(**data), algorithm_pass)
         assert len(matches) == 0
 
     def test_block_on_multiple_names(self, session, prime_index):
         data = {"name": [{"use": "official", "given": ["John", "Doe"], "family": "Smith"}, {"use": "maiden", "given": ["John"], "family": "Doe"}]}
-<<<<<<< HEAD
-        algo_config = {"blocks": [{"value": "first_name"}, {"value": "last_name"}]}
-        matches = mpi_service.get_block_data(session, schemas.PIIRecord(**data), algo_config)
-=======
+        algorithm_pass = models.AlgorithmPass(blocking_keys=["FIRST_NAME", "LAST_NAME"])
         algorithm_pass = models.AlgorithmPass(id=1, algorithm_id=1, blocking_keys=["FIRST_NAME","LAST_NAME"], evaluators={}, rule="", cluster_ratio=1.0, kwargs={})
-        matches = mpi_service.get_block_data(session, models.PIIRecord(**data), algorithm_pass)
->>>>>>> 2b7a6bbd
+        matches = mpi_service.get_block_data(session, schemas.PIIRecord(**data), algorithm_pass)
         assert len(matches) == 4
 
     def test_block_missing_keys(self, session, prime_index):
         data = {"birthdate": "01/01/1980"}
-<<<<<<< HEAD
-        algo_config = {"blocks": [{"value": "birthdate"}, {"value": "last_name"}]}
-        matches = mpi_service.get_block_data(session, schemas.PIIRecord(**data), algo_config)
-=======
-        algorithm_pass = models.AlgorithmPass(id=1, algorithm_id=1, blocking_keys=["BIRTHDATE","LAST_NAME"], evaluators={}, rule="", cluster_ratio=1.0, kwargs={})
-        matches = mpi_service.get_block_data(session, models.PIIRecord(**data), algorithm_pass)
->>>>>>> 2b7a6bbd
+        algorithm_pass = models.AlgorithmPass(blocking_keys=["BIRTHDATE", "LAST_NAME"])
+        matches = mpi_service.get_block_data(session, schemas.PIIRecord(**data), algorithm_pass)
         assert len(matches) == 0
 
     def test_block_on_duplicates(self, session):
         data = {"external_id": "d3ecb447-d05f-4ec1-8ef1-ce4bbda59a25", "birth_date": "1997-12-09", "sex": "F", "mrn": "7bb85f23-044b-1f92-3521-f2cf258601b0", "address": [{"line": ["783 Cronin Stravenue"], "city": "Los Angeles", "state": "CA", "postal_code": "90405", "country": "US", "latitude": 34.12688209447149, "longitude": -118.56442326530481, "extension": [{"url": "http://hl7.org/fhir/StructureDefinition/geolocation", "extension": [{"url": "latitude", "valueDecimal": 34.12688209447149}, {"url": "longitude", "valueDecimal": -118.56442326530481}]}]}], "name": [{"family": "Rodr\u00edguez701", "given": ["Lourdes258", "Blanca837"], "use": "official", "prefix": ["Ms."]}], "phone": [{"system": "phone", "value": "555-401-5073", "use": "home"}]}
-<<<<<<< HEAD
         mpi_service.insert_patient(session, schemas.PIIRecord(**data))
         mpi_service.insert_patient(session, schemas.PIIRecord(**data))
         mpi_service.insert_patient(session, schemas.PIIRecord(**data))
-        algo_config = {"blocks": [{"value": "first_name"}, {"value": "last_name"}, {"value": "zip"}, {"value": "sex"}]}
-        matches = mpi_service.get_block_data(session, schemas.PIIRecord(**data), algo_config)
-=======
-        mpi_service.insert_patient(session, models.PIIRecord(**data))
-        mpi_service.insert_patient(session, models.PIIRecord(**data))
-        mpi_service.insert_patient(session, models.PIIRecord(**data))
-        algorithm_pass = models.AlgorithmPass(id=1, algorithm_id=1, blocking_keys=["FIRST_NAME","LAST_NAME","ZIP","SEX"], evaluators={}, rule="", cluster_ratio=1.0, kwargs={})
+        algorithm_pass = models.AlgorithmPass(blocking_keys=["FIRST_NAME", "LAST_NAME", "ZIP", "SEX"])
 
-        matches = mpi_service.get_block_data(session, models.PIIRecord(**data), algorithm_pass)
->>>>>>> 2b7a6bbd
+        matches = mpi_service.get_block_data(session, schemas.PIIRecord(**data), algorithm_pass)
         assert len(matches) == 3