--- conflicted
+++ resolved
@@ -185,16 +185,7 @@
         session.flush()
 
         data = [
-<<<<<<< HEAD
-            ({"name": [{"given": ["Johnathon", "Bill",], "family": "Smith"}], "birthdate": "01/01/1980"}, person_1),
-            ({"name": [{"given": ["George",], "family": "Harrison"}], "birthdate": "1943-2-25"}, None),
-            ({"name": [{"given": ["John",], "family": "Doe"}, {"given": ["John"], "family": "Lewis"}], "birthdate": "1980-01-01"}, None),
-            ({"name": [{"given": ["Bill",], "family": "Smith"}], "birthdate": "1980-01-01"}, person_1),
-            ({"name": [{"given": ["John",], "family": "Smith"}], "birthdate": "1980-01-01"}, person_1),
-            ({"name": [{"given": ["John",], "family": "Smith"}], "birthdate": "1985-11-12"}, None),
-            ({"name": [{"given": ["Ferris",], "family": "Bueller"}], "birthdate": ""}, None)
-=======
-            {
+            ({
                 "name": [
                     {
                         "given": [
@@ -205,8 +196,8 @@
                     }
                 ],
                 "birthdate": "01/01/1980",
-            },
-            {
+            }, person_1),
+            ({
                 "name": [
                     {
                         "given": [
@@ -216,8 +207,8 @@
                     }
                 ],
                 "birthdate": "1943-2-25",
-            },
-            {
+            }, None),
+            ({
                 "name": [
                     {
                         "given": [
@@ -228,8 +219,8 @@
                     {"given": ["John"], "family": "Lewis"},
                 ],
                 "birthdate": "1980-01-01",
-            },
-            {
+            }, None),
+            ({
                 "name": [
                     {
                         "given": [
@@ -239,8 +230,8 @@
                     }
                 ],
                 "birthdate": "1980-01-01",
-            },
-            {
+            }, person_1),
+            ({
                 "name": [
                     {
                         "given": [
@@ -250,8 +241,8 @@
                     }
                 ],
                 "birthdate": "1980-01-01",
-            },
-            {
+            }, person_1),
+            ({
                 "name": [
                     {
                         "given": [
@@ -261,8 +252,8 @@
                     }
                 ],
                 "birthdate": "1985-11-12",
-            },
-            {
+            }, None),
+            ({
                 "name": [
                     {
                         "given": [
@@ -272,8 +263,7 @@
                     }
                 ],
                 "birthdate": "",
-            },
->>>>>>> 65f95630
+            }, None)
         ]
         for (datum, person) in data:
             mpi_service.insert_patient(session, schemas.PIIRecord(**datum), person=person)
@@ -423,11 +413,7 @@
             "birthdate": "Jan 1 1980",
         }
         matches = mpi_service.get_block_data(session, schemas.PIIRecord(**data), algorithm_pass)
-<<<<<<< HEAD
         assert len(matches) == 3
-        data = {"name": [{"given": ["Johnathon", "Bill",], "family": "Doeherty"}], "birthdate": "Jan 1 1980"}
-=======
-        assert len(matches) == 2
         data = {
             "name": [
                 {
@@ -440,22 +426,16 @@
             ],
             "birthdate": "Jan 1 1980",
         }
->>>>>>> 65f95630
         matches = mpi_service.get_block_data(session, schemas.PIIRecord(**data), algorithm_pass)
         assert len(matches) == 0
 
     def test_block_on_multiple_names(self, session, prime_index):
-<<<<<<< HEAD
-        data = {"name": [{"use": "official", "given": ["John", "Doe"], "family": "Smith"}, {"use": "maiden", "given": ["John"], "family": "Doe"}]}
-        algorithm_pass = models.AlgorithmPass(id=1, algorithm_id=1, blocking_keys=["FIRST_NAME","LAST_NAME"], evaluators={}, rule="", cluster_ratio=1.0, kwargs={})
-=======
         data = {
             "name": [
                 {"use": "official", "given": ["John", "Doe"], "family": "Smith"},
                 {"use": "maiden", "given": ["John"], "family": "Doe"},
             ]
         }
-        algorithm_pass = models.AlgorithmPass(blocking_keys=["FIRST_NAME", "LAST_NAME"])
         algorithm_pass = models.AlgorithmPass(
             id=1,
             algorithm_id=1,
@@ -465,7 +445,6 @@
             cluster_ratio=1.0,
             kwargs={},
         )
->>>>>>> 65f95630
         matches = mpi_service.get_block_data(session, schemas.PIIRecord(**data), algorithm_pass)
         assert len(matches) == 5
 
