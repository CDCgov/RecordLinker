--- conflicted
+++ resolved
@@ -97,12 +97,6 @@
             blocking_keys=["BIRTHDATE"],
             evaluators=evaluators,
             possible_match_window=(0.8, 0.925),
-<<<<<<< HEAD
-            kwargs={"log_odds": log_odds},
-        )
-
-        assert round(link.compare(rec, pat, max_points, max_allowed_missingness_proportion, missing_field_points_proportion, algorithm_pass, log_odds), 3) == 12.830
-=======
         )
         context = schemas.AlgorithmContext(
             log_odds=[
@@ -115,7 +109,6 @@
         assert round(res, 3)== 12.830
         assert feature_scores["FIRST_NAME"] == 6.85
         assert round(feature_scores["LAST_NAME"], 3) == 5.980
->>>>>>> de8e8a0b
 
     def test_compare_non_match_worthy_score(self):
         rec = schemas.PIIRecord(
@@ -151,12 +144,6 @@
             blocking_keys=["BIRTHDATE"],
             evaluators=evaluators,
             possible_match_window=(0.8, 0.925),
-<<<<<<< HEAD
-            kwargs={"log_odds": log_odds},
-        )
-
-        assert round(link.compare(rec, pat, max_points, max_allowed_missingness_proportion, missing_field_points_proportion, algorithm_pass, log_odds), 3) == 5.137
-=======
         )
         context = schemas.AlgorithmContext(
             log_odds=[
@@ -170,7 +157,6 @@
         assert round(res, 3) == 5.137
         assert feature_scores["LAST_NAME"] == 0.0
         assert round(feature_scores["FIRST_NAME"], 3) == 5.137
->>>>>>> de8e8a0b
 
     def test_compare_identifier_match(self):
         rec = schemas.PIIRecord(
@@ -197,12 +183,6 @@
             blocking_keys=["BIRTHDATE"],
             evaluators=evaluators,
             possible_match_window=(0.8, 0.925),
-<<<<<<< HEAD
-            kwargs={"log_odds": log_odds},
-        )
-
-        assert link.compare(rec, pat, max_points, max_allowed_missingness_proportion, missing_field_points_proportion, algorithm_pass, log_odds) == algorithm_pass.kwargs["log_odds"]["IDENTIFIER"]
-=======
         )
         context = schemas.AlgorithmContext(
             log_odds=[
@@ -213,7 +193,6 @@
         res, feature_scores = link.compare(rec, mpi_rec, algorithm_pass, context)
         assert res == 0.35
         assert feature_scores == {"IDENTIFIER": 0.35}
->>>>>>> de8e8a0b
 
     def test_compare_identifier_with_suffix(self):
         rec = schemas.PIIRecord(
@@ -239,25 +218,6 @@
             blocking_keys=["BIRTHDATE"],
             evaluators=evaluators,
             possible_match_window=(0.8, 0.925),
-<<<<<<< HEAD
-            kwargs={"log_odds": log_odds},
-        )
-
-        #should pass as MR is the same for both
-        assert link.compare(rec, pat, max_points, max_allowed_missingness_proportion, missing_field_points_proportion, algorithm_pass, log_odds) == algorithm_pass.kwargs["log_odds"]["IDENTIFIER"]
-
-        algorithm_pass.evaluators = [{"feature": "IDENTIFIER:SS", "func": "COMPARE_PROBABILISTIC_FUZZY_MATCH"}]
-        #should fail as SS is different for both
-        assert link.compare(rec, pat, max_points, max_allowed_missingness_proportion, missing_field_points_proportion, algorithm_pass, log_odds) == 0.0
-
-    def test_compare_invalid_feature(self):
-        rec = schemas.PIIRecord(
-            **{"name": [{"given": ["John"], "family": "Doe"}]}
-        )
-        pat = models.Patient(
-            data={"name": [{"given": ["John"], "family": "Doey"}]}
-=======
->>>>>>> de8e8a0b
         )
         context = schemas.AlgorithmContext(
             log_odds=[
@@ -270,8 +230,6 @@
         assert res == 0.35
         assert feature_scores == {"IDENTIFIER": 0.35}
 
-<<<<<<< HEAD
-=======
         algorithm_pass = schemas.AlgorithmPass(
             label="pass",
             blocking_keys=["BIRTHDATE"],
@@ -283,7 +241,6 @@
         assert res == 0.0
         assert feature_scores == {"IDENTIFIER:SS": 0.0}
 
->>>>>>> de8e8a0b
 
 class TestLinkRecordAgainstMpi:
     # TODO: Add test case for last name O'Neil
@@ -347,10 +304,7 @@
             (_, person, results, _) = link.link_record_against_mpi(data, session, default_algorithm)
             made_match = bool(person and results)
             matches.append(made_match)
-<<<<<<< HEAD
-=======
             all_results.append(results)
->>>>>>> de8e8a0b
             if made_match:
                 matching_passes.append(results[0].pass_label)
 
@@ -368,11 +322,7 @@
         assert matches == [False, True, False, True, False, False]
         assert matching_passes == [
             "BLOCK_birthdate_identifier_sex_MATCH_first_name_last_name",
-<<<<<<< HEAD
-            "BLOCK_zip_first_name_last_name_sex_MATCH_address_birthdate"
-=======
             "BLOCK_zip_first_name_last_name_sex_MATCH_address_birthdate",
->>>>>>> de8e8a0b
         ]
         assert sorted(list(mapped_patients.values())) == [1, 1, 1, 3]
         # Median contributions shouldn't exist for any patients that didn't match
@@ -414,21 +364,12 @@
         #  finds greatest strength match and correctly assigns to larger cluster
         assert matches == [False, True, False, True, False, False, True]
         assert sorted(list(mapped_patients.values())) == [1, 1, 1, 4]
-<<<<<<< HEAD
-
-    def test_match_with_certain_first_pass(
-            self,
-            session,
-            default_algorithm,
-            patients: list[schemas.PIIRecord]
-=======
         # Only the newly duplicated patient is one we haven't already checked in another test
         assert round(all_results[6][0].median_features["FIRST_NAME"], 3) == 6.336
         assert round(all_results[6][0].median_features["LAST_NAME"], 3) == 6.351
 
     def test_match_with_certain_first_pass(
         self, session, default_algorithm, patients: list[schemas.PIIRecord]
->>>>>>> de8e8a0b
     ):
         patients = [patients[0]] + [patients[2]]
         new_record = copy.deepcopy(patients[0])
@@ -451,32 +392,18 @@
 
         assert matches == [False, False, True]
         assert results[2][0].match_grade == "certain"
-<<<<<<< HEAD
-        assert results[2][0].pass_label == "BLOCK_birthdate_identifier_sex_MATCH_first_name_last_name"
-
-    def test_match_change_in_second_pass(
-            self,
-            session,
-            default_algorithm,
-            patients: list[schemas.PIIRecord]
-=======
         assert (
             results[2][0].pass_label == "BLOCK_birthdate_identifier_sex_MATCH_first_name_last_name"
         )
 
     def test_match_change_in_second_pass(
         self, session, default_algorithm, patients: list[schemas.PIIRecord]
->>>>>>> de8e8a0b
     ):
         patients = [patients[0]] + [patients[2]]
         new_record = copy.deepcopy(patients[0])
 
         # To get non-certain in pass 1, then certain in pass 2,
-<<<<<<< HEAD
-        # need equal DOB, Identifier, and Address, and different 
-=======
         # need equal DOB, Identifier, and Address, and different
->>>>>>> de8e8a0b
         # First and Last Names after first 4 chars
         new_record.name[0].family = "Shepley"
         patients.append(new_record)
@@ -494,16 +421,10 @@
 
         assert matches == [False, False, True]
         assert results[2][0].match_grade == "certain"
-<<<<<<< HEAD
-        assert results[2][0].pass_label == "BLOCK_zip_first_name_last_name_sex_MATCH_address_birthdate"
-
-    
-=======
         assert (
             results[2][0].pass_label == "BLOCK_zip_first_name_last_name_sex_MATCH_address_birthdate"
         )
 
->>>>>>> de8e8a0b
     def test_match_with_missing_field(
         self, session, default_algorithm, patients: list[schemas.PIIRecord]
     ):
@@ -577,13 +498,8 @@
         # We'll test lower log-odds cutoffs and show that even if a record
         # would regularly have the points to match, it's disqualified if it
         # violates the user missingness constraint.
-<<<<<<< HEAD
-        default_algorithm.max_missing_allowed_proportion = 0.0
-        default_algorithm.missing_field_points_proportion = 0.0
-=======
         default_algorithm.algorithm_context.advanced.max_missing_allowed_proportion = 0.0
         default_algorithm.algorithm_context.advanced.missing_field_points_proportion = 0.0
->>>>>>> de8e8a0b
         default_algorithm.passes[0].possible_match_window = [0.2, 0.3]
         default_algorithm.passes[1].possible_match_window = [0.2, 0.3]
         matches: list[bool] = []
@@ -621,17 +537,6 @@
         # Create scenario described above: each pass will have 10 total points,
         # the missing field will represent a small number of these points, but
         # the total result should still be disqualified
-<<<<<<< HEAD
-        log_odds = {
-            "FIRST_NAME": 2.5, "LAST_NAME": 7.5, "BIRTHDATE": 7.5, "ADDRESS": 2.5
-        }
-        default_algorithm.max_missing_allowed_proportion = 0.2
-        default_algorithm.missing_field_points_proportion = 0.7
-        default_algorithm.passes[0].possible_match_window = [0.7, 0.8]
-        default_algorithm.passes[0].kwargs["log_odds"] = log_odds
-        default_algorithm.passes[1].possible_match_window = [0.7, 0.8]
-        default_algorithm.passes[1].kwargs["log_odds"] = log_odds
-=======
         log_odds = [
             {"feature": "FIRST_NAME", "log_odds": 2.5},
             {"feature": "LAST_NAME", "log_odds": 7.5},
@@ -643,7 +548,6 @@
         default_algorithm.algorithm_context.log_odds = log_odds
         default_algorithm.passes[0].possible_match_window = [0.7, 0.8]
         default_algorithm.passes[1].possible_match_window = [0.7, 0.8]
->>>>>>> de8e8a0b
         matches: list[bool] = []
         mapped_patients: dict[str, int] = collections.defaultdict(int)
         for data in patients[:2]:
@@ -766,18 +670,6 @@
         assert matches == [False, True]
     
     def test_default_possible_match(
-<<<<<<< HEAD
-            self,
-            session,
-            default_algorithm,
-            possible_match_default_patients: list[schemas.PIIRecord]
-        ):
-        match_grades: dict[str, dict] = collections.defaultdict(dict)
-        # Can just set the threshold for certainty higher to catch a possible match
-        default_algorithm.passes[0].certain_match_threshold = 0.95
-        for i, data in enumerate(possible_match_default_patients):
-            (patient, person, results, match_grade) = link.link_record_against_mpi(data, session, default_algorithm)
-=======
         self, session, default_algorithm, possible_match_default_patients: list[schemas.PIIRecord]
     ):
         match_grades: dict[str, dict] = collections.defaultdict(dict)
@@ -787,41 +679,19 @@
             (patient, person, results, match_grade) = link.link_record_against_mpi(
                 data, session, default_algorithm
             )
->>>>>>> de8e8a0b
             match_grades[i] = {
                 "patient": patient,
                 "person": person,
                 "results": results,
-<<<<<<< HEAD
-                "match_grade": match_grade
-            }
-
-        # We'll have one match_grade of each type, matched in the order 
-=======
                 "match_grade": match_grade,
             }
 
         # We'll have one match_grade of each type, matched in the order
->>>>>>> de8e8a0b
         # certainly-not, certain, possible
         assert match_grades[0]["match_grade"] == "certainly-not"
         assert match_grades[1]["match_grade"] == "certain"
         assert match_grades[2]["match_grade"] == "possible"
         assert match_grades[2]["results"][0].person == match_grades[0]["person"]
-<<<<<<< HEAD
-        assert match_grades[2]["results"][0].rms >= default_algorithm.passes[0].minimum_match_threshold
-        assert match_grades[2]["results"][0].rms < default_algorithm.passes[0].certain_match_threshold
-
-    def test_include_multiple_matches_true(
-            self,
-            session,
-            default_algorithm,
-            multiple_matches_patients: list[schemas.PIIRecord]
-        ):
-        match_grades: dict[str, dict] = collections.defaultdict(dict)
-        for i, data in enumerate(multiple_matches_patients):
-            (patient, person, results, match_grade) = link.link_record_against_mpi(data, session, default_algorithm)
-=======
         assert (
             match_grades[2]["results"][0].rms
             >= default_algorithm.passes[0].possible_match_window[0]
@@ -838,22 +708,14 @@
             (patient, person, results, match_grade) = link.link_record_against_mpi(
                 data, session, default_algorithm
             )
->>>>>>> de8e8a0b
             match_grades[i] = {
                 "patient": patient,
                 "person": person,
                 "results": results,
-<<<<<<< HEAD
-                "match_grade": match_grade
-            }
-
-        # We'll have four match_grades: two 'certainly-not' followed by 
-=======
                 "match_grade": match_grade,
             }
 
         # We'll have four match_grades: two 'certainly-not' followed by
->>>>>>> de8e8a0b
         # two 'certain'
         assert match_grades[0]["match_grade"] == "certainly-not"
         assert match_grades[1]["match_grade"] == "certainly-not"
@@ -871,17 +733,6 @@
         assert match_grades[2]["results"][0].rms == 1.0
 
     def test_include_multiple_matches_false(
-<<<<<<< HEAD
-            self,
-            session,
-            default_algorithm,
-            multiple_matches_patients: list[schemas.PIIRecord]
-        ):
-        match_grades: dict[str, dict] = collections.defaultdict(dict)
-        default_algorithm.include_multiple_matches = False
-        for i, data in enumerate(multiple_matches_patients):
-            (patient, person, results, match_grade) = link.link_record_against_mpi(data, session, default_algorithm)
-=======
         self, session, default_algorithm, multiple_matches_patients: list[schemas.PIIRecord]
     ):
         match_grades: dict[str, dict] = collections.defaultdict(dict)
@@ -890,16 +741,11 @@
             (patient, person, results, match_grade) = link.link_record_against_mpi(
                 data, session, default_algorithm
             )
->>>>>>> de8e8a0b
             match_grades[i] = {
                 "patient": patient,
                 "person": person,
                 "results": results,
-<<<<<<< HEAD
-                "match_grade": match_grade
-=======
                 "match_grade": match_grade,
->>>>>>> de8e8a0b
             }
 
         # The match cases are as above, but we only include 1 result
@@ -911,26 +757,18 @@
     def test_no_persist(self, session, default_algorithm, patients):
         # First patient inserted into MPI, no match
         first = patients[0]
-<<<<<<< HEAD
-        (pat1, per1, results, match_grade) = link.link_record_against_mpi(first, session, default_algorithm, persist=True)
-=======
         (pat1, per1, results, match_grade) = link.link_record_against_mpi(
             first, session, default_algorithm, persist=True
         )
->>>>>>> de8e8a0b
         assert match_grade == "certainly-not"
         assert pat1 is not None
         assert per1 is not None
         assert not results
         # Second patient not inserted into MPI, match first person
         second = patients[1]
-<<<<<<< HEAD
-        (pat2, per2, results, match_grade) = link.link_record_against_mpi(second, session, default_algorithm, persist=False)
-=======
         (pat2, per2, results, match_grade) = link.link_record_against_mpi(
             second, session, default_algorithm, persist=False
         )
->>>>>>> de8e8a0b
         assert match_grade == "certain"
         assert pat2 is None
         assert per2 is not None
@@ -938,13 +776,9 @@
         assert results
         # Third patient not inserted into MPI, no match
         third = patients[2]
-<<<<<<< HEAD
-        (pat3, per3, results, match_grade) = link.link_record_against_mpi(third, session, default_algorithm, persist=False)
-=======
         (pat3, per3, results, match_grade) = link.link_record_against_mpi(
             third, session, default_algorithm, persist=False
         )
->>>>>>> de8e8a0b
         assert match_grade == "certainly-not"
         assert pat3 is None
         assert per3 is None
