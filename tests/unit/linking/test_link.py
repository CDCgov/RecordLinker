"""
unit.linking.test_link.py
~~~~~~~~~~~~~~~~~~~~~~~~~

This module contains the unit tests for the recordlinker.linking.link module.
"""

import collections
import copy
import uuid

import pytest
from conftest import load_test_json_asset

from recordlinker import models
from recordlinker import schemas
from recordlinker.hl7 import fhir
from recordlinker.linking import link


class TestCompare:
    def test_compare_match_worthy_score(self):
        rec = schemas.PIIRecord(
            **{
                "name": [
                    {
                        "given": [
                            "John",
                        ],
                        "family": "Doe",
                    }
                ]
            }
        )
        pat = models.Patient(
            data={
                "name": [
                    {
                        "given": [
                            "John",
                        ],
                        "family": "Doey",
                    }
                ]
            }
        )

        evaluators = [
            {"feature": "FIRST_NAME", "func": "COMPARE_PROBABILISTIC_FUZZY_MATCH"},
            {"feature": "LAST_NAME", "func": "COMPARE_PROBABILISTIC_FUZZY_MATCH"},
        ]
        log_odds = {"FIRST_NAME": 6.85, "LAST_NAME": 6.35}
        eval_fields = [e["feature"] for e in evaluators]
        max_points = sum([log_odds[e] for e in eval_fields])
        max_allowed_missingness_proportion = 0.5
        missing_field_points_proportion = 0.5

        algorithm_pass = models.AlgorithmPass(
            id=1,
            algorithm_id=1,
            blocking_keys=[1],
            evaluators=evaluators,
<<<<<<< HEAD
            rule="func:recordlinker.linking.matchers.rule_probabilistic_sum",
            possible_match_window=(0.8, 0.925),
            kwargs={"log_odds": log_odds},
=======
            kwargs={"log_odds": log_odds, "true_match_threshold": 12},
>>>>>>> 3ee7ec5f
        )

        assert round(link.compare(rec, pat, max_points, max_allowed_missingness_proportion, missing_field_points_proportion, algorithm_pass, log_odds), 3) == 12.830

    def test_compare_non_match_worthy_score(self):
        rec = schemas.PIIRecord(
            **{
                "name": [
                    {
                        "given": [
                            "John",
                        ],
                        "family": "Doe",
                    }
                ]
            }
        )
        pat = models.Patient(
            data={
                "name": [
                    {
                        "given": [
                            "Jan",
                        ],
                        "family": "Dortmunder",
                    }
                ]
            }
        )
        evaluators = [
            {"feature": "FIRST_NAME", "func": "COMPARE_PROBABILISTIC_FUZZY_MATCH"},
            {"feature": "LAST_NAME", "func": "COMPARE_PROBABILISTIC_FUZZY_MATCH"},
        ]
        log_odds = {"FIRST_NAME": 6.85, "LAST_NAME": 6.35}
        eval_fields = [e["feature"] for e in evaluators]
        max_points = sum([log_odds[e] for e in eval_fields])
        max_allowed_missingness_proportion = 0.5
        missing_field_points_proportion = 0.5
        algorithm_pass = models.AlgorithmPass(
            id=1,
            algorithm_id=1,
            blocking_keys=[1],
            evaluators=evaluators,
<<<<<<< HEAD
            rule="func:recordlinker.linking.matchers.rule_probabilistic_sum",
            possible_match_window=(0.8, 0.925),
            kwargs={"log_odds": log_odds},
=======
            kwargs={"log_odds": log_odds, "true_match_threshold": 12.95},
>>>>>>> 3ee7ec5f
        )

        assert round(link.compare(rec, pat, max_points, max_allowed_missingness_proportion, missing_field_points_proportion, algorithm_pass, log_odds), 3) == 5.137

    def test_compare_identifier_match(self):
        rec = schemas.PIIRecord(
            **{
                "identifiers": [
                    {
                        "type": "MR",
                        "authority": "CA",
                        "value": "123456789"
                    },
                    {
                        "type": "SS",
                        "authority": "VA",
                        "value": "987-65-4321"
                    }
                ]
            }
        )
        pat = models.Patient(
            data={
                "identifiers": [
                    {
                        "type": "MR",
                        "authority": "CA",
                        "value": "123456789"
                    },
                    {
                        "type": "SS",
                        "authority": "VA",
                        "value": "987-65-4321"
                    }
                ]
            }
        )

        evaluators = [
            {"feature": "IDENTIFIER", "func": "COMPARE_PROBABILISTIC_FUZZY_MATCH"}
        ]
        log_odds = {"IDENTIFIER": 0.35}
        eval_fields = [e["feature"] for e in evaluators]
        max_points = sum([log_odds[e] for e in eval_fields])
        max_allowed_missingness_proportion = 0.5
        missing_field_points_proportion = 0.5

        algorithm_pass = models.AlgorithmPass(
            id=1,
            algorithm_id=1,
            blocking_keys=[1],
            evaluators=evaluators,
<<<<<<< HEAD
            rule="func:recordlinker.linking.matchers.rule_probabilistic_sum",
            possible_match_window=(0.8, 0.925),
            kwargs={"log_odds": log_odds},
=======
            kwargs={"log_odds": log_odds, "true_match_threshold": 0.3},
>>>>>>> 3ee7ec5f
        )

        assert link.compare(rec, pat, max_points, max_allowed_missingness_proportion, missing_field_points_proportion, algorithm_pass, log_odds) == algorithm_pass.kwargs["log_odds"]["IDENTIFIER"]

    def test_compare_identifier_with_suffix(self):
        rec = schemas.PIIRecord(
            **{
                "identifiers": [
                    {
                        "type": "MR",
                        "authority": "CA",
                        "value": "123456789"
                    },
                    {
                        "type": "SS",
                        "authority": "VA",
                        "value": "111-11-1111"
                    }
                ]
            }
        )
        pat = models.Patient(
            data={
                "identifiers": [
                    {
                        "type": "MR",
                        "authority": "CA",
                        "value": "123456789"
                    },
                    {
                        "type": "SS",
                        "authority": "VA",
                        "value": "987-65-4321"
                    }
                ]
            }
        )

        evaluators = [
            {"feature": "IDENTIFIER", "func": "COMPARE_PROBABILISTIC_FUZZY_MATCH"}
        ]
        log_odds = {"IDENTIFIER": 0.35}
        eval_fields = [e["feature"] for e in evaluators]
        max_points = sum([log_odds[e] for e in eval_fields])
        max_allowed_missingness_proportion = 0.5
        missing_field_points_proportion = 0.5

        algorithm_pass = models.AlgorithmPass(
            id=1,
            algorithm_id=1,
            blocking_keys=[1],
            evaluators=evaluators,
<<<<<<< HEAD
            rule="func:recordlinker.linking.matchers.rule_probabilistic_sum",
            possible_match_window=(0.8, 0.925),
            kwargs={"log_odds": log_odds},
=======
            kwargs={"log_odds": log_odds, "true_match_threshold": 0.3},
>>>>>>> 3ee7ec5f
        )

        #should pass as MR is the same for both
        assert link.compare(rec, pat, max_points, max_allowed_missingness_proportion, missing_field_points_proportion, algorithm_pass, log_odds) == algorithm_pass.kwargs["log_odds"]["IDENTIFIER"]

        algorithm_pass.evaluators = [{"feature": "IDENTIFIER:SS", "func": "COMPARE_PROBABILISTIC_FUZZY_MATCH"}]
        #should fail as SS is different for both
        assert link.compare(rec, pat, max_points, max_allowed_missingness_proportion, missing_field_points_proportion, algorithm_pass, log_odds) == 0.0

    def test_compare_invalid_feature(self):
        rec = schemas.PIIRecord(
            **{"name": [{"given": ["John"], "family": "Doe"}]}
        )
        pat = models.Patient(
            data={"name": [{"given": ["John"], "family": "Doey"}]}
        )

        algorithm_pass = models.AlgorithmPass(
            id=1,
            algorithm_id=1,
            blocking_keys=[1],
            evaluators=[
                {"feature": "FIRST_NAME:DL", "func": "COMPARE_PROBABILISTIC_FUZZY_MATCH"},
            ],
<<<<<<< HEAD
            rule="func:recordlinker.linking.matchers.rule_probabilistic_sum",
=======
>>>>>>> 3ee7ec5f
            kwargs={},
        )

        with pytest.raises(ValueError):
            link.compare(rec, pat, 0.0, 0.5, 0.5, algorithm_pass, {})

    def test_compare_missing_threshold(self):
        rec = schemas.PIIRecord(
            **{"name": [{"given": ["John"], "family": "Doe"}]}
        )
        pat = models.Patient(
            data={"name": [{"given": ["John"], "family": "Doey"}]}
        )

        algorithm_pass = models.AlgorithmPass(
            id=1,
            algorithm_id=1,
            blocking_keys=[1],
            evaluators=[
                {"feature": "FIRST_NAME", "func": "COMPARE_PROBABILISTIC_FUZZY_MATCH"},
            ],
            kwargs={"log_odds": {"FIRST_NAME": 6.35}}
        )

        with pytest.raises(KeyError):
            link.compare(rec, pat, 0.0, 0.5, 0.5, algorithm_pass, {})


class TestLinkRecordAgainstMpi:
    # TODO: Add test case for last name O'Neil
    @pytest.fixture
    def patients(self):
        bundle = load_test_json_asset("simple_patient_bundle_to_link_with_mpi.json")
        patients = []
        patients: list[schemas.PIIRecord] = []
        for entry in bundle["entry"]:
            if entry.get("resource", {}).get("resourceType", {}) == "Patient":
                patients.append(fhir.fhir_record_to_pii_record(entry["resource"]))
        return patients
    
    @pytest.fixture
    def possible_match_default_patients(self):
        bundle = load_test_json_asset("possible_match_default_patient_bundle.json")
        patients = []
        patients: list[schemas.PIIRecord] = []
        for entry in bundle["entry"]:
            if entry.get("resource", {}).get("resourceType", {}) == "Patient":
                patients.append(fhir.fhir_record_to_pii_record(entry["resource"]))
        return patients
    
    @pytest.fixture
    def multiple_matches_patients(self):
        bundle = load_test_json_asset("multiple_matches_patient_bundle.json")
        patients = []
        patients: list[schemas.PIIRecord] = []
        for entry in bundle["entry"]:
            if entry.get("resource", {}).get("resourceType", {}) == "Patient":
                patients.append(fhir.fhir_record_to_pii_record(entry["resource"]))
        return patients

    def test_default_match_one(self, session, default_algorithm, patients):
        # Test various null data values in incoming record
        matches: list[bool] = []
        mapped_patients: dict[str, int] = collections.defaultdict(int)
        for data in patients[:2]:
            (_, person, results, _) = link.link_record_against_mpi(data, session, default_algorithm)
            matches.append(bool(person and results))
            mapped_patients[person.reference_id] += 1

        # First patient inserted into empty MPI, no match
        # Second patient blocks with first patient in first pass, then fuzzy matches name
        assert matches == [False, True]
        assert sorted(list(mapped_patients.values())) == [2]

    def test_default_match_two(self, session, default_algorithm, patients):
        matches: list[bool] = []
        matching_passes: list[int] = []
        mapped_patients: dict[str, int] = collections.defaultdict(int)
        for data in patients:
            (_, person, results, _) = link.link_record_against_mpi(data, session, default_algorithm)
            made_match = bool(person and results)
            matches.append(made_match)
            if made_match:
                matching_passes.append(results[0].pass_label)

            mapped_patients[person.reference_id] += 1

        # First patient inserted into empty MPI, no match
        # Second patient blocks with first patient in first pass, then fuzzy matches name
        # Third patient is entirely new individual, no match
        # Fourth patient fails blocking in first pass, blocks with first patient in second
        # pass, then fuzzy matches on address and exact matches on birthdate, joins cluster
        # with first and second patient
        # Fifth patient: fails blocking in first and second pass, no match
        # Sixth patient: fails blocking in first pass, blocks with fifth patient in second pass,
        # then matches on birthdate but fails on address, no match
        assert matches == [False, True, False, True, False, False]
        assert matching_passes == [
            "BLOCK_birthdate_identifier_sex_MATCH_first_name_last_name",
            "BLOCK_zip_first_name_last_name_sex_MATCH_address_birthdate"
        ]
        assert sorted(list(mapped_patients.values())) == [1, 1, 1, 3]

    def test_default_match_three(self, session, default_algorithm, patients: list[schemas.PIIRecord]):
        # add an additional patient that will fuzzy match to patient 0
        patient0_copy = copy.deepcopy(patients[0])
        patient0_copy.external_id = str(uuid.uuid4())
        patient0_copy.name[0].given[0] = "Jhon"
        patients.append(patient0_copy)
        matches: list[bool] = []
        mapped_patients: dict[str, int] = collections.defaultdict(int)
        for data in patients:
            (_, person, results, _) = link.link_record_against_mpi(data, session, default_algorithm)
            matches.append(bool(person and results))
            mapped_patients[person.reference_id] += 1

        # First patient inserted into empty MPI, no match
        # Second patient blocks with first patient in first pass, then fuzzy matches name
        # Third patient is entirely new individual, no match
        # Fourth patient fails blocking with first pass but catches on second, fuzzy matches
        # Fifth patient: in first pass MRN blocks with one cluster but fails name,
        #  in second pass name blocks with different cluster but fails address, no match
        # Sixth patient: in first pass, MRN blocks with one cluster and name matches in it,
        # in second pass name blocks on different cluster and address matches it,
        #  finds greatest strength match and correctly assigns to larger cluster
        assert matches == [False, True, False, True, False, False, True]
        assert sorted(list(mapped_patients.values())) == [1, 1, 1, 4]
    
    def test_match_with_missing_field(
            self,
            session,
            default_algorithm,
            patients: list[schemas.PIIRecord]
        ):
        # Make a deep copy of the first patient, then delete some info
        patients = [patients[0]]
        duplicate = copy.deepcopy(patients[0])
        duplicate.external_id = str(uuid.uuid4())
        duplicate.name[0].family = ""
        duplicate.address[0].line[0] = ""
        patients.append(duplicate)

        # Test whether we can successfully make a match if info is missing
        default_algorithm.passes[0].possible_match_window = [0.7, 0.75]
        matches: list[bool] = []
        mapped_patients: dict[str, int] = collections.defaultdict(int)
        for data in patients[:2]:
            (_, person, results, _) = link.link_record_against_mpi(data, session, default_algorithm)
            matches.append(bool(person and results))
            mapped_patients[person.reference_id] += 1

        # First patient inserted into empty MPI, no match
        # Second patient blocks in each pass, is missing a field, but is allowed to match
        assert matches == [False, True]
        assert sorted(list(mapped_patients.values())) == [2]

    def test_reject_too_many_missing_field(
            self,
            session,
            default_algorithm,
            patients: list[schemas.PIIRecord]
        ):
        # Make a deep copy of the first patient, then delete some info
        patients = [patients[0]]
        duplicate = copy.deepcopy(patients[0])
        duplicate.external_id = str(uuid.uuid4())
        duplicate.name[0].given[0] = ""
        duplicate.address[0].line[0] = ""
        patients.append(duplicate)

        # Test whether too many missing points causes failure
        default_algorithm.max_missing_allowed_proportion = 0.3
        matches: list[bool] = []
        mapped_patients: dict[str, int] = collections.defaultdict(int)
        for data in patients[:2]:
            (_, person, results, _) = link.link_record_against_mpi(data, session, default_algorithm)
            matches.append(bool(person and results))
            mapped_patients[person.reference_id] += 1

        # First patient inserted into empty MPI, no match
        # Second patient blocks in each pass but missing too much data, fails
        assert matches == [False, False]

    def test_both_missingness_params_zero(
            self,
            session,
            default_algorithm,
            patients: list[schemas.PIIRecord]
        ):
        # Make a deep copy of the first patient, then delete some info so
        # that both blocks contain missing fields
        patients = [patients[0]]
        duplicate = copy.deepcopy(patients[0])
        duplicate.external_id = str(uuid.uuid4())
        duplicate.name[0].given[0] = ""
        duplicate.address[0].line[0] = ""
        patients.append(duplicate)

        # We'll test lower log-odds cutoffs and show that even if a record
        # would regularly have the points to match, it's disqualified if it
        # violates the user missingness constraint.
        default_algorithm.max_missing_allowed_proportion = 0.0
        default_algorithm.missing_field_points_proportion = 0.0
        default_algorithm.passes[0].possible_match_window = [0.2, 0.3]
        default_algorithm.passes[1].possible_match_window = [0.2, 0.3]
        matches: list[bool] = []
        mapped_patients: dict[str, int] = collections.defaultdict(int)
        for data in patients[:2]:
            (_, person, results, _) = link.link_record_against_mpi(data, session, default_algorithm)
            matches.append(bool(person and results))
            mapped_patients[person.reference_id] += 1

        # First patient inserted into empty MPI, no match
        # Second patient blocks in each pass, has score to match, but missingness
        # disqualifies it 
        assert matches == [False, False]

    def test_missing_field_points_exceed_max_missingness_fraction(
            self,
            session,
            default_algorithm,
            patients: list[schemas.PIIRecord]
        ):
        """
        Tests for the edge case where missing_field_points_proportion is large
        but max_missing_allowed_proportion is small. This could easily result
        from a situation where a user trains an algorithm that has a number of
        low-log-odds-weight fields (e.g. lots of points 2 or fewer) that they
        don't wish to ignore, but they still want their comparison to be between
        mostly complete records, e.g. not allowing more than 10% of field points
        to be missing. 
        """
        # Make a deep copy of the first patient, then delete some info
        patients = [patients[0]]
        duplicate = copy.deepcopy(patients[0])
        duplicate.external_id = str(uuid.uuid4())
        duplicate.name[0].given[0] = ""
        duplicate.address[0].line[0] = ""
        patients.append(duplicate)

        # Create scenario described above: each pass will have 10 total points,
        # the missing field will represent a small number of these points, but
        # the total result should still be disqualified
        log_odds = {
            "FIRST_NAME": 2.5, "LAST_NAME": 7.5, "BIRTHDATE": 7.5, "ADDRESS": 2.5
        }
        default_algorithm.max_missing_allowed_proportion = 0.2
        default_algorithm.missing_field_points_proportion = 0.7
        default_algorithm.passes[0].possible_match_window = [0.7, 0.8]
        default_algorithm.passes[0].kwargs["log_odds"] = log_odds
        default_algorithm.passes[1].possible_match_window = [0.7, 0.8]
        default_algorithm.passes[1].kwargs["log_odds"] = log_odds
        matches: list[bool] = []
        mapped_patients: dict[str, int] = collections.defaultdict(int)
        for data in patients[:2]:
            (_, person, results, _) = link.link_record_against_mpi(data, session, default_algorithm)
            matches.append(bool(person and results))
            mapped_patients[person.reference_id] += 1

        # First patient inserted into empty MPI, no match
        # Second patient blocks in each pass, only gets a tiny bump overall from
        # low-value missing field, but fails user's overall completeness constraint
        assert matches == [False, False]

    def test_default_possible_match(
            self,
            session,
            default_algorithm,
            possible_match_default_patients: list[schemas.PIIRecord]
        ):
        match_grades: dict[str, dict] = collections.defaultdict(dict)
        # Can just set the threshold for certainty higher to catch a possible match
        default_algorithm.passes[0].certain_match_threshold = 0.95
        for i, data in enumerate(possible_match_default_patients):
            (patient, person, results, match_grade) = link.link_record_against_mpi(data, session, default_algorithm)
            match_grades[i] = {
                "patient": patient,
                "person": person,
                "results": results,
                "match_grade": match_grade
            }

        # We'll have one match_grade of each type, matched in the order 
        # certainly-not, certain, possible
        assert match_grades[0]["match_grade"] == "certainly-not"
        assert match_grades[1]["match_grade"] == "certain"
        assert match_grades[2]["match_grade"] == "possible"
        assert match_grades[2]["results"][0].person == match_grades[0]["person"]
        assert match_grades[2]["results"][0].rms >= default_algorithm.passes[0].minimum_match_threshold
        assert match_grades[2]["results"][0].rms < default_algorithm.passes[0].certain_match_threshold

    def test_include_multiple_matches_true(
            self,
            session,
            default_algorithm,
            multiple_matches_patients: list[schemas.PIIRecord]
        ):
        match_grades: dict[str, dict] = collections.defaultdict(dict)
        for i, data in enumerate(multiple_matches_patients):
            (patient, person, results, match_grade) = link.link_record_against_mpi(data, session, default_algorithm)
            match_grades[i] = {
                "patient": patient,
                "person": person,
                "results": results,
                "match_grade": match_grade
            }

        # We'll have four match_grades: two 'certainly-not' followed by 
        # two 'certain'
        assert match_grades[0]["match_grade"] == "certainly-not"
        assert match_grades[1]["match_grade"] == "certainly-not"
        assert match_grades[2]["match_grade"] == "certain"
        assert match_grades[3]["match_grade"] == "certain"

        # The first 'certain' match is a 'Johnathan' matching to both a
        # 'John' and a 'Jonathan' using different grades in different passes
        assert len(match_grades[2]["results"]) == 2
        for match in match_grades[2]["results"]:
            assert match.rms >= match.cmt

        # Since grades are the same, assign final match to one with higher RMS (1.0)
        assert match_grades[2]["person"] == match_grades[0]["person"]
        assert match_grades[2]["results"][0].rms == 1.0

    def test_include_multiple_matches_false(
            self,
            session,
            default_algorithm,
            multiple_matches_patients: list[schemas.PIIRecord]
        ):
        match_grades: dict[str, dict] = collections.defaultdict(dict)
        default_algorithm.include_multiple_matches = False
        for i, data in enumerate(multiple_matches_patients):
            (patient, person, results, match_grade) = link.link_record_against_mpi(data, session, default_algorithm)
            match_grades[i] = {
                "patient": patient,
                "person": person,
                "results": results,
                "match_grade": match_grade
            }

        # The match cases are as above, but we only include 1 result
        assert len(match_grades[2]["results"]) == 1
        assert match_grades[2]["match_grade"] == "certain"
        assert match_grades[2]["results"][0].rms >= match_grades[2]["results"][0].cmt
        assert match_grades[2]["person"] == match_grades[0]["person"]

    def test_no_persist(self, session, default_algorithm, patients):
        # First patient inserted into MPI, no match
        first = patients[0]
        (pat1, per1, results, match_grade) = link.link_record_against_mpi(first, session, default_algorithm, persist=True)
        assert match_grade == "certainly-not"
        assert pat1 is not None
        assert per1 is not None
        assert not results
        # Second patient not inserted into MPI, match first person
        second = patients[1]
        (pat2, per2, results, match_grade) = link.link_record_against_mpi(second, session, default_algorithm, persist=False)
        assert match_grade == "certain"
        assert pat2 is None
        assert per2 is not None
        assert per2.reference_id == per1.reference_id
        assert results
        # Third patient not inserted into MPI, no match
        third = patients[2]
        (pat3, per3, results, match_grade) = link.link_record_against_mpi(third, session, default_algorithm, persist=False)
        assert match_grade == "certainly-not"
        assert pat3 is None
        assert per3 is None
        assert not results<|MERGE_RESOLUTION|>--- conflicted
+++ resolved
@@ -60,13 +60,8 @@
             algorithm_id=1,
             blocking_keys=[1],
             evaluators=evaluators,
-<<<<<<< HEAD
-            rule="func:recordlinker.linking.matchers.rule_probabilistic_sum",
             possible_match_window=(0.8, 0.925),
             kwargs={"log_odds": log_odds},
-=======
-            kwargs={"log_odds": log_odds, "true_match_threshold": 12},
->>>>>>> 3ee7ec5f
         )
 
         assert round(link.compare(rec, pat, max_points, max_allowed_missingness_proportion, missing_field_points_proportion, algorithm_pass, log_odds), 3) == 12.830
@@ -110,13 +105,8 @@
             algorithm_id=1,
             blocking_keys=[1],
             evaluators=evaluators,
-<<<<<<< HEAD
-            rule="func:recordlinker.linking.matchers.rule_probabilistic_sum",
             possible_match_window=(0.8, 0.925),
             kwargs={"log_odds": log_odds},
-=======
-            kwargs={"log_odds": log_odds, "true_match_threshold": 12.95},
->>>>>>> 3ee7ec5f
         )
 
         assert round(link.compare(rec, pat, max_points, max_allowed_missingness_proportion, missing_field_points_proportion, algorithm_pass, log_odds), 3) == 5.137
@@ -169,13 +159,8 @@
             algorithm_id=1,
             blocking_keys=[1],
             evaluators=evaluators,
-<<<<<<< HEAD
-            rule="func:recordlinker.linking.matchers.rule_probabilistic_sum",
             possible_match_window=(0.8, 0.925),
             kwargs={"log_odds": log_odds},
-=======
-            kwargs={"log_odds": log_odds, "true_match_threshold": 0.3},
->>>>>>> 3ee7ec5f
         )
 
         assert link.compare(rec, pat, max_points, max_allowed_missingness_proportion, missing_field_points_proportion, algorithm_pass, log_odds) == algorithm_pass.kwargs["log_odds"]["IDENTIFIER"]
@@ -228,13 +213,8 @@
             algorithm_id=1,
             blocking_keys=[1],
             evaluators=evaluators,
-<<<<<<< HEAD
-            rule="func:recordlinker.linking.matchers.rule_probabilistic_sum",
             possible_match_window=(0.8, 0.925),
             kwargs={"log_odds": log_odds},
-=======
-            kwargs={"log_odds": log_odds, "true_match_threshold": 0.3},
->>>>>>> 3ee7ec5f
         )
 
         #should pass as MR is the same for both
@@ -259,10 +239,6 @@
             evaluators=[
                 {"feature": "FIRST_NAME:DL", "func": "COMPARE_PROBABILISTIC_FUZZY_MATCH"},
             ],
-<<<<<<< HEAD
-            rule="func:recordlinker.linking.matchers.rule_probabilistic_sum",
-=======
->>>>>>> 3ee7ec5f
             kwargs={},
         )
 
