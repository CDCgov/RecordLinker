--- conflicted
+++ resolved
@@ -12,7 +12,6 @@
 import pytest
 from conftest import load_test_json_asset
 
-from recordlinker import models
 from recordlinker import schemas
 from recordlinker.hl7 import fhir
 from recordlinker.linking import link
@@ -226,30 +225,6 @@
         #should fail as SS is different for both
         assert link.compare(rec, mpi_rec, max_points, max_allowed_missingness_proportion, missing_field_points_proportion, algorithm_pass, log_odds) == 0.0
 
-<<<<<<< HEAD
-    def test_compare_invalid_feature(self):
-        rec = schemas.PIIRecord(
-            **{"name": [{"given": ["John"], "family": "Doe"}]}
-        )
-        mpi_rec = schemas.PIIRecord(
-            **{"name": [{"given": ["John"], "family": "Doey"}]}
-        )
-
-        algorithm_pass = models.AlgorithmPass(
-            id=1,
-            algorithm_id=1,
-            blocking_keys=[1],
-            evaluators=[
-                {"feature": "FIRST_NAME:DL", "func": "COMPARE_PROBABILISTIC_FUZZY_MATCH"},
-            ],
-            kwargs={},
-        )
-
-        with pytest.raises(ValueError):
-            link.compare(rec, mpi_rec, 0.0, 0.5, 0.5, algorithm_pass, {})
-
-=======
->>>>>>> f54a090c
 
 class TestLinkRecordAgainstMpi:
     # TODO: Add test case for last name O'Neil
