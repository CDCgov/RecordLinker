--- conflicted
+++ resolved
@@ -91,11 +91,7 @@
 
     assert matchers.compare_probabilistic_exact_match(
         rec,
-<<<<<<< HEAD
-        pat,
-=======
-        schemas.PIIRecord.from_patient(pat),
->>>>>>> cfa718e3
+        schemas.PIIRecord.from_patient(pat),
         schemas.Feature(attribute=schemas.FeatureAttribute.FIRST_NAME),
         missing_points_proportion,
         log_odds=log_odds,
@@ -103,11 +99,7 @@
 
     assert matchers.compare_probabilistic_exact_match(
         rec,
-<<<<<<< HEAD
-        pat,
-=======
-        schemas.PIIRecord.from_patient(pat),
->>>>>>> cfa718e3
+        schemas.PIIRecord.from_patient(pat),
         schemas.Feature(attribute=schemas.FeatureAttribute.LAST_NAME),
         missing_points_proportion,
         log_odds=log_odds,
@@ -115,11 +107,7 @@
 
     assert matchers.compare_probabilistic_exact_match(
         rec,
-<<<<<<< HEAD
-        pat,
-=======
-        schemas.PIIRecord.from_patient(pat),
->>>>>>> cfa718e3
+        schemas.PIIRecord.from_patient(pat),
         schemas.Feature(attribute=schemas.FeatureAttribute.BIRTHDATE),
         missing_points_proportion,
         log_odds=log_odds,
@@ -131,11 +119,7 @@
     )
     assert matchers.compare_probabilistic_exact_match(
         rec,
-<<<<<<< HEAD
-        pat,
-=======
-        schemas.PIIRecord.from_patient(pat),
->>>>>>> cfa718e3
+        schemas.PIIRecord.from_patient(pat),
         schemas.Feature(attribute=schemas.FeatureAttribute.BIRTHDATE),
         missing_points_proportion,
         log_odds=log_odds,
@@ -174,11 +158,7 @@
 
     assert matchers.compare_probabilistic_fuzzy_match(
         rec,
-<<<<<<< HEAD
-        pat,
-=======
-        schemas.PIIRecord.from_patient(pat),
->>>>>>> cfa718e3
+        schemas.PIIRecord.from_patient(pat),
         schemas.Feature(attribute=schemas.FeatureAttribute.FIRST_NAME),
         missing_points_proportion,
         log_odds=log_odds,
@@ -186,11 +166,7 @@
 
     result = matchers.compare_probabilistic_fuzzy_match(
         rec,
-<<<<<<< HEAD
-        pat,
-=======
-        schemas.PIIRecord.from_patient(pat),
->>>>>>> cfa718e3
+        schemas.PIIRecord.from_patient(pat),
         schemas.Feature(attribute=schemas.FeatureAttribute.LAST_NAME),
         missing_points_proportion,
         log_odds=log_odds,
@@ -200,11 +176,7 @@
 
     result = matchers.compare_probabilistic_fuzzy_match(
         rec,
-<<<<<<< HEAD
-        pat,
-=======
-        schemas.PIIRecord.from_patient(pat),
->>>>>>> cfa718e3
+        schemas.PIIRecord.from_patient(pat),
         schemas.Feature(attribute=schemas.FeatureAttribute.BIRTHDATE),
         missing_points_proportion,
         log_odds=log_odds,
@@ -214,11 +186,7 @@
 
     result = matchers.compare_probabilistic_fuzzy_match(
         rec,
-<<<<<<< HEAD
-        pat,
-=======
-        schemas.PIIRecord.from_patient(pat),
->>>>>>> cfa718e3
+        schemas.PIIRecord.from_patient(pat),
         schemas.Feature(attribute=schemas.FeatureAttribute.ADDRESS),
         missing_points_proportion,
         log_odds=log_odds,
@@ -234,11 +202,7 @@
     )
     result = matchers.compare_probabilistic_fuzzy_match(
         rec,
-<<<<<<< HEAD
-        pat,
-=======
-        schemas.PIIRecord.from_patient(pat),
->>>>>>> cfa718e3
+        schemas.PIIRecord.from_patient(pat),
         schemas.Feature(attribute=schemas.FeatureAttribute.FIRST_NAME),
         missing_points_proportion,
         log_odds=log_odds,
