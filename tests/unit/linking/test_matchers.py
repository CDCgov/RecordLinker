"""
unit.linking.test_matchers
~~~~~~~~~~~~~~~~~~~~~~~~~~

This module contains unit tests for the :mod:`~recordlinker.linking.matchers` module.
"""
import inspect
import typing

import pytest

from recordlinker import models
from recordlinker import schemas
from recordlinker.linking import matchers
from recordlinker.utils import functools as utils


class TestRuleFunc:
    def test_correct_signatures(self):
        for rule in matchers.RuleFunc:
            fn = utils.str_to_callable(rule.value)
            assert callable(fn)
            signature = inspect.signature(fn)
            params = list(signature.parameters.values())
            assert len(params) == 2
            assert params[0].annotation == list[float]
            assert params[1].annotation == typing.Any
            assert signature.return_annotation is bool


class TestFeatureFunc:
    def test_correct_signatures(self):
        for rule in matchers.FeatureFunc:
            fn = utils.str_to_callable(rule.value)
            assert callable(fn)
            signature = inspect.signature(fn)
            params = list(signature.parameters.values())
            assert len(params) == 4
            assert params[0].annotation == schemas.PIIRecord
            assert params[1].annotation == models.Patient
            assert params[2].annotation == schemas.Feature
            assert params[3].annotation == typing.Any
            assert signature.return_annotation is float


def test_get_fuzzy_params():
    assert matchers._get_fuzzy_params("last_name") == ("JaroWinkler", 0.7)

    kwargs = {
        "similarity_measure": "Levenshtein",
        "thresholds": {"city": 0.95, "address": 0.98},
    }
    assert matchers._get_fuzzy_params("city", **kwargs) == ("Levenshtein", 0.95)
    assert matchers._get_fuzzy_params("address", **kwargs) == ("Levenshtein", 0.98)
    assert matchers._get_fuzzy_params("first_name", **kwargs) == ("Levenshtein", 0.7)


<<<<<<< HEAD
=======
def test_compare_match_any():
    record = schemas.PIIRecord(
        name=[{"given": ["John", "Michael"], "family": "Smith"}, {"family": "Harrison"}],
        birthDate="Jan 1 1980",
    )
    pat1 = models.Patient(
        data={"name": [{"given": ["John", "Michael"], "family": "Doe"}], "birthDate": "1980-01-01"}
    )
    pat2 = models.Patient(data={"name": [{"given": ["Michael"], "family": "Smith"}], "sex": "male"})
    pat3 = models.Patient(data={"name": [{"family": "Smith"}, {"family": "Williams"}]})

    assert matchers.compare_match_any(record, pat1, schemas.Feature(attribute=schemas.FeatureAttribute.GIVEN_NAME))
    assert matchers.compare_match_any(record, pat1, schemas.Feature(attribute=schemas.FeatureAttribute.FIRST_NAME))
    assert not matchers.compare_match_any(record, pat1, schemas.Feature(attribute=schemas.FeatureAttribute.LAST_NAME))
    assert matchers.compare_match_any(record, pat1, schemas.Feature(attribute=schemas.FeatureAttribute.BIRTHDATE))
    assert not matchers.compare_match_any(record, pat1, schemas.Feature(attribute=schemas.FeatureAttribute.ZIP))

    assert not matchers.compare_match_any(record, pat2, schemas.Feature(attribute=schemas.FeatureAttribute.GIVEN_NAME))
    assert not matchers.compare_match_any(record, pat2, schemas.Feature(attribute=schemas.FeatureAttribute.FIRST_NAME))
    assert matchers.compare_match_any(record, pat2, schemas.Feature(attribute=schemas.FeatureAttribute.LAST_NAME))
    assert not matchers.compare_match_any(record, pat2, schemas.Feature(attribute=schemas.FeatureAttribute.SEX))
    assert not matchers.compare_match_any(record, pat1, schemas.Feature(attribute=schemas.FeatureAttribute.ZIP))

    assert not matchers.compare_match_any(record, pat3, schemas.Feature(attribute=schemas.FeatureAttribute.GIVEN_NAME))
    assert not matchers.compare_match_any(record, pat3, schemas.Feature(attribute=schemas.FeatureAttribute.FIRST_NAME))
    assert matchers.compare_match_any(record, pat3, schemas.Feature(attribute=schemas.FeatureAttribute.LAST_NAME))
    assert not matchers.compare_match_any(record, pat3, schemas.Feature(attribute=schemas.FeatureAttribute.BIRTHDATE))

    with pytest.raises(ValueError):
        matchers.compare_match_any(record, pat1, "unknown")


def test_compare_match_all():
    record = schemas.PIIRecord(
        name=[{"given": ["John"], "family": "Smith"}, {"family": "Harrison"}],
        birthDate="December 31, 1999",
    )
    pat1 = models.Patient(
        data={"name": [{"given": ["John", "Michael"], "family": "Doe"}], "birthDate": "1999-12-31"}
    )
    pat2 = models.Patient(
        data={
            "name": [{"given": ["John"], "family": "Smith"}],
            "sex": "male",
            "address": [{"zipcode": "12345"}],
        },
    )
    pat3 = models.Patient(data={"name": [{"family": "Smith"}, {"family": "Harrison"}]})

    assert not matchers.compare_match_all(record, pat1, schemas.Feature(attribute=schemas.FeatureAttribute.GIVEN_NAME))
    assert matchers.compare_match_all(record, pat1, schemas.Feature(attribute=schemas.FeatureAttribute.FIRST_NAME))
    assert not matchers.compare_match_all(record, pat1, schemas.Feature(attribute=schemas.FeatureAttribute.LAST_NAME))
    assert matchers.compare_match_all(record, pat1, schemas.Feature(attribute=schemas.FeatureAttribute.BIRTHDATE))
    assert not matchers.compare_match_all(record, pat1, schemas.Feature(attribute=schemas.FeatureAttribute.ZIP))

    assert matchers.compare_match_all(record, pat2, schemas.Feature(attribute=schemas.FeatureAttribute.GIVEN_NAME))
    assert matchers.compare_match_all(record, pat2, schemas.Feature(attribute=schemas.FeatureAttribute.FIRST_NAME))
    assert not matchers.compare_match_all(record, pat2, schemas.Feature(attribute=schemas.FeatureAttribute.LAST_NAME))
    assert not matchers.compare_match_all(record, pat2, schemas.Feature(attribute=schemas.FeatureAttribute.SEX))
    assert not matchers.compare_match_all(record, pat1, schemas.Feature(attribute=schemas.FeatureAttribute.ZIP))

    assert not matchers.compare_match_all(record, pat3, schemas.Feature(attribute=schemas.FeatureAttribute.FIRST_NAME))
    assert matchers.compare_match_all(record, pat3, schemas.Feature(attribute=schemas.FeatureAttribute.LAST_NAME))
    assert not matchers.compare_match_all(record, pat3, schemas.Feature(attribute=schemas.FeatureAttribute.BIRTHDATE))

    with pytest.raises(ValueError):
        matchers.compare_match_all(record, pat1, "unknown")


def test_compare_fuzzy_match():
    record = schemas.PIIRecord(
        name=[{"given": ["John"], "family": "Smith"}, {"family": "Harrison"}],
        birthDate="1980-01-01",
    )
    pat1 = models.Patient(
        data={"name": [{"given": ["Jon", "Mike"], "family": "Doe"}], "birthDate": "Jan 1 1980"}
    )
    pat2 = models.Patient(data={"name": [{"given": ["Michael"], "family": "Smtih"}], "sex": "male"})
    pat3 = models.Patient(data={"name": [{"family": "Smyth"}, {"family": "Williams"}]})

    assert matchers.compare_fuzzy_match(record, pat1, schemas.Feature(attribute=schemas.FeatureAttribute.FIRST_NAME))
    assert not matchers.compare_fuzzy_match(record, pat1, schemas.Feature(attribute=schemas.FeatureAttribute.LAST_NAME))

    assert not matchers.compare_fuzzy_match(record, pat2, schemas.Feature(attribute=schemas.FeatureAttribute.FIRST_NAME))
    assert matchers.compare_fuzzy_match(record, pat2, schemas.Feature(attribute=schemas.FeatureAttribute.LAST_NAME))

    assert not matchers.compare_fuzzy_match(record, pat3, schemas.Feature(attribute=schemas.FeatureAttribute.FIRST_NAME))
    assert matchers.compare_fuzzy_match(record, pat3, schemas.Feature(attribute=schemas.FeatureAttribute.LAST_NAME))

    with pytest.raises(ValueError):
        matchers.compare_fuzzy_match(record, pat1, schemas.Feature(attribute="first_name"))


def test_compare_probabilistic_exact_match():
    with pytest.raises(ValueError):
        matchers.compare_probabilistic_exact_match(
            schemas.PIIRecord(),
            models.Patient(),
            schemas.Feature(attribute=schemas.FeatureAttribute.SEX),
        )
    
    rec = schemas.PIIRecord(
        name=[{"given": ["John", "T"], "family": "Shepard"}],
        birthDate="1980-11-7",
    )
    pat = models.Patient(
        data={
            "name": [{"given": ["John"], "family": "Shepard"}],
            "birthDate": "1970-06-07",
        }
    )
    log_odds = {
        schemas.FeatureAttribute.FIRST_NAME.value: 4.0,
        schemas.FeatureAttribute.LAST_NAME.value: 6.5,
        schemas.FeatureAttribute.BIRTHDATE.value: 9.8,
        schemas.FeatureAttribute.ADDRESS.value: 3.7,
    }

    assert (
        matchers.compare_probabilistic_exact_match(
            rec, pat, schemas.Feature(attribute=schemas.FeatureAttribute.FIRST_NAME), log_odds=log_odds
        )
        == 4.0
    )

    assert (
        matchers.compare_probabilistic_exact_match(
            rec, pat, schemas.Feature(attribute=schemas.FeatureAttribute.LAST_NAME), log_odds=log_odds
        )
        == 6.5
    )

    assert (
        matchers.compare_probabilistic_exact_match(
            rec, pat, schemas.Feature(attribute=schemas.FeatureAttribute.BIRTHDATE), log_odds=log_odds
        )
        == 0.0
    )


>>>>>>> 1af8368a
def test_compare_probabilistic_fuzzy_match():
    with pytest.raises(ValueError):
        matchers.compare_probabilistic_fuzzy_match(
            schemas.PIIRecord(),
            models.Patient(),
            schemas.Feature(attribute=schemas.FeatureAttribute.IDENTIFIER),
        )

    rec = schemas.PIIRecord(
        name=[{"given": ["John"], "family": "Shepard"}],
        birthDate="1980-11-7",
        address=[{"line": ["1234 Silversun Strip"]}],
    )
    pat = models.Patient(
        data={
            "name": [{"given": ["John"], "family": "Sheperd"}],
            "birthDate": "1970-06-07",
            "address": [{"line": ["asdfghjeki"]}],
        }
    )
    log_odds = {
        schemas.FeatureAttribute.FIRST_NAME.value: 4.0,
        schemas.FeatureAttribute.LAST_NAME.value: 6.5,
        schemas.FeatureAttribute.BIRTHDATE.value: 9.8,
        schemas.FeatureAttribute.ADDRESS.value: 3.7,
    }

    assert (
        matchers.compare_probabilistic_fuzzy_match(
            rec, pat, schemas.Feature(attribute=schemas.FeatureAttribute.FIRST_NAME), log_odds=log_odds
        )
        == 4.0
    )

    assert (
        round(
            matchers.compare_probabilistic_fuzzy_match(
                rec, pat, schemas.Feature(attribute=schemas.FeatureAttribute.LAST_NAME), log_odds=log_odds
            ),
            3,
        )
        == 6.129
    )

    assert (
        round(
            matchers.compare_probabilistic_fuzzy_match(
                rec, pat, schemas.Feature(attribute=schemas.FeatureAttribute.BIRTHDATE), log_odds=log_odds
            ),
            3,
        )
        == 7.859
    )

    assert (
        round(
            matchers.compare_probabilistic_fuzzy_match(
                rec, pat, schemas.Feature(attribute=schemas.FeatureAttribute.ADDRESS), log_odds=log_odds
            ),
            3,
        )
        == 0.0
    )<|MERGE_RESOLUTION|>--- conflicted
+++ resolved
@@ -55,101 +55,6 @@
     assert matchers._get_fuzzy_params("first_name", **kwargs) == ("Levenshtein", 0.7)
 
 
-<<<<<<< HEAD
-=======
-def test_compare_match_any():
-    record = schemas.PIIRecord(
-        name=[{"given": ["John", "Michael"], "family": "Smith"}, {"family": "Harrison"}],
-        birthDate="Jan 1 1980",
-    )
-    pat1 = models.Patient(
-        data={"name": [{"given": ["John", "Michael"], "family": "Doe"}], "birthDate": "1980-01-01"}
-    )
-    pat2 = models.Patient(data={"name": [{"given": ["Michael"], "family": "Smith"}], "sex": "male"})
-    pat3 = models.Patient(data={"name": [{"family": "Smith"}, {"family": "Williams"}]})
-
-    assert matchers.compare_match_any(record, pat1, schemas.Feature(attribute=schemas.FeatureAttribute.GIVEN_NAME))
-    assert matchers.compare_match_any(record, pat1, schemas.Feature(attribute=schemas.FeatureAttribute.FIRST_NAME))
-    assert not matchers.compare_match_any(record, pat1, schemas.Feature(attribute=schemas.FeatureAttribute.LAST_NAME))
-    assert matchers.compare_match_any(record, pat1, schemas.Feature(attribute=schemas.FeatureAttribute.BIRTHDATE))
-    assert not matchers.compare_match_any(record, pat1, schemas.Feature(attribute=schemas.FeatureAttribute.ZIP))
-
-    assert not matchers.compare_match_any(record, pat2, schemas.Feature(attribute=schemas.FeatureAttribute.GIVEN_NAME))
-    assert not matchers.compare_match_any(record, pat2, schemas.Feature(attribute=schemas.FeatureAttribute.FIRST_NAME))
-    assert matchers.compare_match_any(record, pat2, schemas.Feature(attribute=schemas.FeatureAttribute.LAST_NAME))
-    assert not matchers.compare_match_any(record, pat2, schemas.Feature(attribute=schemas.FeatureAttribute.SEX))
-    assert not matchers.compare_match_any(record, pat1, schemas.Feature(attribute=schemas.FeatureAttribute.ZIP))
-
-    assert not matchers.compare_match_any(record, pat3, schemas.Feature(attribute=schemas.FeatureAttribute.GIVEN_NAME))
-    assert not matchers.compare_match_any(record, pat3, schemas.Feature(attribute=schemas.FeatureAttribute.FIRST_NAME))
-    assert matchers.compare_match_any(record, pat3, schemas.Feature(attribute=schemas.FeatureAttribute.LAST_NAME))
-    assert not matchers.compare_match_any(record, pat3, schemas.Feature(attribute=schemas.FeatureAttribute.BIRTHDATE))
-
-    with pytest.raises(ValueError):
-        matchers.compare_match_any(record, pat1, "unknown")
-
-
-def test_compare_match_all():
-    record = schemas.PIIRecord(
-        name=[{"given": ["John"], "family": "Smith"}, {"family": "Harrison"}],
-        birthDate="December 31, 1999",
-    )
-    pat1 = models.Patient(
-        data={"name": [{"given": ["John", "Michael"], "family": "Doe"}], "birthDate": "1999-12-31"}
-    )
-    pat2 = models.Patient(
-        data={
-            "name": [{"given": ["John"], "family": "Smith"}],
-            "sex": "male",
-            "address": [{"zipcode": "12345"}],
-        },
-    )
-    pat3 = models.Patient(data={"name": [{"family": "Smith"}, {"family": "Harrison"}]})
-
-    assert not matchers.compare_match_all(record, pat1, schemas.Feature(attribute=schemas.FeatureAttribute.GIVEN_NAME))
-    assert matchers.compare_match_all(record, pat1, schemas.Feature(attribute=schemas.FeatureAttribute.FIRST_NAME))
-    assert not matchers.compare_match_all(record, pat1, schemas.Feature(attribute=schemas.FeatureAttribute.LAST_NAME))
-    assert matchers.compare_match_all(record, pat1, schemas.Feature(attribute=schemas.FeatureAttribute.BIRTHDATE))
-    assert not matchers.compare_match_all(record, pat1, schemas.Feature(attribute=schemas.FeatureAttribute.ZIP))
-
-    assert matchers.compare_match_all(record, pat2, schemas.Feature(attribute=schemas.FeatureAttribute.GIVEN_NAME))
-    assert matchers.compare_match_all(record, pat2, schemas.Feature(attribute=schemas.FeatureAttribute.FIRST_NAME))
-    assert not matchers.compare_match_all(record, pat2, schemas.Feature(attribute=schemas.FeatureAttribute.LAST_NAME))
-    assert not matchers.compare_match_all(record, pat2, schemas.Feature(attribute=schemas.FeatureAttribute.SEX))
-    assert not matchers.compare_match_all(record, pat1, schemas.Feature(attribute=schemas.FeatureAttribute.ZIP))
-
-    assert not matchers.compare_match_all(record, pat3, schemas.Feature(attribute=schemas.FeatureAttribute.FIRST_NAME))
-    assert matchers.compare_match_all(record, pat3, schemas.Feature(attribute=schemas.FeatureAttribute.LAST_NAME))
-    assert not matchers.compare_match_all(record, pat3, schemas.Feature(attribute=schemas.FeatureAttribute.BIRTHDATE))
-
-    with pytest.raises(ValueError):
-        matchers.compare_match_all(record, pat1, "unknown")
-
-
-def test_compare_fuzzy_match():
-    record = schemas.PIIRecord(
-        name=[{"given": ["John"], "family": "Smith"}, {"family": "Harrison"}],
-        birthDate="1980-01-01",
-    )
-    pat1 = models.Patient(
-        data={"name": [{"given": ["Jon", "Mike"], "family": "Doe"}], "birthDate": "Jan 1 1980"}
-    )
-    pat2 = models.Patient(data={"name": [{"given": ["Michael"], "family": "Smtih"}], "sex": "male"})
-    pat3 = models.Patient(data={"name": [{"family": "Smyth"}, {"family": "Williams"}]})
-
-    assert matchers.compare_fuzzy_match(record, pat1, schemas.Feature(attribute=schemas.FeatureAttribute.FIRST_NAME))
-    assert not matchers.compare_fuzzy_match(record, pat1, schemas.Feature(attribute=schemas.FeatureAttribute.LAST_NAME))
-
-    assert not matchers.compare_fuzzy_match(record, pat2, schemas.Feature(attribute=schemas.FeatureAttribute.FIRST_NAME))
-    assert matchers.compare_fuzzy_match(record, pat2, schemas.Feature(attribute=schemas.FeatureAttribute.LAST_NAME))
-
-    assert not matchers.compare_fuzzy_match(record, pat3, schemas.Feature(attribute=schemas.FeatureAttribute.FIRST_NAME))
-    assert matchers.compare_fuzzy_match(record, pat3, schemas.Feature(attribute=schemas.FeatureAttribute.LAST_NAME))
-
-    with pytest.raises(ValueError):
-        matchers.compare_fuzzy_match(record, pat1, schemas.Feature(attribute="first_name"))
-
-
 def test_compare_probabilistic_exact_match():
     with pytest.raises(ValueError):
         matchers.compare_probabilistic_exact_match(
@@ -197,7 +102,6 @@
     )
 
 
->>>>>>> 1af8368a
 def test_compare_probabilistic_fuzzy_match():
     with pytest.raises(ValueError):
         matchers.compare_probabilistic_fuzzy_match(
