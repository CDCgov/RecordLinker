import copy
import json
from unittest import mock

import pytest
from fastapi import status

from recordlinker import schemas
from recordlinker import utils
from recordlinker.linking import link

<<<<<<< HEAD
=======
from conftest import load_json_asset

>>>>>>> dbe37615

def test_health_check(client):
    actual_response = client.get("/")
    assert actual_response.status_code == 200
    assert actual_response.json() == {"status": "OK"}


def test_openapi(client):
    actual_response = client.get("/openapi.json")
    assert actual_response.status_code == 200


class TestLinkRecord:
    @mock.patch("recordlinker.linking.algorithm_service.default_algorithm")
    def test_linkrecord_bundle_with_no_patient(self, patched_subprocess, basic_algorithm, client):
        patched_subprocess.return_value = basic_algorithm
        bad_bundle = {"entry": []}
        expected_response = {
            "message": "Supplied bundle contains no Patient resource to link on.",
            "found_match": False,
            "updated_bundle": bad_bundle,
        }
        actual_response = client.post(
            "/link-record",
            json={"bundle": bad_bundle},
        )
        assert actual_response.json() == expected_response
        assert actual_response.status_code == status.HTTP_400_BAD_REQUEST

    @mock.patch("recordlinker.linking.algorithm_service.default_algorithm")
    def test_linkrecord_success(self, patched_subprocess, basic_algorithm, client):
        patched_subprocess.return_value = basic_algorithm
        test_bundle = load_json_asset("patient_bundle_to_link_with_mpi.json")
        entry_list = copy.deepcopy(test_bundle["entry"])

        bundle_1 = test_bundle
        bundle_1["entry"] = [entry_list[0]]
        resp_1 = client.post("/link-record", json={"bundle": bundle_1})
        new_bundle = resp_1.json()["updated_bundle"]
        person_1 = [
            r.get("resource")
            for r in new_bundle["entry"]
            if r.get("resource").get("resourceType") == "Person"
        ][0]
        assert not resp_1.json()["found_match"]

        bundle_2 = test_bundle
        bundle_2["entry"] = [entry_list[1]]
        resp_2 = client.post("/link-record", json={"bundle": bundle_2})
        new_bundle = resp_2.json()["updated_bundle"]
        person_2 = [
            r.get("resource")
            for r in new_bundle["entry"]
            if r.get("resource").get("resourceType") == "Person"
        ][0]
        assert resp_2.json()["found_match"]
        assert person_2.get("id") == person_1.get("id")

        bundle_3 = test_bundle
        bundle_3["entry"] = [entry_list[2]]
        resp_3 = client.post("/link-record", json={"bundle": bundle_3})
        assert not resp_3.json()["found_match"]

        # Cluster membership success--justified match
        bundle_4 = test_bundle
        bundle_4["entry"] = [entry_list[3]]
        resp_4 = client.post("/link-record", json={"bundle": bundle_4})
        new_bundle = resp_4.json()["updated_bundle"]
        person_4 = [
            r.get("resource")
            for r in new_bundle["entry"]
            if r.get("resource").get("resourceType") == "Person"
        ][0]
        assert resp_4.json()["found_match"]
        assert person_4.get("id") == person_1.get("id")

        bundle_5 = test_bundle
        bundle_5["entry"] = [entry_list[4]]
        resp_5 = client.post("/link-record", json={"bundle": bundle_5})
        assert not resp_5.json()["found_match"]

        bundle_6 = test_bundle
        bundle_6["entry"] = [entry_list[5]]
        resp_6 = client.post("/link-record", json={"bundle": bundle_6})
        new_bundle = resp_6.json()["updated_bundle"]
        assert not resp_6.json()["found_match"]

    @mock.patch("recordlinker.linking.algorithm_service.get_algorithm")
    def test_linkrecord_enhanced_algo(self, patched_subprocess, enhanced_algorithm, client):
        patched_subprocess.return_value = enhanced_algorithm
        test_bundle = load_json_asset("patient_bundle_to_link_with_mpi.json")
        entry_list = copy.deepcopy(test_bundle["entry"])

        bundle_1 = test_bundle
        bundle_1["entry"] = [entry_list[0]]
        resp_1 = client.post(
            "/link-record", json={"bundle": bundle_1, "algorithm": "dibbs-enhanced"}
        )
        new_bundle = resp_1.json()["updated_bundle"]
        person_1 = [
            r.get("resource")
            for r in new_bundle["entry"]
            if r.get("resource").get("resourceType") == "Person"
        ][0]
        assert not resp_1.json()["found_match"]

        bundle_2 = test_bundle
        bundle_2["entry"] = [entry_list[1]]
        resp_2 = client.post(
            "/link-record", json={"bundle": bundle_2, "algorithm": "dibbs-enhanced"}
        )
        new_bundle = resp_2.json()["updated_bundle"]
        person_2 = [
            r.get("resource")
            for r in new_bundle["entry"]
            if r.get("resource").get("resourceType") == "Person"
        ][0]
        assert resp_2.json()["found_match"]
        assert person_2.get("id") == person_1.get("id")

        bundle_3 = test_bundle
        bundle_3["entry"] = [entry_list[2]]
        resp_3 = client.post(
            "/link-record", json={"bundle": bundle_3, "algorithm": "dibbs-enhanced"}
        )
        assert not resp_3.json()["found_match"]

        bundle_4 = test_bundle
        bundle_4["entry"] = [entry_list[3]]
        resp_4 = client.post(
            "/link-record", json={"bundle": bundle_4, "algorithm": "dibbs-enhanced"}
        )
        new_bundle = resp_4.json()["updated_bundle"]
        person_4 = [
            r.get("resource")
            for r in new_bundle["entry"]
            if r.get("resource").get("resourceType") == "Person"
        ][0]
        assert resp_4.json()["found_match"]
        assert person_4.get("id") == person_1.get("id")

        bundle_5 = test_bundle
        bundle_5["entry"] = [entry_list[4]]
        resp_5 = client.post(
            "/link-record", json={"bundle": bundle_5, "algorithm": "dibbs-enhanced"}
        )
        assert not resp_5.json()["found_match"]

        bundle_6 = test_bundle
        bundle_6["entry"] = [entry_list[5]]
        resp_6 = client.post(
            "/link-record", json={"bundle": bundle_6, "algorithm": "dibbs-enhanced"}
        )
        new_bundle = resp_6.json()["updated_bundle"]
        assert not resp_6.json()["found_match"]

    @mock.patch("recordlinker.linking.algorithm_service.get_algorithm")
    def test_linkrecord_invalid_algorithm_param(self, patched_subprocess, client):
        patched_subprocess.return_value = None
        test_bundle = load_json_asset("patient_bundle_to_link_with_mpi.json")
        expected_response = {
            "found_match": False,
            "updated_bundle": test_bundle,
            "message": "Error: Invalid algorithm specified",
        }

        actual_response = client.post(
            "/link-record", json={"bundle": test_bundle, "algorithm": "INVALID"}
        )

        assert actual_response.json() == expected_response
        assert actual_response.status_code == status.HTTP_422_UNPROCESSABLE_ENTITY


class TestLink:
    @pytest.fixture
    def patients(self):
        bundle = load_json_asset("simple_patient_bundle_to_link_with_mpi.json")
        patients: list[schemas.PIIRecord] = []
        for entry in bundle["entry"]:
            if entry.get("resource", {}).get("resourceType", {}) == "Patient":
                patients.append(link.fhir_record_to_pii_record(entry["resource"]))
        return patients

    @mock.patch("recordlinker.linking.algorithm_service.default_algorithm")
    def test_link_success(self, patched_subprocess, basic_algorithm, patients, client):
        patched_subprocess.return_value = basic_algorithm

        response_1 = client.post(
            "/link", json={"record": json.loads(patients[0].model_dump_json(exclude_none=True))}
        )
        person_1 = response_1.json()["person_reference_id"]
        assert not response_1.json()["is_match"]

        response_2 = client.post(
            "/link", json={"record": json.loads(patients[1].model_dump_json(exclude_none=True))}
        )
        person_2 = response_2.json()["person_reference_id"]
        assert response_2.json()["is_match"]
        assert person_2 == person_1

        response_3 = client.post(
            "/link", json={"record": json.loads(patients[2].model_dump_json(exclude_none=True))}
        )
        assert not response_3.json()["is_match"]

        # Cluster membership success--justified match
        response_4 = client.post(
            "/link", json={"record": json.loads(patients[3].model_dump_json(exclude_none=True))}
        )
        person_4 = response_4.json()["person_reference_id"]
        assert response_4.json()["is_match"]
        assert person_4 == person_1

        response_5 = client.post(
            "/link", json={"record": json.loads(patients[4].model_dump_json(exclude_none=True))}
        )
        assert not response_5.json()["is_match"]

        response_6 = client.post(
            "/link", json={"record": json.loads(patients[5].model_dump_json(exclude_none=True))}
        )
        assert not response_6.json()["is_match"]

    @mock.patch("recordlinker.linking.algorithm_service.get_algorithm")
    def test_link_enhanced_algorithm(
        self, patched_subprocess, enhanced_algorithm, patients, client
    ):
        patched_subprocess.return_value = enhanced_algorithm

        response_1 = client.post(
            "/link",
            json={
                "record": json.loads(patients[0].model_dump_json(exclude_none=True)),
                "algorithm": "dibbs-enhanced",
            },
        )
        person_1 = response_1.json()["person_reference_id"]
        assert not response_1.json()["is_match"]

        response_2 = client.post(
            "/link",
            json={
                "record": json.loads(patients[1].model_dump_json(exclude_none=True)),
                "algorithm": "dibbs-enhanced",
            },
        )
        person_2 = response_2.json()["person_reference_id"]
        assert response_2.json()["is_match"]
        assert person_2 == person_1

        response_3 = client.post(
            "/link",
            json={
                "record": json.loads(patients[2].model_dump_json(exclude_none=True)),
                "algorithm": "dibbs-enhanced",
            },
        )
        assert not response_3.json()["is_match"]

        # Cluster membership success--justified match
        response_4 = client.post(
            "/link",
            json={
                "record": json.loads(patients[3].model_dump_json(exclude_none=True)),
                "algorithm": "dibbs-enhanced",
            },
        )
        person_4 = response_4.json()["person_reference_id"]
        assert response_4.json()["is_match"]
        assert person_4 == person_1

        response_5 = client.post(
            "/link",
            json={
                "record": json.loads(patients[4].model_dump_json(exclude_none=True)),
                "algorithm": "dibbs-enhanced",
            },
        )
        assert not response_5.json()["is_match"]

        response_6 = client.post(
            "/link",
            json={
                "record": json.loads(patients[5].model_dump_json(exclude_none=True)),
                "algorithm": "dibbs-enhanced",
            },
        )
        assert not response_6.json()["is_match"]

    @mock.patch("recordlinker.linking.algorithm_service.get_algorithm")
    def test_link_invalid_algorithm_param(self, patched_subprocess, patients, client):
        patched_subprocess.return_value = None
        actual_response = client.post(
            "/link",
            json={
                "record": json.loads(patients[0].model_dump_json(exclude_none=True)),
                "algorithm": "INVALID",
            },
        )

        assert actual_response.status_code == status.HTTP_422_UNPROCESSABLE_ENTITY
        assert actual_response.json()["detail"] == "Error: Invalid algorithm specified"<|MERGE_RESOLUTION|>--- conflicted
+++ resolved
@@ -6,14 +6,10 @@
 from fastapi import status
 
 from recordlinker import schemas
-from recordlinker import utils
 from recordlinker.linking import link
 
-<<<<<<< HEAD
-=======
-from conftest import load_json_asset
-
->>>>>>> dbe37615
+from .conftest import load_json_asset
+
 
 def test_health_check(client):
     actual_response = client.get("/")
