import unittest.mock

from sqlalchemy.exc import OperationalError


def test_root(client):
    actual_response = client.get("/", follow_redirects=False)
    assert actual_response.status_code == 307
    assert actual_response.headers["Location"] == client.app.url_path_for("redoc_html")


def test_health_check(client):
<<<<<<< HEAD
    actual_response = client.get("/api")
=======
    health_url = client.app.url_path_for("health-check")
    actual_response = client.get(health_url)
>>>>>>> de8e8a0b
    assert actual_response.status_code == 200
    assert actual_response.json() == {"status": "OK"}


def test_health_check_unavailable(client):
    # mock db session to raise exception
    client.session.execute = unittest.mock.Mock(
        side_effect=OperationalError("mock error", None, None)
    )
<<<<<<< HEAD
    actual_response = client.get("/api")
=======
    health_url = client.app.url_path_for("health-check")
    actual_response = client.get(health_url)
>>>>>>> de8e8a0b
    assert actual_response.status_code == 503
    assert actual_response.json() == {"detail": "Service Unavailable"}


def test_openapi(client):
<<<<<<< HEAD
    actual_response = client.get("/api/openapi.json")
    assert actual_response.status_code == 200

def test_static_assets_not_found_when_ui_static_dir_unset(client):
    static_bundles_response = client.get("/_next/dummy_bundle.css")
    assert static_bundles_response.status_code == 404
    landing_page_response = client.get("/index.html")
    assert landing_page_response.status_code == 404
    wizard_page_response = client.get("/wizard.html")
    assert wizard_page_response.status_code == 404
=======
    actual_response = client.get(client.app.openapi_url)
    assert actual_response.status_code == 200
>>>>>>> de8e8a0b
<|MERGE_RESOLUTION|>--- conflicted
+++ resolved
@@ -10,12 +10,8 @@
 
 
 def test_health_check(client):
-<<<<<<< HEAD
-    actual_response = client.get("/api")
-=======
     health_url = client.app.url_path_for("health-check")
     actual_response = client.get(health_url)
->>>>>>> de8e8a0b
     assert actual_response.status_code == 200
     assert actual_response.json() == {"status": "OK"}
 
@@ -25,19 +21,14 @@
     client.session.execute = unittest.mock.Mock(
         side_effect=OperationalError("mock error", None, None)
     )
-<<<<<<< HEAD
-    actual_response = client.get("/api")
-=======
     health_url = client.app.url_path_for("health-check")
     actual_response = client.get(health_url)
->>>>>>> de8e8a0b
     assert actual_response.status_code == 503
     assert actual_response.json() == {"detail": "Service Unavailable"}
 
 
 def test_openapi(client):
-<<<<<<< HEAD
-    actual_response = client.get("/api/openapi.json")
+    actual_response = client.get(client.app.openapi_url)
     assert actual_response.status_code == 200
 
 def test_static_assets_not_found_when_ui_static_dir_unset(client):
@@ -46,8 +37,4 @@
     landing_page_response = client.get("/index.html")
     assert landing_page_response.status_code == 404
     wizard_page_response = client.get("/wizard.html")
-    assert wizard_page_response.status_code == 404
-=======
-    actual_response = client.get(client.app.openapi_url)
-    assert actual_response.status_code == 200
->>>>>>> de8e8a0b
+    assert wizard_page_response.status_code == 404