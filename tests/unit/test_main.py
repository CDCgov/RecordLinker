--- conflicted
+++ resolved
@@ -9,175 +9,18 @@
 from recordlinker import schemas
 from recordlinker.linking import link
 
-
 def test_health_check(client):
     actual_response = client.get("/")
     assert actual_response.status_code == 200
     assert actual_response.json() == {"status": "OK"}
 
-
 def test_openapi(client):
     actual_response = client.get("/openapi.json")
     assert actual_response.status_code == 200
 
 
-<<<<<<< HEAD
-@mock.patch("recordlinker.linking.algorithm_service.default_algorithm")
-def test_linkage_bundle_with_no_patient(patched_subprocess, basic_algorithm, client):
-    patched_subprocess.return_value = basic_algorithm
-    bad_bundle = {"entry": []}
-    expected_response = {
-        "message": "Supplied bundle contains no Patient resource to link on.",
-        "found_match": False,
-        "updated_bundle": bad_bundle,
-    }
-    actual_response = client.post(
-        "/link-record",
-        json={"bundle": bad_bundle},
-    )
-    assert actual_response.json() == expected_response
-    assert actual_response.status_code == status.HTTP_400_BAD_REQUEST
-
-
-@mock.patch("recordlinker.linking.algorithm_service.default_algorithm")
-def test_linkage_success(patched_subprocess, basic_algorithm, client):
-    patched_subprocess.return_value = basic_algorithm
-    test_bundle = utils.read_json_from_assets("patient_bundle_to_link_with_mpi.json")
-    entry_list = copy.deepcopy(test_bundle["entry"])
-
-    bundle_1 = test_bundle
-    bundle_1["entry"] = [entry_list[0]]
-    resp_1 = client.post("/link-record", json={"bundle": bundle_1})
-    new_bundle = resp_1.json()["updated_bundle"]
-    person_1 = [
-        r.get("resource")
-        for r in new_bundle["entry"]
-        if r.get("resource").get("resourceType") == "Person"
-    ][0]
-    assert not resp_1.json()["found_match"]
-
-    bundle_2 = test_bundle
-    bundle_2["entry"] = [entry_list[1]]
-    resp_2 = client.post("/link-record", json={"bundle": bundle_2})
-    new_bundle = resp_2.json()["updated_bundle"]
-    person_2 = [
-        r.get("resource")
-        for r in new_bundle["entry"]
-        if r.get("resource").get("resourceType") == "Person"
-    ][0]
-    assert resp_2.json()["found_match"]
-    assert person_2.get("id") == person_1.get("id")
-
-    bundle_3 = test_bundle
-    bundle_3["entry"] = [entry_list[2]]
-    resp_3 = client.post("/link-record", json={"bundle": bundle_3})
-    assert not resp_3.json()["found_match"]
-
-    # Cluster membership success--justified match
-    bundle_4 = test_bundle
-    bundle_4["entry"] = [entry_list[3]]
-    resp_4 = client.post("/link-record", json={"bundle": bundle_4})
-    new_bundle = resp_4.json()["updated_bundle"]
-    person_4 = [
-        r.get("resource")
-        for r in new_bundle["entry"]
-        if r.get("resource").get("resourceType") == "Person"
-    ][0]
-    assert resp_4.json()["found_match"]
-    assert person_4.get("id") == person_1.get("id")
-
-    bundle_5 = test_bundle
-    bundle_5["entry"] = [entry_list[4]]
-    resp_5 = client.post("/link-record", json={"bundle": bundle_5})
-    assert not resp_5.json()["found_match"]
-
-    bundle_6 = test_bundle
-    bundle_6["entry"] = [entry_list[5]]
-    resp_6 = client.post("/link-record", json={"bundle": bundle_6})
-    new_bundle = resp_6.json()["updated_bundle"]
-    assert not resp_6.json()["found_match"]
-
-
-@mock.patch("recordlinker.linking.algorithm_service.get_algorithm")
-def test_use_enhanced_algo(patched_subprocess, enhanced_algorithm, client):
-    patched_subprocess.return_value = enhanced_algorithm
-    test_bundle = utils.read_json_from_assets("patient_bundle_to_link_with_mpi.json")
-    entry_list = copy.deepcopy(test_bundle["entry"])
-
-    bundle_1 = test_bundle
-    bundle_1["entry"] = [entry_list[0]]
-    resp_1 = client.post("/link-record", json={"bundle": bundle_1, "algorithm": "dibbs-enhanced"})
-    new_bundle = resp_1.json()["updated_bundle"]
-    person_1 = [
-        r.get("resource")
-        for r in new_bundle["entry"]
-        if r.get("resource").get("resourceType") == "Person"
-    ][0]
-    assert not resp_1.json()["found_match"]
-
-    bundle_2 = test_bundle
-    bundle_2["entry"] = [entry_list[1]]
-    resp_2 = client.post("/link-record", json={"bundle": bundle_2, "algorithm": "dibbs-enhanced"})
-    new_bundle = resp_2.json()["updated_bundle"]
-    person_2 = [
-        r.get("resource")
-        for r in new_bundle["entry"]
-        if r.get("resource").get("resourceType") == "Person"
-    ][0]
-    assert resp_2.json()["found_match"]
-    assert person_2.get("id") == person_1.get("id")
-
-    bundle_3 = test_bundle
-    bundle_3["entry"] = [entry_list[2]]
-    resp_3 = client.post("/link-record", json={"bundle": bundle_3, "algorithm": "dibbs-enhanced"})
-    assert not resp_3.json()["found_match"]
-
-    bundle_4 = test_bundle
-    bundle_4["entry"] = [entry_list[3]]
-    resp_4 = client.post("/link-record", json={"bundle": bundle_4, "algorithm": "dibbs-enhanced"})
-    new_bundle = resp_4.json()["updated_bundle"]
-    person_4 = [
-        r.get("resource")
-        for r in new_bundle["entry"]
-        if r.get("resource").get("resourceType") == "Person"
-    ][0]
-    assert resp_4.json()["found_match"]
-    assert person_4.get("id") == person_1.get("id")
-
-    bundle_5 = test_bundle
-    bundle_5["entry"] = [entry_list[4]]
-    resp_5 = client.post("/link-record", json={"bundle": bundle_5, "algorithm": "dibbs-enhanced"})
-    assert not resp_5.json()["found_match"]
-
-    bundle_6 = test_bundle
-    bundle_6["entry"] = [entry_list[5]]
-    resp_6 = client.post("/link-record", json={"bundle": bundle_6, "algorithm": "dibbs-enhanced"})
-    new_bundle = resp_6.json()["updated_bundle"]
-    assert not resp_6.json()["found_match"]
-
-
-@mock.patch("recordlinker.linking.algorithm_service.get_algorithm")
-def test_invalid_algorithm_param(patched_subprocess, client):
-    patched_subprocess.return_value = None
-    test_bundle = utils.read_json_from_assets("patient_bundle_to_link_with_mpi.json")
-    expected_response = {
-        "found_match": False,
-        "updated_bundle": test_bundle,
-        "message": "Error: Invalid algorithm specified",
-    }
-
-    actual_response = client.post(
-        "/link-record", json={"bundle": test_bundle, "algorithm": "INVALID"}
-    )
-
-    assert actual_response.json() == expected_response
-    assert actual_response.status_code == status.HTTP_422_UNPROCESSABLE_ENTITY
-=======
-    assert actual_response.json() == {"algorithms": ["DIBBS_BASIC"]}
-    assert actual_response.status_code == status.HTTP_200_OK
-
 class TestLinkRecord:
-    @mock.patch("recordlinker.linking.algorithm_service.get_algorithm_by_label")
+    @mock.patch("recordlinker.linking.algorithm_service.default_algorithm")
     def test_linkrecord_bundle_with_no_patient(self, patched_subprocess, basic_algorithm, client):
         patched_subprocess.return_value = basic_algorithm
         bad_bundle = {"entry": []}
@@ -193,7 +36,7 @@
         assert actual_response.json() == expected_response
         assert actual_response.status_code == status.HTTP_400_BAD_REQUEST
 
-    @mock.patch("recordlinker.linking.algorithm_service.get_algorithm_by_label")
+    @mock.patch("recordlinker.linking.algorithm_service.default_algorithm")
     def test_linkrecord_success(self, patched_subprocess, basic_algorithm, client):
         patched_subprocess.return_value = basic_algorithm
         test_bundle = utils.read_json_from_assets("patient_bundle_to_link_with_mpi.json")
@@ -249,14 +92,9 @@
         bundle_6["entry"] = [entry_list[5]]
         resp_6 = client.post("/link-record", json={"bundle": bundle_6})
         new_bundle = resp_6.json()["updated_bundle"]
-        person_6 = [
-            r.get("resource")
-            for r in new_bundle["entry"]
-            if r.get("resource").get("resourceType") == "Person"
-        ][0]
         assert not resp_6.json()["found_match"]
 
-    @mock.patch("recordlinker.linking.algorithm_service.get_algorithm_by_label")
+    @mock.patch("recordlinker.linking.algorithm_service.get_algorithm")
     def test_linkrecord_enhanced_algo(self, patched_subprocess, enhanced_algorithm, client):
         patched_subprocess.return_value = enhanced_algorithm
         test_bundle = utils.read_json_from_assets("patient_bundle_to_link_with_mpi.json")
@@ -264,7 +102,7 @@
 
         bundle_1 = test_bundle
         bundle_1["entry"] = [entry_list[0]]
-        resp_1 = client.post("/link-record", json={"bundle": bundle_1, "algorithm": "DIBBS_ENHANCED"})
+        resp_1 = client.post("/link-record", json={"bundle": bundle_1, "algorithm": "dibbs-enhanced"})
         new_bundle = resp_1.json()["updated_bundle"]
         person_1 = [
             r.get("resource")
@@ -275,7 +113,7 @@
 
         bundle_2 = test_bundle
         bundle_2["entry"] = [entry_list[1]]
-        resp_2 = client.post("/link-record", json={"bundle": bundle_2, "algorithm": "DIBBS_ENHANCED"})
+        resp_2 = client.post("/link-record", json={"bundle": bundle_2, "algorithm": "dibbs-enhanced"})
         new_bundle = resp_2.json()["updated_bundle"]
         person_2 = [
             r.get("resource")
@@ -287,12 +125,12 @@
 
         bundle_3 = test_bundle
         bundle_3["entry"] = [entry_list[2]]
-        resp_3 = client.post("/link-record", json={"bundle": bundle_3, "algorithm": "DIBBS_ENHANCED"})
+        resp_3 = client.post("/link-record", json={"bundle": bundle_3, "algorithm": "dibbs-enhanced"})
         assert not resp_3.json()["found_match"]
 
         bundle_4 = test_bundle
         bundle_4["entry"] = [entry_list[3]]
-        resp_4 = client.post("/link-record", json={"bundle": bundle_4, "algorithm": "DIBBS_ENHANCED"})
+        resp_4 = client.post("/link-record", json={"bundle": bundle_4, "algorithm": "dibbs-enhanced"})
         new_bundle = resp_4.json()["updated_bundle"]
         person_4 = [
             r.get("resource")
@@ -304,22 +142,17 @@
 
         bundle_5 = test_bundle
         bundle_5["entry"] = [entry_list[4]]
-        resp_5 = client.post("/link-record", json={"bundle": bundle_5, "algorithm": "DIBBS_ENHANCED"})
+        resp_5 = client.post("/link-record", json={"bundle": bundle_5, "algorithm": "dibbs-enhanced"})
         assert not resp_5.json()["found_match"]
 
         bundle_6 = test_bundle
         bundle_6["entry"] = [entry_list[5]]
-        resp_6 = client.post("/link-record", json={"bundle": bundle_6, "algorithm": "DIBBS_ENHANCED"})
+        resp_6 = client.post("/link-record", json={"bundle": bundle_6, "algorithm": "dibbs-enhanced"})
         new_bundle = resp_6.json()["updated_bundle"]
-        person_6 = [
-            r.get("resource")
-            for r in new_bundle["entry"]
-            if r.get("resource").get("resourceType") == "Person"
-        ][0]
         assert not resp_6.json()["found_match"]
 
 
-    @mock.patch("recordlinker.linking.algorithm_service.get_algorithm_by_label")
+    @mock.patch("recordlinker.linking.algorithm_service.get_algorithm")
     def test_linkrecord_invalid_algorithm_param(self, patched_subprocess, client):
         patched_subprocess.return_value = None
         test_bundle = utils.read_json_from_assets("patient_bundle_to_link_with_mpi.json")
@@ -346,7 +179,7 @@
                 patients.append(link.fhir_record_to_pii_record(entry["resource"]))
         return patients
 
-    @mock.patch("recordlinker.linking.algorithm_service.get_algorithm_by_label")
+    @mock.patch("recordlinker.linking.algorithm_service.default_algorithm")
     def test_link_success(self, patched_subprocess, basic_algorithm, patients, client):
         patched_subprocess.return_value = basic_algorithm
 
@@ -374,35 +207,35 @@
         response_6 = client.post("/link", json={"record": json.loads(patients[5].model_dump_json(exclude_none=True))})
         assert not response_6.json()["is_match"]
 
-    @mock.patch("recordlinker.linking.algorithm_service.get_algorithm_by_label")
+    @mock.patch("recordlinker.linking.algorithm_service.get_algorithm")
     def test_link_enhanced_algorithm(self, patched_subprocess, enhanced_algorithm, patients, client):
         patched_subprocess.return_value = enhanced_algorithm
 
-        response_1 = client.post("/link", json={"record": json.loads(patients[0].model_dump_json(exclude_none=True)), "algorithm": "DIBBS_ENHANCED"})
+        response_1 = client.post("/link", json={"record": json.loads(patients[0].model_dump_json(exclude_none=True)), "algorithm": "dibbs-enhanced"})
         person_1 = response_1.json()["person_reference_id"]
         assert not response_1.json()["is_match"]
 
-        response_2 = client.post("/link", json={"record": json.loads(patients[1].model_dump_json(exclude_none=True)), "algorithm": "DIBBS_ENHANCED"})
+        response_2 = client.post("/link", json={"record": json.loads(patients[1].model_dump_json(exclude_none=True)), "algorithm": "dibbs-enhanced"})
         person_2 = response_2.json()["person_reference_id"]
         assert response_2.json()["is_match"]
         assert person_2 == person_1
     
-        response_3 = client.post("/link", json={"record": json.loads(patients[2].model_dump_json(exclude_none=True)), "algorithm": "DIBBS_ENHANCED"})
+        response_3 = client.post("/link", json={"record": json.loads(patients[2].model_dump_json(exclude_none=True)), "algorithm": "dibbs-enhanced"})
         assert not response_3.json()["is_match"]
 
         # Cluster membership success--justified match
-        response_4 = client.post("/link", json={"record": json.loads(patients[3].model_dump_json(exclude_none=True)), "algorithm": "DIBBS_ENHANCED"})
+        response_4 = client.post("/link", json={"record": json.loads(patients[3].model_dump_json(exclude_none=True)), "algorithm": "dibbs-enhanced"})
         person_4 = response_4.json()["person_reference_id"]
         assert response_4.json()["is_match"]
         assert person_4 == person_1
 
-        response_5 = client.post("/link", json={"record": json.loads(patients[4].model_dump_json(exclude_none=True)), "algorithm": "DIBBS_ENHANCED"})
+        response_5 = client.post("/link", json={"record": json.loads(patients[4].model_dump_json(exclude_none=True)), "algorithm": "dibbs-enhanced"})
         assert not response_5.json()["is_match"]
 
-        response_6 = client.post("/link", json={"record": json.loads(patients[5].model_dump_json(exclude_none=True)), "algorithm": "DIBBS_ENHANCED"})
+        response_6 = client.post("/link", json={"record": json.loads(patients[5].model_dump_json(exclude_none=True)), "algorithm": "dibbs-enhanced"})
         assert not response_6.json()["is_match"]
 
-    @mock.patch("recordlinker.linking.algorithm_service.get_algorithm_by_label")
+    @mock.patch("recordlinker.linking.algorithm_service.get_algorithm")
     def test_link_invalid_algorithm_param(self, patched_subprocess, patients, client):
         patched_subprocess.return_value = None
         actual_response = client.post(
@@ -410,6 +243,4 @@
         )
 
         assert actual_response.status_code == status.HTTP_422_UNPROCESSABLE_ENTITY
-        assert actual_response.json()["detail"] == "Error: Invalid algorithm specified"
-        
->>>>>>> 327d2f88
+        assert actual_response.json()["detail"] == "Error: Invalid algorithm specified"