"""
unit.schemas.test_pii.py
~~~~~~~~~~~~~~~~~~~~~~~~

This module contains the unit tests for the recordlinker.schemas.pii module.
"""

import datetime
import unittest.mock
import uuid

import pydantic
import pytest

from recordlinker.models import BlockingKey
from recordlinker.schemas import pii


class TestPIIRecord:
    def test_model_construct(self):
        data = {
            "birth_date": "1980-2-1",
            "name": [
                {"family": "Doe", "given": ["John", "L"]},
                {"family": "Smith", "given": ["Jane"]},
            ],
            "address": [
                {
                    "line": ["123 Main St"],
                    "city": "Anytown",
                    "state": "NY",
                    "postalCode": "12345",
                    "country": "US",
                    "county": "county",
                },
                {
                    "line": ["456 Elm St", "Apt 2"],
                    "city": "Somecity",
                    "state": "California",
                    "postal_code": "98765-4321",
                    "country": "US",
                    "county": "county2",
                },
            ],
            "telecom": [{"value": " 555-123-4567"}, {"value": "+1 555-987-6543 ext 123"}],
            "identifiers": [
                {
                    "type": "MR",
                    "value": "99",
                },
                {
                    "type": "DL",
                    "value": "D1234567",
                    "authority": "VA",
                },
            ],
        }
        record = pii.PIIRecord.model_construct(**data)
        assert record.birth_date == "1980-2-1"
        assert record.name[0].family == "Doe"
        assert record.name[0].given == ["John", "L"]
        assert record.name[1].family == "Smith"
        assert record.name[1].given == ["Jane"]
        assert record.address[0].line == ["123 Main St"]
        assert record.address[0].city == "Anytown"
        assert record.address[0].state == "NY"
        assert record.address[0].postal_code == "12345"
        assert record.address[0].county == "county"
        assert record.address[1].line == ["456 Elm St", "Apt 2"]
        assert record.address[1].city == "Somecity"
        assert record.address[1].state == "California"
        assert record.address[1].postal_code == "98765-4321"
        assert record.address[1].county == "county2"

        # identifiers
        assert str(record.identifiers[0].type) == "MR"
        assert record.identifiers[0].value == "99"

        assert str(record.identifiers[1].type) == "DL"
        assert record.identifiers[1].value == "D1234567"
        assert record.identifiers[1].authority == "VA"

    def test_parse_external_id(self):
        record = pii.PIIRecord(external_id=uuid.UUID("7ca699d9-1986-4c0c-a0fd-ac4ae0dfa297"))
        assert record.external_id == "7ca699d9-1986-4c0c-a0fd-ac4ae0dfa297"
        record = pii.PIIRecord(external_id=12345)
        assert record.external_id == "12345"
        record = pii.PIIRecord(external_id="12345")
        assert record.external_id == "12345"
        record = pii.PIIRecord()
        assert record.external_id is None

    def test_parse_birthdate(self):
        record = pii.PIIRecord(birthDate="1980-01-01")
        assert record.birth_date == datetime.date(1980, 1, 1)
        record = pii.PIIRecord(birthDate="January 1, 1980")
        assert record.birth_date == datetime.date(1980, 1, 1)
        record = pii.PIIRecord(birth_date="Jan 1 1980")
        assert record.birth_date == datetime.date(1980, 1, 1)
        record = pii.PIIRecord(birth_date="1/1/1980")
        assert record.birth_date == datetime.date(1980, 1, 1)
        record = pii.PIIRecord()
        assert record.birth_date is None
        record = pii.PIIRecord(birthdate="06-06-74")
        assert record.birth_date == datetime.date(1974, 6, 6)
        record = pii.PIIRecord(birthdate="12-19-08")
        assert record.birth_date == datetime.date(2008, 12, 19)

    def test_parse_invalid_birthdate(self):
        with pytest.raises(pydantic.ValidationError):
            pii.PIIRecord(birth_date="1 de enero de 1980")
        with pytest.raises(pydantic.ValidationError):
            pii.PIIRecord(birth_date="01/01/3000")
        with pytest.raises(pydantic.ValidationError):
            pii.PIIRecord(birth_date="07/10/1543")

    def test_parse_sex(self):
        record = pii.PIIRecord(sex="M")
        assert record.sex == pii.Sex.MALE
        record = pii.PIIRecord(sex="m")
        assert record.sex == pii.Sex.MALE
        record = pii.PIIRecord(sex="Male")
        assert record.sex == pii.Sex.MALE
        record = pii.PIIRecord(sex="F")
        assert record.sex == pii.Sex.FEMALE
        record = pii.PIIRecord(sex="f")
        assert record.sex == pii.Sex.FEMALE
        record = pii.PIIRecord(sex="FEMALE")
        assert record.sex == pii.Sex.FEMALE
        record = pii.PIIRecord(sex="U")
        assert record.sex is None
        record = pii.PIIRecord(sex="Unknown")
        assert record.sex is None
        record = pii.PIIRecord()
        assert record.sex is None

    def test_parse_ssn(self):
        record = pii.PIIRecord(identifiers=[pii.Identifier(type="SS", value="123-45-6789")])
        assert record.identifiers[0].value == "123-45-6789"
        # testing extra spaces
        record = pii.PIIRecord(identifiers=[pii.Identifier(type="SS", value=" 123-45-6789 ")])
        assert record.identifiers[0].value == "123-45-6789"
        # testing no dashes
        record = pii.PIIRecord(identifiers=[pii.Identifier(type="SS", value="123456789")])
        assert record.identifiers[0].value == "123-45-6789"
        record = pii.PIIRecord(identifiers=[pii.Identifier(type="SS", value="1-2-3")])
        assert record.identifiers[0].value == ""
        record = pii.PIIRecord()
        assert record.identifiers == []

    def test_parse_race(self):
        # testing verbose races
        record = pii.PIIRecord(race=["american indian or alaska native"])
        assert record.race == [pii.Race.AMERICAN_INDIAN]
        record = pii.PIIRecord(race=["black or african american", "asian"])
        assert record.race == [pii.Race.BLACK, pii.Race.ASIAN]
        record = pii.PIIRecord(race=["native hawaiian or other pacific islander"])
        assert record.race == [pii.Race.HAWAIIAN]
        record = pii.PIIRecord(race=["asked unknown"])
        assert record.race == [pii.Race.ASKED_UNKNOWN]
        record = pii.PIIRecord(race=["asked but unknown"])
        assert record.race == [pii.Race.ASKED_UNKNOWN]
        record = pii.PIIRecord(race=["unknown"])
        assert record.race == [pii.Race.UNKNOWN]

        # testing less verbose races
        record = pii.PIIRecord(race=["Asian"])
        assert record.race == [pii.Race.ASIAN]
        record = pii.PIIRecord(race=["Black"])
        assert record.race == [pii.Race.BLACK]
        record = pii.PIIRecord(race=["Hispanic"])
        assert record.race == [pii.Race.OTHER]
        record = pii.PIIRecord(race=["White"])
        assert record.race == [pii.Race.WHITE]
        record = pii.PIIRecord(race=["Other"])
        assert record.race == [pii.Race.OTHER]
        record = pii.PIIRecord(race=["Hawaiian"])
        assert record.race == [pii.Race.HAWAIIAN]
        record = pii.PIIRecord(race=["Pacific Islander", "african american"])
        assert record.race == [pii.Race.HAWAIIAN, pii.Race.BLACK]
        record = pii.PIIRecord(race=["African American"])
        assert record.race == [pii.Race.BLACK]
        record = pii.PIIRecord(race=["American Indian"])
        assert record.race == [pii.Race.AMERICAN_INDIAN]

        # testing other race
        record = pii.PIIRecord(race=["American"])
        assert record.race == [pii.Race.OTHER]

        # testing none result
        record = pii.PIIRecord()
        assert record.race == []

    def test_feature_iter(self):
        record = pii.PIIRecord(
            external_id="99",
            birth_date="1980-2-1",
            sex="male",
            race=["unknown"],
            address=[
                pii.Address(
                    line=[" 123 Main St"],
                    city="Anytown",
                    state="NY",
                    postalCode=" 12345",
                    country="US",
                    county="county",
                ),
                pii.Address(
                    line=["456 Elm St", "Apt 2"],
                    city="Somecity",
                    state="California",
                    postal_code="98765-4321",
                    country="US",
                ),
            ],
            name=[
                pii.Name(family="Doe", given=["John", "L"], suffix=["suffix"]),
                pii.Name(family="Smith", given=["Jane"], suffix=["suffix2"]),
            ],
            telecom=[
                pii.Telecom(value="555-123-4567"),
                pii.Telecom(value="+44 (555) 987-6543 ext 123", system="phone"),
                pii.Telecom(value=" teSt@email.com", system="email"),
                pii.Telecom(value="555*987*6543"),
                pii.Telecom(value=" teSt@email.com"),
            ],
            identifiers=[
                {
                    "type": "MR",
                    "value": "123456",
                },
                {
                    "type": "SS",
                    "value": "123-45-6789",
                },
                {
                    "type": "DL",
                    "value": "D1234567",
                    "authority": "VA",
                },
            ],
        )

        with pytest.raises(ValueError):
            list(record.feature_iter("external_id"))

        assert list(record.feature_iter(pii.Feature(attribute=pii.FeatureAttribute.BIRTHDATE))) == [
            "1980-02-01"
        ]
        assert list(record.feature_iter(pii.Feature(attribute=pii.FeatureAttribute.SEX))) == ["M"]
        assert list(record.feature_iter(pii.Feature(attribute=pii.FeatureAttribute.ADDRESS))) == [
            "123mainst",
            "456elmst",
        ]
        assert list(record.feature_iter(pii.Feature(attribute=pii.FeatureAttribute.CITY))) == [
            "anytown",
            "somecity",
        ]
        assert list(record.feature_iter(pii.Feature(attribute=pii.FeatureAttribute.STATE))) == [
            "NY",
            "CA",
        ]
        assert list(record.feature_iter(pii.Feature(attribute=pii.FeatureAttribute.ZIP))) == [
            "12345",
            "98765",
        ]
        assert list(
            record.feature_iter(pii.Feature(attribute=pii.FeatureAttribute.GIVEN_NAME))
        ) == ["johnl", "jane"]
        assert list(
            record.feature_iter(pii.Feature(attribute=pii.FeatureAttribute.FIRST_NAME))
        ) == ["john", "jane"]
        assert list(record.feature_iter(pii.Feature(attribute=pii.FeatureAttribute.LAST_NAME))) == [
            "doe",
            "smith",
        ]
        assert list(record.feature_iter(pii.Feature(attribute=pii.FeatureAttribute.RACE))) == []
        assert list(record.feature_iter(pii.Feature(attribute=pii.FeatureAttribute.TELECOM))) == [
            "555-123-4567",
            "5559876543",
            "test@email.com",
            "555*987*6543",
            "teSt@email.com",
        ]

        assert list(record.feature_iter(pii.Feature(attribute=pii.FeatureAttribute.PHONE))) == [
            "5559876543"
        ]
        assert list(record.feature_iter(pii.Feature(attribute=pii.FeatureAttribute.EMAIL))) == [
            "test@email.com"
        ]
        assert list(record.feature_iter(pii.Feature(attribute=pii.FeatureAttribute.SUFFIX))) == [
            "suffix",
            "suffix2",
        ]
        assert list(record.feature_iter(pii.Feature(attribute=pii.FeatureAttribute.COUNTY))) == [
            "county"
        ]
        assert list(
            record.feature_iter(pii.Feature(attribute=pii.FeatureAttribute.IDENTIFIER))
        ) == ["123456::MR", "123456789::SS", "d1234567:va:DL"]

        # IDENTIFIER with suffix
        assert list(
            record.feature_iter(pii.Feature(attribute=pii.FeatureAttribute.IDENTIFIER, suffix="MR"))
        ) == ["123456::MR"]
        assert list(
            record.feature_iter(pii.Feature(attribute=pii.FeatureAttribute.IDENTIFIER, suffix="SS"))
        ) == ["123456789::SS"]

        # Other fields work okay, few more checks on difference race yield values
        record = pii.PIIRecord(race=["asked unknown"])
        assert list(record.feature_iter(pii.Feature(attribute=pii.FeatureAttribute.RACE))) == []
        record = pii.PIIRecord(race=["asked but unknown"])
        assert list(record.feature_iter(pii.Feature(attribute=pii.FeatureAttribute.RACE))) == []
        record = pii.PIIRecord(race=["asian"])
        assert list(record.feature_iter(pii.Feature(attribute=pii.FeatureAttribute.RACE))) == [
            "ASIAN"
        ]
        record = pii.PIIRecord(race=["african american"])
        assert list(record.feature_iter(pii.Feature(attribute=pii.FeatureAttribute.RACE))) == [
            "BLACK"
        ]
        record = pii.PIIRecord(race=["white"])
        assert list(record.feature_iter(pii.Feature(attribute=pii.FeatureAttribute.RACE))) == [
            "WHITE"
        ]

    def test_feature_iter_given_name(self):
        record = pii.PIIRecord(
            name=[
                pii.Name(family="Doe", given=["John", "L"], suffix=["suffix"]),
                pii.Name(family="Smith", given=["Jon", "Lewis", "Doe"], suffix=["suffix2"]),
            ],
        )

        assert list(
            record.feature_iter(pii.Feature(attribute=pii.FeatureAttribute.GIVEN_NAME))
        ) == ["johnl", "jonlewisdoe"]
        assert list(
            record.feature_iter(pii.Feature(attribute=pii.FeatureAttribute.FIRST_NAME))
        ) == ["john", "jon"]

    def test_feature_iter_state(self):
        record = pii.PIIRecord(
            address=[
                pii.Address(state="new york"),
                pii.Address(state="NY"),
                pii.Address(state="California"),
                pii.Address(state=" california "),
                pii.Address(state="of mind"),
            ]
        )

        assert list(record.feature_iter(pii.Feature(attribute=pii.FeatureAttribute.STATE))) == [
            "NY",
            "NY",
            "CA",
            "CA",
            "of mind",
        ]

    def test_feature_iter_telecom_phone(self):
        record = pii.PIIRecord(
            telecom=[
                pii.Telecom(value="+1 555-123-4567", system="phone"),
                pii.Telecom(value="+15551234567", system="phone"),
                pii.Telecom(value="555-987-6543 ext 123", system="phone"),
                pii.Telecom(value="555", system="phone"),
            ]
        )

        assert list(record.feature_iter(pii.Feature(attribute=pii.FeatureAttribute.TELECOM))) == [
            "5551234567",
            "5551234567",
            "5559876543",
            "555",
        ]

    def test_blocking_keys_invalid(self):
        rec = pii.PIIRecord()
        with pytest.raises(ValueError):
            rec.blocking_keys("birthdate")

    @unittest.mock.patch("recordlinker.models.BLOCKING_VALUE_MAX_LENGTH", 1)
    def test_blocking_keys_value_too_long(self):
        rec = pii.PIIRecord(**{"identifiers": [{"type": "MR", "value": "123456789"}]})
        with pytest.raises(RuntimeError):
            rec.blocking_keys(BlockingKey.IDENTIFIER)

    def test_blocking_keys_birthdate(self):
        rec = pii.PIIRecord(**{"dob": "01/01/1980"})
        assert rec.blocking_keys(BlockingKey.BIRTHDATE) == set()
        rec = pii.PIIRecord(**{"birth_date": "1980-01-01"})
        assert rec.blocking_keys(BlockingKey.BIRTHDATE) == {"1980-01-01"}
        rec = pii.PIIRecord(**{"birthdate": datetime.date(1980, 1, 1)})
        assert rec.blocking_keys(BlockingKey.BIRTHDATE) == {"1980-01-01"}
        rec = pii.PIIRecord(**{"birthDate": "01/01/1980"})
        assert rec.blocking_keys(BlockingKey.BIRTHDATE) == {"1980-01-01"}
        rec = pii.PIIRecord(**{"birthDate": ""})
        assert rec.blocking_keys(BlockingKey.BIRTHDATE) == set()

    def test_blocking_keys_mrn_last_four(self):
        rec = pii.PIIRecord()
        assert rec.blocking_keys(BlockingKey.IDENTIFIER) == set()
        rec = pii.PIIRecord(**{"identifiers": []})
        assert rec.blocking_keys(BlockingKey.IDENTIFIER) == set()
        rec = pii.PIIRecord(**{"identifiers": [{"type": "MR", "value": "123456789"}]})
        assert rec.blocking_keys(BlockingKey.IDENTIFIER) == {"6789:MR"}
        rec = pii.PIIRecord(**{"identifiers": [{"type": "MR", "value": "89"}]})
        assert rec.blocking_keys(BlockingKey.IDENTIFIER) == {"89:MR"}

        # test multiple identifiers return correctly
        rec = pii.PIIRecord(
            identifiers=[
                pii.Identifier(type="MR", value="123456789"),
                pii.Identifier(type="SS", value="123456789"),
            ]
        )
        assert rec.blocking_keys(BlockingKey.IDENTIFIER) == {"6789:MR", "6789:SS"}

    def test_blocking_keys_sex(self):
        rec = pii.PIIRecord(**{"gender": "M"})
        assert rec.blocking_keys(BlockingKey.SEX) == set()
        rec = pii.PIIRecord(**{"sex": ""})
        assert rec.blocking_keys(BlockingKey.SEX) == set()
        rec = pii.PIIRecord(**{"sex": "M"})
        assert rec.blocking_keys(BlockingKey.SEX) == {"M"}
        rec = pii.PIIRecord(**{"sex": "Male"})
        assert rec.blocking_keys(BlockingKey.SEX) == {"M"}
        rec = pii.PIIRecord(**{"sex": "f"})
        assert rec.blocking_keys(BlockingKey.SEX) == {"F"}
        rec = pii.PIIRecord(**{"sex": "FEMALE"})
        assert rec.blocking_keys(BlockingKey.SEX) == {"F"}
        rec = pii.PIIRecord(**{"sex": "other"})
        assert rec.blocking_keys(BlockingKey.SEX) == set()
        rec = pii.PIIRecord(**{"sex": "unknown"})
        assert rec.blocking_keys(BlockingKey.SEX) == set()
        rec = pii.PIIRecord(**{"sex": "?"})
        assert rec.blocking_keys(BlockingKey.SEX) == set()

    def test_blocking_keys_zipcode(self):
        rec = pii.PIIRecord(**{"zip_code": "12345"})
        assert rec.blocking_keys(BlockingKey.ZIP) == set()
        rec = pii.PIIRecord(**{"address": [{"postalCode": None}]})
        assert rec.blocking_keys(BlockingKey.ZIP) == set()
        rec = pii.PIIRecord(**{"address": [{"zipcode": "12345"}]})
        assert rec.blocking_keys(BlockingKey.ZIP) == {"12345"}
        rec = pii.PIIRecord(**{"address": [{"postal_code": "12345-6789"}]})
        assert rec.blocking_keys(BlockingKey.ZIP) == {"12345"}
        rec = pii.PIIRecord(**{"address": [{"zipCode": "12345-6789"}, {"zip": "54321"}]})
        assert rec.blocking_keys(BlockingKey.ZIP) == {"12345", "54321"}
        rec = pii.PIIRecord(**{"address": [{"zipCode": " 12345-6789"}, {"zip": " 54321 "}]})
        assert rec.blocking_keys(BlockingKey.ZIP) == {"12345", "54321"}

    def test_blocking_keys_first_name_first_four(self):
        rec = pii.PIIRecord(**{"first_name": "john"})
        assert rec.blocking_keys(BlockingKey.FIRST_NAME) == set()
        rec = pii.PIIRecord(**{"name": [{"given": [""], "family": "doe"}]})
        assert rec.blocking_keys(BlockingKey.FIRST_NAME) == set()
        rec = pii.PIIRecord(**{"name": [{"given": ["john", "jane"], "family": "doe"}]})
        assert rec.blocking_keys(BlockingKey.FIRST_NAME) == {"john"}
        rec = pii.PIIRecord(
            **{
                "name": [
                    {"given": ["Janet", "Johnathon"], "family": "Doe"},
                    {"given": ["Jane"], "family": "Smith"},
                ]
            }
        )
        assert rec.blocking_keys(BlockingKey.FIRST_NAME) == {"jane"}

    def test_blocking_keys_last_name_first_four(self):
        rec = pii.PIIRecord(**{"last_name": "Doe"})
        assert rec.blocking_keys(BlockingKey.LAST_NAME) == set()
        rec = pii.PIIRecord(**{"name": [{"family": ""}]})
        assert rec.blocking_keys(BlockingKey.LAST_NAME) == set()
        rec = pii.PIIRecord(**{"name": [{"family": "Doe"}]})
        assert rec.blocking_keys(BlockingKey.LAST_NAME) == {"doe"}
        rec = pii.PIIRecord(**{"name": [{"family": "Smith"}, {"family": "Doe"}]})
        assert rec.blocking_keys(BlockingKey.LAST_NAME) == {"smit", "doe"}

    def test_blocking_keys_address_first_four(self):
        rec = pii.PIIRecord(**{"line": "123 Main St"})
        assert rec.blocking_keys(BlockingKey.ADDRESS) == set()
        rec = pii.PIIRecord(**{"address": [{"line": ["123 Main St"]}]})
        assert rec.blocking_keys(BlockingKey.ADDRESS) == {"123m"}
        rec = pii.PIIRecord(**{"address": [{"line": ["123 Main St", "Apt 2"]}]})
        assert rec.blocking_keys(BlockingKey.ADDRESS) == {"123m"}
        rec = pii.PIIRecord(**{"address": [{"line": ["123 Main St"]}, {"line": ["456 Elm St"]}]})
        assert rec.blocking_keys(BlockingKey.ADDRESS) == {"123m", "456e"}

    def test_blocking_keys_phone_last_four(self):
        rec = pii.PIIRecord(**{"phone": "555-123-4567"})
        assert rec.blocking_keys(BlockingKey.PHONE) == set()
        rec = pii.PIIRecord(**{"telecom": [{"value": "(555) 123-4567", "system": "phone"}]})
        assert rec.blocking_keys(BlockingKey.PHONE) == {"4567"}
        rec = pii.PIIRecord(
            **{
                "telecom": [
                    {"value": "555.123.4567", "system": "phone"},
                    {"value": "555-987-6543 ext 123", "system": "phone"},
                ]
            }
        )
        assert rec.blocking_keys(BlockingKey.PHONE) == {"4567", "6543"}
        rec = pii.PIIRecord(
            **{
                "telecom": [
                    {"value": "555.123.4567 ", "system": "phone"},
                    {"value": "555-987-6543", "system": "fax"},
                ]
            }
        )
        assert rec.blocking_keys(BlockingKey.PHONE) == {"4567"}

    def test_blocking_keys_email_first_four(self):
        rec = pii.PIIRecord(**{"email": "test123@email.com"})
        assert rec.blocking_keys(BlockingKey.EMAIL) == set()
        rec = pii.PIIRecord(**{"telecom": [{"value": "test123@email.com", "system": "email"}]})
        assert rec.blocking_keys(BlockingKey.EMAIL) == {"test"}
        rec = pii.PIIRecord(
            **{
                "telecom": [
                    {"value": "test@email.com", "system": "email"},
                    {"value": " bob@email.com", "system": "email"},
                ]
            }
        )
        assert rec.blocking_keys(BlockingKey.EMAIL) == {"test", "bob@"}
        rec = pii.PIIRecord(
            **{
                "telecom": [
                    {"value": "t@gmail.com", "system": "email"},
                    {"value": "bob@gmail.com", "system": "other"},
                ]
            }
        )
        assert rec.blocking_keys(BlockingKey.EMAIL) == {"t@gm"}

    def test_blocking_keys_identifier(self):
        rec = pii.PIIRecord(**{"identifiers": []})
        assert rec.blocking_keys(BlockingKey.IDENTIFIER) == set()
        rec = pii.PIIRecord(
            **{"identifiers": [{"type": "MR", "value": "123456789", "authority": "NY"}]}
        )
        assert rec.blocking_keys(BlockingKey.IDENTIFIER) == {"6789:MR"}

        # test only get first 2 characters of authority for blocking
        rec = pii.PIIRecord(
            **{"identifiers": [{"type": "MR", "value": "123456789", "authority": "DMV"}]}
        )
        assert rec.blocking_keys(BlockingKey.IDENTIFIER) == {"6789:MR"}

    def test_blocking_values(self):
        rec = pii.PIIRecord(
            **{
                "identifiers": [{"type": "MR", "value": "3456"}],
                "birth_date": "1980-01-01",
                "name": [{"given": ["John", "William"], "family": "Doe"}],
            }
        )

        for key, val in rec.blocking_values():
            if key == BlockingKey.BIRTHDATE:
                assert val == "1980-01-01"
            elif key == BlockingKey.IDENTIFIER:
                assert val == "3456:MR"
            elif key == BlockingKey.FIRST_NAME:
                assert val == "john"
            elif key == BlockingKey.LAST_NAME:
                assert val == "doe"
            else:
                raise AssertionError(f"Unexpected key: {key}")

<<<<<<< HEAD

@pytest.mark.parametrize(
    "input_value, input_system, expected_value",
    [
        ("555-123-4567", "phone", "+15551234567"),  # US phone number w/o country code
        ("+1 555-123-4567", "phone", "+15551234567"),  # US country code
        ("+44 555 123 4567", "phone", "+445551234567"),  # Non-US country code
        ("555-123-4567 ext 123", "phone", "+15551234567"),  # Extension (excluded)
        ("555", "phone", "+1555"),  # Invalid phone (still be formatted)
        ("abc", "phone", "abc"),  # Unparsable phone (should remain unchanged)
        ("555-123-4567", None, "555-123-4567"),  # No system provided
    ],
)
def test_telecom_model_validator(input_value, input_system, expected_value):
    record = pii.PIIRecord(telecom=[pii.Telecom(value=input_value, system=input_system)])
    assert record.telecom[0].value == expected_value
=======
class TestAddress:
    def test_parse_line(self):
        address = pii.Address(line=["123 Main St.", "Apt 2"])
        assert address.line[0] == "123 Main ST"
        assert address.line[1] == "Apt 2"

        address = pii.Address(line=["123 Main Jctn", "Suite"])
        assert address.line[0] == "123 Main JCT"
        assert address.line[1] == "Suite"

        address = pii.Address(line=[" 123 Main avenue "])
        assert address.line[0] == "123 Main AVE"

    def test_parse_state(self):
        address = pii.Address(state=" New York") 
        assert address.state == "NY"
        address = pii.Address(state="oregon")
        assert address.state == "OR"
        address = pii.Address(state="wa")
        assert address.state == "WA"
        address = pii.Address(state="district of  columbia")
        assert address.state == "DC"
        address = pii.Address(state=" Armed Forces")
        assert address.state == "Armed Forces"
        address = pii.Address(state="Conneticut")
        assert address.state == "Conneticut"
>>>>>>> b5dc5202
<|MERGE_RESOLUTION|>--- conflicted
+++ resolved
@@ -378,6 +378,23 @@
             "555",
         ]
 
+    def test_feature_iter_telecom_phone(self):
+        record = pii.PIIRecord(
+            telecom=[
+                pii.Telecom(value="+1 555-123-4567", system="phone"),
+                pii.Telecom(value="+15551234567", system="phone"),
+                pii.Telecom(value="555-987-6543 ext 123", system="phone"),
+                pii.Telecom(value="555", system="phone"),
+            ]
+        )
+
+        assert list(record.feature_iter(pii.Feature(attribute=pii.FeatureAttribute.TELECOM))) == [
+            "5551234567",
+            "5551234567",
+            "5559876543",
+            "555",
+        ]
+
     def test_blocking_keys_invalid(self):
         rec = pii.PIIRecord()
         with pytest.raises(ValueError):
@@ -574,7 +591,34 @@
             else:
                 raise AssertionError(f"Unexpected key: {key}")
 
-<<<<<<< HEAD
+
+class TestAddress:
+    def test_parse_line(self):
+        address = pii.Address(line=["123 Main St.", "Apt 2"])
+        assert address.line[0] == "123 Main ST"
+        assert address.line[1] == "Apt 2"
+
+        address = pii.Address(line=["123 Main Jctn", "Suite"])
+        assert address.line[0] == "123 Main JCT"
+        assert address.line[1] == "Suite"
+
+        address = pii.Address(line=[" 123 Main avenue "])
+        assert address.line[0] == "123 Main AVE"
+
+    def test_parse_state(self):
+        address = pii.Address(state=" New York")
+        assert address.state == "NY"
+        address = pii.Address(state="oregon")
+        assert address.state == "OR"
+        address = pii.Address(state="wa")
+        assert address.state == "WA"
+        address = pii.Address(state="district of  columbia")
+        assert address.state == "DC"
+        address = pii.Address(state=" Armed Forces")
+        assert address.state == "Armed Forces"
+        address = pii.Address(state="Conneticut")
+        assert address.state == "Conneticut"
+
 
 @pytest.mark.parametrize(
     "input_value, input_system, expected_value",
@@ -590,32 +634,4 @@
 )
 def test_telecom_model_validator(input_value, input_system, expected_value):
     record = pii.PIIRecord(telecom=[pii.Telecom(value=input_value, system=input_system)])
-    assert record.telecom[0].value == expected_value
-=======
-class TestAddress:
-    def test_parse_line(self):
-        address = pii.Address(line=["123 Main St.", "Apt 2"])
-        assert address.line[0] == "123 Main ST"
-        assert address.line[1] == "Apt 2"
-
-        address = pii.Address(line=["123 Main Jctn", "Suite"])
-        assert address.line[0] == "123 Main JCT"
-        assert address.line[1] == "Suite"
-
-        address = pii.Address(line=[" 123 Main avenue "])
-        assert address.line[0] == "123 Main AVE"
-
-    def test_parse_state(self):
-        address = pii.Address(state=" New York") 
-        assert address.state == "NY"
-        address = pii.Address(state="oregon")
-        assert address.state == "OR"
-        address = pii.Address(state="wa")
-        assert address.state == "WA"
-        address = pii.Address(state="district of  columbia")
-        assert address.state == "DC"
-        address = pii.Address(state=" Armed Forces")
-        assert address.state == "Armed Forces"
-        address = pii.Address(state="Conneticut")
-        assert address.state == "Conneticut"
->>>>>>> b5dc5202
+    assert record.telecom[0].value == expected_value