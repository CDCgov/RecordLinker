"""
unit.schemas.test_algorithm.py
~~~~~~~~~~~~~~~~~~~~~~~~~~~~~~

This module contains the unit tests for the recordlinker.schemas.algorithm module.
"""

import pydantic
import pytest

from recordlinker.schemas.algorithm import AlgorithmPass


class TestAlgorithmPass:
    def test_validate_blocking_keys(self):
        keys = ["name", "birthDate"]
        with pytest.raises(pydantic.ValidationError):
            AlgorithmPass(
                blocking_keys=keys,
                evaluators=[],
<<<<<<< HEAD
                rule="func:recordlinker.linking.matchers.rule_probabilistic_sum",
=======
>>>>>>> 3ee7ec5f
            )
        keys = ["LAST_NAME", "BIRTHDATE", "ZIP"]
        # write an assertion that no exception is raised
        AlgorithmPass(
            blocking_keys=keys,
            evaluators=[],
<<<<<<< HEAD
            rule="func:recordlinker.linking.matchers.rule_probabilistic_sum",
            possible_match_window=(0.75, 1.0),
        )

    def test_validate_possible_match_window(self):
        possible_match_window = (0.9, 0.75)
        evaluators = [
            {
                "feature": "LAST_NAME",
                "func": "func:recordlinker.linking.matchers.compare_probabilistic_fuzzy_match",
            }
        ]
        with pytest.raises(pydantic.ValidationError):
            AlgorithmPass(
                blocking_keys=["LAST_NAME", "BIRTHDATE"],
                evaluators=evaluators,
                rule="func:recordlinker.linking.matchers.rule_probabilistic_sum",
                possible_match_window=possible_match_window
            )

        possible_match_window = (0.75, 0.9)
        AlgorithmPass(
            blocking_keys=["LAST_NAME", "BIRTHDATE"],
            evaluators=evaluators,
            rule="func:recordlinker.linking.matchers.rule_probabilistic_sum",
            possible_match_window=possible_match_window
        )

        possible_match_window = (0.9, 0.9)
        AlgorithmPass(
            blocking_keys=["LAST_NAME", "BIRTHDATE"],
            evaluators=evaluators,
            rule="func:recordlinker.linking.matchers.rule_probabilistic_sum",
            possible_match_window=possible_match_window
        )

    def test_validate_evaluators(self):
        # Tests non-existent / invalid feature name
        evaluators = [
            {"feature": "name", "func": "func:recordlinker.linking.matchers.compare_probabilistic_fuzzy_match"}
        ]
=======
        )

    def test_validate_evaluators(self):
        evaluators = [{"feature": "name", "func": "COMPARE_PROBABILISTIC_FUZZY_MATCH"}]
>>>>>>> 3ee7ec5f
        with pytest.raises(pydantic.ValidationError):
            AlgorithmPass(
                blocking_keys=[],
                evaluators=evaluators,
<<<<<<< HEAD
                rule="func:recordlinker.linking.matchers.rule_probabilistic_sum",
                possible_match_window=(0.75, 1.0),
            )
        
        # Tests invalid evaluation functions
        evaluators = [
            {"feature": "LAST_NAME", "func": "func:recordlinker.linking.matchers.unknown"}
        ]
=======
            )
        evaluators = [{"feature": "LAST_NAME", "func": "UNKNOWN"}]
>>>>>>> 3ee7ec5f
        with pytest.raises(pydantic.ValidationError):
            AlgorithmPass(
                blocking_keys=[],
                evaluators=evaluators,
<<<<<<< HEAD
                rule="func:recordlinker.linking.matchers.rule_probabilistic_sum",
                possible_match_window=(0.75, 1.0),
            )
        
        # Tests using a match rule as a comparison function
        evaluators = [
            {
                "feature": "LAST_NAME",
                "func": "func:recordlinker.linking.matchers.rule_probabilistic_sum",
            }
        ]
        with pytest.raises(pydantic.ValidationError):
            AlgorithmPass(
                blocking_keys=[],
                evaluators=evaluators,
                rule="func:recordlinker.linking.matchers.rule_probabilistic_sum",
                possible_match_window=(0.75, 1.0),
            )

        # Tests correct behavior
        evaluators = [
            {"feature": "LAST_NAME", "func": "func:recordlinker.linking.matchers.compare_probabilistic_fuzzy_match"}
        ]
=======
            )
        evaluators = [{"feature": "LAST_NAME", "func": "COMPARE_PROBABILISTIC_FUZZY_MATCH"}]
>>>>>>> 3ee7ec5f
        # write an assertion that no exception is raised
        AlgorithmPass(
            blocking_keys=[],
            evaluators=evaluators,
<<<<<<< HEAD
            rule="func:recordlinker.linking.matchers.rule_probabilistic_sum",
            possible_match_window=(0.75, 1.0),
=======
>>>>>>> 3ee7ec5f
        )

        evaluators = [{"feature": "FIRST_NAME:DL", "func": "COMPARE_PROBABILISTIC_FUZZY_MATCH"}]
        with pytest.raises(pydantic.ValidationError):
            AlgorithmPass(
                blocking_keys=[],
                evaluators=evaluators,
<<<<<<< HEAD
                rule="func:recordlinker.linking.matchers.rule_probabilistic_sum",
                possible_match_window=(0.75, 1.0),
            )

    def test_validate_rule(self):
        rule = "invalid.func"
        with pytest.raises(pydantic.ValidationError):
            AlgorithmPass(
                blocking_keys=[],
                evaluators=[],
                rule=rule,
                possible_match_window=(0.75, 1.0),
            )
        rule = "func:recordlinker.linking.matchers.rule_probabilistic_sum"
        AlgorithmPass(
            blocking_keys=[],
            evaluators=[],
            rule=rule,
            possible_match_window=(0.75, 1.0),
        )

=======
            )

>>>>>>> 3ee7ec5f
    def test_kwargs(self):
        with pytest.raises(pydantic.ValidationError):
            AlgorithmPass(
                blocking_keys=[],
                evaluators=[],
<<<<<<< HEAD
                rule="func:recordlinker.linking.matchers.rule_probabilistic_sum",
                possible_match_window=(0.75, 1.0),
=======
                cluster_ratio=0.5,
>>>>>>> 3ee7ec5f
                kwargs={"invalid": "key"},
            )
        AlgorithmPass(
            blocking_keys=[],
            evaluators=[],
<<<<<<< HEAD
            rule="func:recordlinker.linking.matchers.rule_probabilistic_sum",
            possible_match_window=(0.75, 1.0),
=======
>>>>>>> 3ee7ec5f
            kwargs={
                "similarity_measure": "JaroWinkler",
                "thresholds": {"CITY": 0.95, "ADDRESS": 0.98},
                "threshold": 0.9,
                "log_odds": {"CITY": 12.0, "ADDRESS": 15.0},
            },
        )

    def test_default_label(self):
        apass = AlgorithmPass(
            blocking_keys=[],
<<<<<<< HEAD
            evaluators=[
                {"feature": "LAST_NAME", "func": "func:recordlinker.linking.matchers.compare_probabilistic_fuzzy_match"}
            ],
            rule="func:recordlinker.linking.matchers.rule_probabilistic_sum",
            possible_match_window=[0.8, 0.9]
=======
            evaluators=[{"feature": "LAST_NAME", "func": "COMPARE_PROBABILISTIC_FUZZY_MATCH"}],
            rule="func:recordlinker.linking.matchers.rule_probabilistic_match",
>>>>>>> 3ee7ec5f
        )
        assert apass.label == "BLOCK_MATCH_last_name"
        apass = AlgorithmPass(
            blocking_keys=["ADDRESS"],
            evaluators=[
                {
                    "feature": "LAST_NAME",
                    "func": "COMPARE_PROBABILISTIC_FUZZY_MATCH",
                },
                {
                    "feature": "FIRST_NAME",
                    "func": "COMPARE_PROBABILISTIC_FUZZY_MATCH",
                },
            ],
            rule="func:recordlinker.linking.matchers.rule_probabilistic_sum",
            possible_match_window=[0.8, 0.9]
        )
        assert apass.label == "BLOCK_address_MATCH_last_name_first_name"
        apass = AlgorithmPass(
            label="custom-label",
            blocking_keys=[],
            evaluators=[
                {
                    "feature": "LAST_NAME",
                    "func": "COMPARE_PROBABILISTIC_FUZZY_MATCH",
                },
            ],
            rule="func:recordlinker.linking.matchers.rule_probabilistic_sum",
            possible_match_window=[0.8, 0.9]
        )
<<<<<<< HEAD
        assert apass.label == "custom-label"
=======
        assert apass.label == "custom-label"


class TestAlgorithm:
    def test_validate_belongingness_ratio(self):
        belongingness_ratio = (0.9, 0.75)
        with pytest.raises(pydantic.ValidationError):
            Algorithm(
                label="label",
                belongingness_ratio=belongingness_ratio,
                max_missing_allowed_proportion=0.5,
                missing_field_points_proportion=0.5,
                passes=[
                    AlgorithmPass(
                        blocking_keys=[],
                        evaluators=[],
                    )
                ],
            )
        belongingness_ratio = (0.75, 0.9)
        Algorithm(
            label="label",
            belongingness_ratio=belongingness_ratio,
            max_missing_allowed_proportion=0.5,
            missing_field_points_proportion=0.5,
            passes=[
                AlgorithmPass(
                    blocking_keys=[],
                    evaluators=[],
                )
            ],
        )
        belongingness_ratio = (0.9, 0.9)
        Algorithm(
            label="label",
            belongingness_ratio=belongingness_ratio,
            max_missing_allowed_proportion=0.5,
            missing_field_points_proportion=0.5,
            passes=[
                AlgorithmPass(
                    blocking_keys=[],
                    evaluators=[],
                )
            ],
        )

    def test_validate_pass_labels(self):
        with pytest.raises(pydantic.ValidationError):
            Algorithm(
                label="label",
                belongingness_ratio=(0.9, 0.9),
                max_missing_allowed_proportion=0.5,
                missing_field_points_proportion=0.5,
                passes=[
                    AlgorithmPass(
                        label="pass",
                        blocking_keys=[],
                        evaluators=[],
                        rule="func:recordlinker.linking.matchers.rule_probabilistic_match",
                    ),
                    AlgorithmPass(
                        label="pass",
                        blocking_keys=[],
                        evaluators=[],
                        rule="func:recordlinker.linking.matchers.rule_probabilistic_match",
                    ),
                ],
            )
        Algorithm(
            label="label",
            belongingness_ratio=(0.9, 0.9),
            max_missing_allowed_proportion=0.5,
            missing_field_points_proportion=0.5,
            passes=[
                AlgorithmPass(
                    label="pass1",
                    blocking_keys=[],
                    evaluators=[],
                    rule="func:recordlinker.linking.matchers.rule_probabilistic_match",
                ),
                AlgorithmPass(
                    label="pass2",
                    blocking_keys=[],
                    evaluators=[],
                    rule="func:recordlinker.linking.matchers.rule_probabilistic_match",
                ),
            ],
        )
>>>>>>> 3ee7ec5f
<|MERGE_RESOLUTION|>--- conflicted
+++ resolved
@@ -8,7 +8,7 @@
 import pydantic
 import pytest
 
-from recordlinker.schemas.algorithm import AlgorithmPass
+from recordlinker.schemas.algorithm import Algorithm, AlgorithmPass
 
 
 class TestAlgorithmPass:
@@ -18,18 +18,12 @@
             AlgorithmPass(
                 blocking_keys=keys,
                 evaluators=[],
-<<<<<<< HEAD
-                rule="func:recordlinker.linking.matchers.rule_probabilistic_sum",
-=======
->>>>>>> 3ee7ec5f
             )
         keys = ["LAST_NAME", "BIRTHDATE", "ZIP"]
         # write an assertion that no exception is raised
         AlgorithmPass(
             blocking_keys=keys,
             evaluators=[],
-<<<<<<< HEAD
-            rule="func:recordlinker.linking.matchers.rule_probabilistic_sum",
             possible_match_window=(0.75, 1.0),
         )
 
@@ -38,14 +32,13 @@
         evaluators = [
             {
                 "feature": "LAST_NAME",
-                "func": "func:recordlinker.linking.matchers.compare_probabilistic_fuzzy_match",
+                "func": "COMPARE_PROBABILISTIC_FUZZY_MATCH",
             }
         ]
         with pytest.raises(pydantic.ValidationError):
             AlgorithmPass(
                 blocking_keys=["LAST_NAME", "BIRTHDATE"],
                 evaluators=evaluators,
-                rule="func:recordlinker.linking.matchers.rule_probabilistic_sum",
                 possible_match_window=possible_match_window
             )
 
@@ -53,7 +46,6 @@
         AlgorithmPass(
             blocking_keys=["LAST_NAME", "BIRTHDATE"],
             evaluators=evaluators,
-            rule="func:recordlinker.linking.matchers.rule_probabilistic_sum",
             possible_match_window=possible_match_window
         )
 
@@ -61,79 +53,38 @@
         AlgorithmPass(
             blocking_keys=["LAST_NAME", "BIRTHDATE"],
             evaluators=evaluators,
-            rule="func:recordlinker.linking.matchers.rule_probabilistic_sum",
             possible_match_window=possible_match_window
         )
 
     def test_validate_evaluators(self):
         # Tests non-existent / invalid feature name
         evaluators = [
-            {"feature": "name", "func": "func:recordlinker.linking.matchers.compare_probabilistic_fuzzy_match"}
+            {"feature": "invalid", "func": "COMPARE_PROBABILISTIC_FUZZY_MATCH"}
         ]
-=======
-        )
-
-    def test_validate_evaluators(self):
-        evaluators = [{"feature": "name", "func": "COMPARE_PROBABILISTIC_FUZZY_MATCH"}]
->>>>>>> 3ee7ec5f
         with pytest.raises(pydantic.ValidationError):
             AlgorithmPass(
                 blocking_keys=[],
                 evaluators=evaluators,
-<<<<<<< HEAD
-                rule="func:recordlinker.linking.matchers.rule_probabilistic_sum",
                 possible_match_window=(0.75, 1.0),
             )
         
         # Tests invalid evaluation functions
         evaluators = [
-            {"feature": "LAST_NAME", "func": "func:recordlinker.linking.matchers.unknown"}
-        ]
-=======
-            )
-        evaluators = [{"feature": "LAST_NAME", "func": "UNKNOWN"}]
->>>>>>> 3ee7ec5f
-        with pytest.raises(pydantic.ValidationError):
-            AlgorithmPass(
-                blocking_keys=[],
-                evaluators=evaluators,
-<<<<<<< HEAD
-                rule="func:recordlinker.linking.matchers.rule_probabilistic_sum",
-                possible_match_window=(0.75, 1.0),
-            )
-        
-        # Tests using a match rule as a comparison function
-        evaluators = [
-            {
-                "feature": "LAST_NAME",
-                "func": "func:recordlinker.linking.matchers.rule_probabilistic_sum",
-            }
+            {"feature": "LAST_NAME", "func": "UNKNOWN"}
         ]
         with pytest.raises(pydantic.ValidationError):
             AlgorithmPass(
                 blocking_keys=[],
                 evaluators=evaluators,
-                rule="func:recordlinker.linking.matchers.rule_probabilistic_sum",
-                possible_match_window=(0.75, 1.0),
             )
-
-        # Tests correct behavior
-        evaluators = [
-            {"feature": "LAST_NAME", "func": "func:recordlinker.linking.matchers.compare_probabilistic_fuzzy_match"}
-        ]
-=======
-            )
+        
+        # Correct behavior
         evaluators = [{"feature": "LAST_NAME", "func": "COMPARE_PROBABILISTIC_FUZZY_MATCH"}]
->>>>>>> 3ee7ec5f
         # write an assertion that no exception is raised
         AlgorithmPass(
             blocking_keys=[],
             evaluators=evaluators,
-<<<<<<< HEAD
-            rule="func:recordlinker.linking.matchers.rule_probabilistic_sum",
             possible_match_window=(0.75, 1.0),
-=======
->>>>>>> 3ee7ec5f
         )
 
         evaluators = [{"feature": "FIRST_NAME:DL", "func": "COMPARE_PROBABILISTIC_FUZZY_MATCH"}]
@@ -141,53 +92,21 @@
             AlgorithmPass(
                 blocking_keys=[],
                 evaluators=evaluators,
-<<<<<<< HEAD
-                rule="func:recordlinker.linking.matchers.rule_probabilistic_sum",
                 possible_match_window=(0.75, 1.0),
             )
 
-    def test_validate_rule(self):
-        rule = "invalid.func"
-        with pytest.raises(pydantic.ValidationError):
-            AlgorithmPass(
-                blocking_keys=[],
-                evaluators=[],
-                rule=rule,
-                possible_match_window=(0.75, 1.0),
-            )
-        rule = "func:recordlinker.linking.matchers.rule_probabilistic_sum"
-        AlgorithmPass(
-            blocking_keys=[],
-            evaluators=[],
-            rule=rule,
-            possible_match_window=(0.75, 1.0),
-        )
-
-=======
-            )
-
->>>>>>> 3ee7ec5f
     def test_kwargs(self):
         with pytest.raises(pydantic.ValidationError):
             AlgorithmPass(
                 blocking_keys=[],
                 evaluators=[],
-<<<<<<< HEAD
-                rule="func:recordlinker.linking.matchers.rule_probabilistic_sum",
                 possible_match_window=(0.75, 1.0),
-=======
-                cluster_ratio=0.5,
->>>>>>> 3ee7ec5f
                 kwargs={"invalid": "key"},
             )
         AlgorithmPass(
             blocking_keys=[],
             evaluators=[],
-<<<<<<< HEAD
-            rule="func:recordlinker.linking.matchers.rule_probabilistic_sum",
             possible_match_window=(0.75, 1.0),
-=======
->>>>>>> 3ee7ec5f
             kwargs={
                 "similarity_measure": "JaroWinkler",
                 "thresholds": {"CITY": 0.95, "ADDRESS": 0.98},
@@ -199,16 +118,10 @@
     def test_default_label(self):
         apass = AlgorithmPass(
             blocking_keys=[],
-<<<<<<< HEAD
             evaluators=[
-                {"feature": "LAST_NAME", "func": "func:recordlinker.linking.matchers.compare_probabilistic_fuzzy_match"}
+                {"feature": "LAST_NAME", "func": "COMPARE_PROBABILISTIC_FUZZY_MATCH"}
             ],
-            rule="func:recordlinker.linking.matchers.rule_probabilistic_sum",
             possible_match_window=[0.8, 0.9]
-=======
-            evaluators=[{"feature": "LAST_NAME", "func": "COMPARE_PROBABILISTIC_FUZZY_MATCH"}],
-            rule="func:recordlinker.linking.matchers.rule_probabilistic_match",
->>>>>>> 3ee7ec5f
         )
         assert apass.label == "BLOCK_MATCH_last_name"
         apass = AlgorithmPass(
@@ -239,60 +152,14 @@
             rule="func:recordlinker.linking.matchers.rule_probabilistic_sum",
             possible_match_window=[0.8, 0.9]
         )
-<<<<<<< HEAD
-        assert apass.label == "custom-label"
-=======
         assert apass.label == "custom-label"
 
 
 class TestAlgorithm:
-    def test_validate_belongingness_ratio(self):
-        belongingness_ratio = (0.9, 0.75)
-        with pytest.raises(pydantic.ValidationError):
-            Algorithm(
-                label="label",
-                belongingness_ratio=belongingness_ratio,
-                max_missing_allowed_proportion=0.5,
-                missing_field_points_proportion=0.5,
-                passes=[
-                    AlgorithmPass(
-                        blocking_keys=[],
-                        evaluators=[],
-                    )
-                ],
-            )
-        belongingness_ratio = (0.75, 0.9)
-        Algorithm(
-            label="label",
-            belongingness_ratio=belongingness_ratio,
-            max_missing_allowed_proportion=0.5,
-            missing_field_points_proportion=0.5,
-            passes=[
-                AlgorithmPass(
-                    blocking_keys=[],
-                    evaluators=[],
-                )
-            ],
-        )
-        belongingness_ratio = (0.9, 0.9)
-        Algorithm(
-            label="label",
-            belongingness_ratio=belongingness_ratio,
-            max_missing_allowed_proportion=0.5,
-            missing_field_points_proportion=0.5,
-            passes=[
-                AlgorithmPass(
-                    blocking_keys=[],
-                    evaluators=[],
-                )
-            ],
-        )
-
     def test_validate_pass_labels(self):
         with pytest.raises(pydantic.ValidationError):
             Algorithm(
                 label="label",
-                belongingness_ratio=(0.9, 0.9),
                 max_missing_allowed_proportion=0.5,
                 missing_field_points_proportion=0.5,
                 passes=[
@@ -300,19 +167,18 @@
                         label="pass",
                         blocking_keys=[],
                         evaluators=[],
-                        rule="func:recordlinker.linking.matchers.rule_probabilistic_match",
+                        possible_match_window=[0.8, 0.9]
                     ),
                     AlgorithmPass(
                         label="pass",
                         blocking_keys=[],
                         evaluators=[],
-                        rule="func:recordlinker.linking.matchers.rule_probabilistic_match",
+                        possible_match_window=[0.8, 0.9]
                     ),
                 ],
             )
         Algorithm(
             label="label",
-            belongingness_ratio=(0.9, 0.9),
             max_missing_allowed_proportion=0.5,
             missing_field_points_proportion=0.5,
             passes=[
@@ -320,14 +186,13 @@
                     label="pass1",
                     blocking_keys=[],
                     evaluators=[],
-                    rule="func:recordlinker.linking.matchers.rule_probabilistic_match",
+                    possible_match_window=[0.8, 0.9]
                 ),
                 AlgorithmPass(
                     label="pass2",
                     blocking_keys=[],
                     evaluators=[],
-                    rule="func:recordlinker.linking.matchers.rule_probabilistic_match",
+                    possible_match_window=[0.8, 0.9]
                 ),
             ],
-        )
->>>>>>> 3ee7ec5f
+        )