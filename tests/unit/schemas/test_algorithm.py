--- conflicted
+++ resolved
@@ -161,8 +161,6 @@
                 "threshold": 0.9,
                 "log_odds": {"CITY": 12.0, "ADDRESS": 15.0},
             },
-<<<<<<< HEAD
-=======
         )
 
     def test_default_label(self):
@@ -191,95 +189,4 @@
             ],
             rule="func:recordlinker.linking.matchers.rule_probabilistic_match",
         )
-        assert apass.label == "custom-label"
-
-
-class TestAlgorithm:
-    def test_validate_belongingness_ratio(self):
-        belongingness_ratio = (0.9, 0.75)
-        with pytest.raises(pydantic.ValidationError):
-            Algorithm(
-                label="label",
-                belongingness_ratio=belongingness_ratio,
-                max_missing_allowed_proportion=0.5,
-                missing_field_points_proportion=0.5,
-                passes=[
-                    AlgorithmPass(
-                        blocking_keys=[],
-                        evaluators=[],
-                        rule="func:recordlinker.linking.matchers.rule_probabilistic_match",
-                    )
-                ],
-            )
-        belongingness_ratio = (0.75, 0.9)
-        Algorithm(
-            label="label",
-            belongingness_ratio=belongingness_ratio,
-            max_missing_allowed_proportion=0.5,
-            missing_field_points_proportion=0.5,
-            passes=[
-                AlgorithmPass(
-                    blocking_keys=[],
-                    evaluators=[],
-                    rule="func:recordlinker.linking.matchers.rule_probabilistic_match",
-                )
-            ],
-        )
-        belongingness_ratio = (0.9, 0.9)
-        Algorithm(
-            label="label",
-            belongingness_ratio=belongingness_ratio,
-            max_missing_allowed_proportion=0.5,
-            missing_field_points_proportion=0.5,
-            passes=[
-                AlgorithmPass(
-                    blocking_keys=[],
-                    evaluators=[],
-                    rule="func:recordlinker.linking.matchers.rule_probabilistic_match",
-                )
-            ],
-        )
-
-    def test_validate_pass_labels(self):
-        with pytest.raises(pydantic.ValidationError):
-            Algorithm(
-                label="label",
-                belongingness_ratio=(0.9, 0.9),
-                max_missing_allowed_proportion=0.5,
-                missing_field_points_proportion=0.5,
-                passes=[
-                    AlgorithmPass(
-                        label="pass",
-                        blocking_keys=[],
-                        evaluators=[],
-                        rule="func:recordlinker.linking.matchers.rule_probabilistic_match",
-                    ),
-                    AlgorithmPass(
-                        label="pass",
-                        blocking_keys=[],
-                        evaluators=[],
-                        rule="func:recordlinker.linking.matchers.rule_probabilistic_match",
-                    )
-                ],
-            )
-        Algorithm(
-            label="label",
-            belongingness_ratio=(0.9, 0.9),
-            max_missing_allowed_proportion=0.5,
-            missing_field_points_proportion=0.5,
-            passes=[
-                AlgorithmPass(
-                    label="pass1",
-                    blocking_keys=[],
-                    evaluators=[],
-                    rule="func:recordlinker.linking.matchers.rule_probabilistic_match",
-                ),
-                AlgorithmPass(
-                    label="pass2",
-                    blocking_keys=[],
-                    evaluators=[],
-                    rule="func:recordlinker.linking.matchers.rule_probabilistic_match",
-                )
-            ],
->>>>>>> 92bab74a
-        )+        assert apass.label == "custom-label"