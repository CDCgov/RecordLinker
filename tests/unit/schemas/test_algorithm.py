--- conflicted
+++ resolved
@@ -77,23 +77,13 @@
     def test_default_label(self):
         apass = AlgorithmPass(
             blocking_keys=[],
-<<<<<<< HEAD
-            evaluators=[
-                {"feature": "LAST_NAME", "func": "COMPARE_PROBABILISTIC_FUZZY_MATCH"}
-            ],
-=======
             evaluators=[{"feature": "LAST_NAME", "func": "COMPARE_PROBABILISTIC_FUZZY_MATCH"}],
->>>>>>> 3ee7ec5f
             rule="func:recordlinker.linking.matchers.rule_probabilistic_match",
         )
         assert apass.label == "BLOCK_MATCH_last_name"
         apass = AlgorithmPass(
             blocking_keys=["ADDRESS"],
             evaluators=[
-<<<<<<< HEAD
-                {"feature": "LAST_NAME", "func": "COMPARE_PROBABILISTIC_FUZZY_MATCH"},
-                {"feature": "FIRST_NAME", "func": "COMPARE_PROBABILISTIC_FUZZY_MATCH"},
-=======
                 {
                     "feature": "LAST_NAME",
                     "func": "COMPARE_PROBABILISTIC_FUZZY_MATCH",
@@ -102,7 +92,6 @@
                     "feature": "FIRST_NAME",
                     "func": "COMPARE_PROBABILISTIC_FUZZY_MATCH",
                 },
->>>>>>> 3ee7ec5f
             ],
             rule="func:recordlinker.linking.matchers.rule_probabilistic_match",
         )
@@ -111,14 +100,10 @@
             label="custom-label",
             blocking_keys=[],
             evaluators=[
-<<<<<<< HEAD
-                {"feature": "LAST_NAME", "func": "COMPARE_PROBABILISTIC_FUZZY_MATCH"},
-=======
                 {
                     "feature": "LAST_NAME",
                     "func": "COMPARE_PROBABILISTIC_FUZZY_MATCH",
                 },
->>>>>>> 3ee7ec5f
             ],
             rule="func:recordlinker.linking.matchers.rule_probabilistic_match",
         )
