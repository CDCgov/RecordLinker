--- conflicted
+++ resolved
@@ -139,11 +139,7 @@
             label="custom-label",
             blocking_keys=[],
             evaluators=[
-<<<<<<< HEAD
-                {"feature": "LAST_NAME", "func": "COMPARE_PROBABILISTIC_FUZZY_MATCH"},
-=======
                 {"feature": "LAST_NAME", "func": "COMPARE_PROBABILISTIC_FUZZY_MATCH"}
->>>>>>> c5b05892
             ],
             possible_match_window=[0.8, 0.9]
         )
