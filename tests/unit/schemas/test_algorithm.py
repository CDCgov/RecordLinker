"""
unit.schemas.test_algorithm.py
~~~~~~~~~~~~~~~~~~~~~~~~~~~~~~

This module contains the unit tests for the recordlinker.schemas.algorithm module.
"""

import pydantic
import pytest

from recordlinker.schemas.algorithm import Algorithm
from recordlinker.schemas.algorithm import AlgorithmPass


class TestAlgorithmPass:
    def test_validate_blocking_keys(self):
        keys = ["name", "birthDate"]
        with pytest.raises(pydantic.ValidationError):
            AlgorithmPass(
                blocking_keys=keys,
                evaluators=[],
            )
        keys = ["LAST_NAME", "BIRTHDATE", "ZIP"]
        # write an assertion that no exception is raised
        AlgorithmPass(
            blocking_keys=keys,
            evaluators=[],
            possible_match_window=(0.75, 1.0),
        )

    def test_validate_possible_match_window(self):
        possible_match_window = (0.9, 0.75)
        evaluators = [
            {
                "feature": "LAST_NAME",
                "func": "COMPARE_PROBABILISTIC_FUZZY_MATCH",
            }
        ]
        with pytest.raises(pydantic.ValidationError):
            AlgorithmPass(
                blocking_keys=["LAST_NAME", "BIRTHDATE"],
                evaluators=evaluators,
                possible_match_window=possible_match_window
            )

        possible_match_window = (0.75, 0.9)
        AlgorithmPass(
            blocking_keys=["LAST_NAME", "BIRTHDATE"],
            evaluators=evaluators,
            possible_match_window=possible_match_window
        )

        possible_match_window = (0.9, 0.9)
        AlgorithmPass(
            blocking_keys=["LAST_NAME", "BIRTHDATE"],
            evaluators=evaluators,
            possible_match_window=possible_match_window
        )

    def test_validate_evaluators(self):
<<<<<<< HEAD
        evaluators = [{"feature": "name", "func": "COMPARE_PROBABILISTIC_FUZZY_MATCH"}]
=======
        # Tests non-existent / invalid feature name
        evaluators = [
            {"feature": "invalid", "func": "COMPARE_PROBABILISTIC_FUZZY_MATCH"}
        ]
>>>>>>> 10deb83f
        with pytest.raises(pydantic.ValidationError):
            AlgorithmPass(
                blocking_keys=[],
                evaluators=evaluators,
                possible_match_window=(0.75, 1.0),
            )
<<<<<<< HEAD
        evaluators = [{"feature": "LAST_NAME", "func": "UNKNOWN"}]
=======
        
        # Tests invalid evaluation functions
        evaluators = [
            {"feature": "LAST_NAME", "func": "UNKNOWN"}
        ]
>>>>>>> 10deb83f
        with pytest.raises(pydantic.ValidationError):
            AlgorithmPass(
                blocking_keys=[],
                evaluators=evaluators,
            )
<<<<<<< HEAD
=======
        
        # Correct behavior
>>>>>>> 10deb83f
        evaluators = [{"feature": "LAST_NAME", "func": "COMPARE_PROBABILISTIC_FUZZY_MATCH"}]
        # write an assertion that no exception is raised
        AlgorithmPass(
            blocking_keys=[],
            evaluators=evaluators,
            possible_match_window=(0.75, 1.0),
        )

        evaluators = [{"feature": "FIRST_NAME:DL", "func": "COMPARE_PROBABILISTIC_FUZZY_MATCH"}]
        with pytest.raises(pydantic.ValidationError):
            AlgorithmPass(
                blocking_keys=[],
                evaluators=evaluators,
                possible_match_window=(0.75, 1.0),
            )

    def test_kwargs(self):
        with pytest.raises(pydantic.ValidationError):
            AlgorithmPass(
                blocking_keys=[],
                evaluators=[],
                possible_match_window=(0.75, 1.0),
                kwargs={"invalid": "key"},
            )
        AlgorithmPass(
            blocking_keys=[],
            evaluators=[],
            possible_match_window=(0.75, 1.0),
            kwargs={
                "similarity_measure": "JaroWinkler",
                "thresholds": {"CITY": 0.95, "ADDRESS": 0.98},
                "threshold": 0.9,
                "log_odds": {"CITY": 12.0, "ADDRESS": 15.0},
            },
        )

    def test_default_label(self):
        apass = AlgorithmPass(
            blocking_keys=[],
<<<<<<< HEAD
            evaluators=[{"feature": "LAST_NAME", "func": "COMPARE_PROBABILISTIC_FUZZY_MATCH"}],
            rule="func:recordlinker.linking.matchers.rule_probabilistic_match",
=======
            evaluators=[
                {"feature": "LAST_NAME", "func": "COMPARE_PROBABILISTIC_FUZZY_MATCH"}
            ],
            possible_match_window=[0.8, 0.9]
>>>>>>> 10deb83f
        )
        assert apass.label == "BLOCK_MATCH_last_name"
        apass = AlgorithmPass(
            blocking_keys=["ADDRESS"],
            evaluators=[
                {
                    "feature": "LAST_NAME",
                    "func": "COMPARE_PROBABILISTIC_FUZZY_MATCH",
                },
                {
                    "feature": "FIRST_NAME",
                    "func": "COMPARE_PROBABILISTIC_FUZZY_MATCH",
                },
            ],
            rule="func:recordlinker.linking.matchers.rule_probabilistic_sum",
            possible_match_window=[0.8, 0.9]
        )
        assert apass.label == "BLOCK_address_MATCH_last_name_first_name"
        apass = AlgorithmPass(
            label="custom-label",
            blocking_keys=[],
            evaluators=[
                {
                    "feature": "LAST_NAME",
                    "func": "COMPARE_PROBABILISTIC_FUZZY_MATCH",
                },
            ],
            rule="func:recordlinker.linking.matchers.rule_probabilistic_sum",
            possible_match_window=[0.8, 0.9]
        )
        assert apass.label == "custom-label"


class TestAlgorithm:
    def test_validate_pass_labels(self):
        with pytest.raises(pydantic.ValidationError):
            Algorithm(
                label="label",
                max_missing_allowed_proportion=0.5,
                missing_field_points_proportion=0.5,
                passes=[
                    AlgorithmPass(
                        label="pass",
                        blocking_keys=[],
                        evaluators=[],
                        possible_match_window=[0.8, 0.9]
                    ),
                    AlgorithmPass(
                        label="pass",
                        blocking_keys=[],
                        evaluators=[],
<<<<<<< HEAD
                        rule="func:recordlinker.linking.matchers.rule_probabilistic_match",
=======
                        possible_match_window=[0.8, 0.9]
>>>>>>> 10deb83f
                    ),
                ],
            )
        Algorithm(
            label="label",
            max_missing_allowed_proportion=0.5,
            missing_field_points_proportion=0.5,
            passes=[
                AlgorithmPass(
                    label="pass1",
                    blocking_keys=[],
                    evaluators=[],
                    possible_match_window=[0.8, 0.9]
                ),
                AlgorithmPass(
                    label="pass2",
                    blocking_keys=[],
                    evaluators=[],
<<<<<<< HEAD
                    rule="func:recordlinker.linking.matchers.rule_probabilistic_match",
=======
                    possible_match_window=[0.8, 0.9]
>>>>>>> 10deb83f
                ),
            ],
        )<|MERGE_RESOLUTION|>--- conflicted
+++ resolved
@@ -58,39 +58,28 @@
         )
 
     def test_validate_evaluators(self):
-<<<<<<< HEAD
-        evaluators = [{"feature": "name", "func": "COMPARE_PROBABILISTIC_FUZZY_MATCH"}]
-=======
         # Tests non-existent / invalid feature name
         evaluators = [
             {"feature": "invalid", "func": "COMPARE_PROBABILISTIC_FUZZY_MATCH"}
         ]
->>>>>>> 10deb83f
         with pytest.raises(pydantic.ValidationError):
             AlgorithmPass(
                 blocking_keys=[],
                 evaluators=evaluators,
                 possible_match_window=(0.75, 1.0),
             )
-<<<<<<< HEAD
-        evaluators = [{"feature": "LAST_NAME", "func": "UNKNOWN"}]
-=======
         
         # Tests invalid evaluation functions
         evaluators = [
             {"feature": "LAST_NAME", "func": "UNKNOWN"}
         ]
->>>>>>> 10deb83f
         with pytest.raises(pydantic.ValidationError):
             AlgorithmPass(
                 blocking_keys=[],
                 evaluators=evaluators,
             )
-<<<<<<< HEAD
-=======
         
         # Correct behavior
->>>>>>> 10deb83f
         evaluators = [{"feature": "LAST_NAME", "func": "COMPARE_PROBABILISTIC_FUZZY_MATCH"}]
         # write an assertion that no exception is raised
         AlgorithmPass(
@@ -130,15 +119,10 @@
     def test_default_label(self):
         apass = AlgorithmPass(
             blocking_keys=[],
-<<<<<<< HEAD
-            evaluators=[{"feature": "LAST_NAME", "func": "COMPARE_PROBABILISTIC_FUZZY_MATCH"}],
-            rule="func:recordlinker.linking.matchers.rule_probabilistic_match",
-=======
             evaluators=[
                 {"feature": "LAST_NAME", "func": "COMPARE_PROBABILISTIC_FUZZY_MATCH"}
             ],
             possible_match_window=[0.8, 0.9]
->>>>>>> 10deb83f
         )
         assert apass.label == "BLOCK_MATCH_last_name"
         apass = AlgorithmPass(
@@ -190,11 +174,7 @@
                         label="pass",
                         blocking_keys=[],
                         evaluators=[],
-<<<<<<< HEAD
-                        rule="func:recordlinker.linking.matchers.rule_probabilistic_match",
-=======
                         possible_match_window=[0.8, 0.9]
->>>>>>> 10deb83f
                     ),
                 ],
             )
@@ -213,11 +193,7 @@
                     label="pass2",
                     blocking_keys=[],
                     evaluators=[],
-<<<<<<< HEAD
-                    rule="func:recordlinker.linking.matchers.rule_probabilistic_match",
-=======
                     possible_match_window=[0.8, 0.9]
->>>>>>> 10deb83f
                 ),
             ],
         )