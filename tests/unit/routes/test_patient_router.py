"""
unit.routes.test_patient_router.py
~~~~~~~~~~~~~~~~~~~~~~~~~~~~~~~~~~

This module contains the unit tests for the recordlinker.routes.patient_router module.
"""

import uuid

from recordlinker import models


class TestCreatePatient:
    def path(self, client):
        return client.app.url_path_for("create-patient")

    def test_missing_data(self, client):
<<<<<<< HEAD
        response = client.post("/api/patient")
=======
        response = client.post(self.path(client))
>>>>>>> de8e8a0b
        assert response.status_code == 422

    def test_invalid_person(self, client):
        data = {"person_reference_id": str(uuid.uuid4()), "record": {}}
<<<<<<< HEAD
        response = client.post("/api/patient", json=data)
=======
        response = client.post(self.path(client), json=data)
>>>>>>> de8e8a0b
        assert response.status_code == 422
        assert response.json() == {
            "detail": [
                {
                    "loc": ["body", "person_reference_id"],
                    "msg": "Person not found",
                    "type": "value_error",
                }
            ]
        }

    def test_create_patient(self, client):
        person = models.Person()
        client.session.add(person)
        client.session.flush()

        data = {
            "person_reference_id": str(person.reference_id),
            "record": {"name": [{"given": ["John"], "family": "Doe"}], "external_id": "123"},
        }
<<<<<<< HEAD
        response = client.post("/api/patient", json=data)
=======
        response = client.post(self.path(client), json=data)
>>>>>>> de8e8a0b
        assert response.status_code == 201
        patient = client.session.query(models.Patient).first()
        assert response.json() == {
            "patient_reference_id": str(patient.reference_id),
            "external_patient_id": "123",
        }
        assert len(patient.blocking_values) == 2
        assert patient.person == person
        assert patient.data == data["record"]


class TestUpdatePatient:
    def path(self, client, _id):
        return client.app.url_path_for("update-patient", patient_reference_id=_id)

    def test_missing_data(self, client):
<<<<<<< HEAD
        response = client.patch(f"/api/patient/{uuid.uuid4()}")
=======
        response = client.patch(self.path(client, uuid.uuid4()))
>>>>>>> de8e8a0b
        assert response.status_code == 422

    def test_invalid_reference_id(self, client):
        data = {"person_reference_id": str(uuid.uuid4())}
<<<<<<< HEAD
        response = client.patch(f"/api/patient/{uuid.uuid4()}", json=data)
=======
        response = client.patch(self.path(client, uuid.uuid4()), json=data)
>>>>>>> de8e8a0b
        assert response.status_code == 404

    def test_invalid_person(self, client):
        patient = models.Patient()
        client.session.add(patient)
        client.session.flush()

        data = {"person_reference_id": str(uuid.uuid4())}
<<<<<<< HEAD
        response = client.patch(f"/api/patient/{patient.reference_id}", json=data)
=======
        response = client.patch(self.path(client, patient.reference_id), json=data)
>>>>>>> de8e8a0b
        assert response.status_code == 422
        assert response.json() == {
            "detail": [
                {
                    "loc": ["body", "person_reference_id"],
                    "msg": "Person not found",
                    "type": "value_error",
                }
            ]
        }

    def test_no_data_to_update(self, client):
        patient = models.Patient()
        client.session.add(patient)
        client.session.flush()

<<<<<<< HEAD
        response = client.patch(f"/api/patient/{patient.reference_id}", json={})
=======
        response = client.patch(self.path(client, patient.reference_id), json={})
>>>>>>> de8e8a0b
        assert response.status_code == 422

    def test_update_patient(self, client):
        person = models.Person()
        client.session.add(person)
        patient = models.Patient()
        client.session.add(patient)
        client.session.flush()

        data = {
            "person_reference_id": str(person.reference_id),
            "record": {"name": [{"given": ["John"], "family": "Doe"}], "external_id": "123"},
        }
<<<<<<< HEAD
        response = client.patch(f"/api/patient/{patient.reference_id}", json=data)
=======
        response = client.patch(self.path(client, patient.reference_id), json=data)
>>>>>>> de8e8a0b
        assert response.status_code == 200
        assert response.json() == {
            "patient_reference_id": str(patient.reference_id),
            "external_patient_id": "123",
        }
        patient = client.session.get(models.Patient, patient.id)
        assert len(patient.blocking_values) == 2
        assert patient.person == person
        assert patient.data == data["record"]


class TestDeletePatient:
    def path(self, client, _id):
        return client.app.url_path_for("delete-patient", patient_reference_id=_id)

    def test_invalid_reference_id(self, client):
<<<<<<< HEAD
        response = client.delete(f"/api/patient/{uuid.uuid4()}")
=======
        response = client.delete(self.path(client, uuid.uuid4()))
>>>>>>> de8e8a0b
        assert response.status_code == 404

    def test_delete_patient(self, client):
        patient = models.Patient()
        client.session.add(patient)
        client.session.flush()

<<<<<<< HEAD
        resp = client.delete(f"/api/patient/{patient.reference_id}")
=======
        resp = client.delete(self.path(client, patient.reference_id))
>>>>>>> de8e8a0b
        assert resp.status_code == 204

        patient = (
            client.session.query(models.Patient)
            .filter(models.Patient.reference_id == patient.reference_id)
            .first()
        )
        assert patient is None


class TestGetPatient:
    def path(self, client, _id):
        return client.app.url_path_for("get-patient", patient_reference_id=_id)

    def test_invalid_reference_id(self, client):
<<<<<<< HEAD
        response = client.get("/api/patient/123")
        assert response.status_code == 422

    def test_invalid_patient(self, client):
        response = client.get(f"/api/patient/{uuid.uuid4()}")
=======
        response = client.get(self.path(client, "123"))
        assert response.status_code == 422

    def test_invalid_patient(self, client):
        response = client.get(self.path(client, uuid.uuid4()))
>>>>>>> de8e8a0b
        assert response.status_code == 404

    def test_get_patient(self, client):
        patient = models.Patient(
            person=models.Person(),
            data={
                "name": [{"given": ["John"], "family": "Doe"}],
            },
            external_patient_id="123",
            external_person_id="456",
        )
        client.session.add(patient)
        client.session.flush()
<<<<<<< HEAD
        response = client.get(f"/api/patient/{patient.reference_id}")
=======
        response = client.get(self.path(client, patient.reference_id))
>>>>>>> de8e8a0b
        assert response.status_code == 200
        assert response.json() == {
            "patient_reference_id": str(patient.reference_id),
            "person_reference_id": str(patient.person.reference_id),
            "record": {
                "external_id": None,
                "birth_date": None,
                "sex": None,
                "address": [],
                "name": [
                    {"family": "Doe", "given": ["John"], "use": None, "prefix": [], "suffix": []}
                ],
                "telecom": [],
                "race": [],
                "identifiers": [],
            },
            "external_patient_id": "123",
            "external_person_id": "456",
        }


class TestGetOrphanedPatients:
    def path(self, client):
        return client.app.url_path_for("get-orphaned-patients")

    def test_get_orphaned_patients(self, client):
        patient1 = models.Patient()
        person2 = models.Person()
        patient2 = models.Patient(person=person2)
        client.session.add_all([patient1, person2, patient2])
        client.session.flush()
<<<<<<< HEAD
        response = client.get("/api/patient/orphaned")
=======
        response = client.get(self.path(client))
>>>>>>> de8e8a0b
        assert response.status_code == 200
        assert response.json() == {
            "data": [str(patient1.reference_id)],
            "meta": {"next_cursor": None, "next": None},
        }

    def test_no_orphaned_patients(self, client):
<<<<<<< HEAD
        response = client.get("/api/patient/orphaned")
=======
        response = client.get(self.path(client))
>>>>>>> de8e8a0b
        assert response.status_code == 200
        assert response.json() == {
            "data": [],
            "meta": {"next_cursor": None, "next": None},
        }

    def test_get_orphaned_patients_with_limit(self, client):
        patient1 = models.Patient(person=None, data={"id": 1})
        patient2 = models.Patient(person=None, data={"id": 2})
        client.session.add_all([patient1, patient2])
        client.session.flush()

<<<<<<< HEAD
        response = client.get("/api/patient/orphaned?limit=1")
=======
        response = client.get(f"{self.path(client)}?limit=1")
>>>>>>> de8e8a0b
        assert response.status_code == 200
        assert response.json() == {
            "data": [str(patient1.reference_id)],
            "meta": {
                "next_cursor": str(patient1.reference_id),
<<<<<<< HEAD
                "next": f"http://testserver/api/patient/orphaned?limit=1&cursor={str(patient1.reference_id)}",
            },
        }

        response = client.get("/api/patient/orphaned?limit=2")
=======
                "next": f"http://testserver{self.path(client)}?limit=1&cursor={str(patient1.reference_id)}",
            },
        }

        response = client.get(f"{self.path(client)}?limit=2")
>>>>>>> de8e8a0b
        assert response.json() == {
            "data": [str(patient1.reference_id), str(patient2.reference_id)],
            "meta": {
                "next_cursor": str(patient2.reference_id),
<<<<<<< HEAD
                "next": f"http://testserver/api/patient/orphaned?limit=2&cursor={str(patient2.reference_id)}",
=======
                "next": f"http://testserver{self.path(client)}?limit=2&cursor={str(patient2.reference_id)}",
>>>>>>> de8e8a0b
            },
        }

    def test_get_orphaned_patients_with_cursor(self, client):
        patient1 = models.Patient(person=None, data={"id": 1})
        patient2 = models.Patient(person=None, data={"id": 2})
        patient3 = models.Patient(person=None, data={"id": 3})
        client.session.add_all([patient1, patient2, patient3])
        client.session.flush()

        # Retrieve 1 patient after patient1, return cursor for patient2
<<<<<<< HEAD
        response = client.get(f"/api/patient/orphaned?limit=1&cursor={patient1.reference_id}")
=======
        response = client.get(f"{self.path(client)}?limit=1&cursor={patient1.reference_id}")
>>>>>>> de8e8a0b
        assert response.status_code == 200

        assert response.json() == {
            "data": [str(patient2.reference_id)],
            "meta": {
                "next_cursor": str(patient2.reference_id),
<<<<<<< HEAD
                "next": f"http://testserver/api/patient/orphaned?limit=1&cursor={str(patient2.reference_id)}",
=======
                "next": f"http://testserver{self.path(client)}?limit=1&cursor={str(patient2.reference_id)}",
>>>>>>> de8e8a0b
            },
        }

        # Retrieve 2 patients after patient1, return cursor for patient3
<<<<<<< HEAD
        response = client.get(f"/api/patient/orphaned?limit=2&cursor={patient1.reference_id}")
=======
        response = client.get(f"{self.path(client)}?limit=2&cursor={patient1.reference_id}")
>>>>>>> de8e8a0b
        assert response.json() == {
            "data": [str(patient2.reference_id), str(patient3.reference_id)],
            "meta": {
                "next_cursor": str(patient3.reference_id),
<<<<<<< HEAD
                "next": f"http://testserver/api/patient/orphaned?limit=2&cursor={str(patient3.reference_id)}",
=======
                "next": f"http://testserver{self.path(client)}?limit=2&cursor={str(patient3.reference_id)}",
>>>>>>> de8e8a0b
            },
        }

        # Retrieve the 2 orphaned patients after patient1, return no cursor
<<<<<<< HEAD
        response = client.get(f"/api/patient/orphaned?limit=5&cursor={patient1.reference_id}")
=======
        response = client.get(f"{self.path(client)}?limit=5&cursor={patient1.reference_id}")
>>>>>>> de8e8a0b
        assert response.json() == {
            "data": [
                str(patient2.reference_id),
                str(patient3.reference_id),
            ],
            "meta": {"next_cursor": None, "next": None},
        }

        # Return 422 if bad patient reference_id is provided as cursor
<<<<<<< HEAD
        response = client.get(f"/api/patient/orphaned?limit=1&cursor={uuid.uuid4()}")
=======
        response = client.get(f"{self.path(client)}?limit=1&cursor={uuid.uuid4()}")
>>>>>>> de8e8a0b
        assert response.status_code == 422
        assert response.json() == {
            "detail": [
                {
                    "loc": ["query", "cursor"],
                    "msg": "Cursor is an invalid Patient reference_id",
                    "type": "value_error",
                }
            ]
        }<|MERGE_RESOLUTION|>--- conflicted
+++ resolved
@@ -15,20 +15,12 @@
         return client.app.url_path_for("create-patient")
 
     def test_missing_data(self, client):
-<<<<<<< HEAD
-        response = client.post("/api/patient")
-=======
         response = client.post(self.path(client))
->>>>>>> de8e8a0b
         assert response.status_code == 422
 
     def test_invalid_person(self, client):
         data = {"person_reference_id": str(uuid.uuid4()), "record": {}}
-<<<<<<< HEAD
-        response = client.post("/api/patient", json=data)
-=======
         response = client.post(self.path(client), json=data)
->>>>>>> de8e8a0b
         assert response.status_code == 422
         assert response.json() == {
             "detail": [
@@ -49,11 +41,7 @@
             "person_reference_id": str(person.reference_id),
             "record": {"name": [{"given": ["John"], "family": "Doe"}], "external_id": "123"},
         }
-<<<<<<< HEAD
-        response = client.post("/api/patient", json=data)
-=======
         response = client.post(self.path(client), json=data)
->>>>>>> de8e8a0b
         assert response.status_code == 201
         patient = client.session.query(models.Patient).first()
         assert response.json() == {
@@ -70,20 +58,12 @@
         return client.app.url_path_for("update-patient", patient_reference_id=_id)
 
     def test_missing_data(self, client):
-<<<<<<< HEAD
-        response = client.patch(f"/api/patient/{uuid.uuid4()}")
-=======
         response = client.patch(self.path(client, uuid.uuid4()))
->>>>>>> de8e8a0b
         assert response.status_code == 422
 
     def test_invalid_reference_id(self, client):
         data = {"person_reference_id": str(uuid.uuid4())}
-<<<<<<< HEAD
-        response = client.patch(f"/api/patient/{uuid.uuid4()}", json=data)
-=======
         response = client.patch(self.path(client, uuid.uuid4()), json=data)
->>>>>>> de8e8a0b
         assert response.status_code == 404
 
     def test_invalid_person(self, client):
@@ -92,11 +72,7 @@
         client.session.flush()
 
         data = {"person_reference_id": str(uuid.uuid4())}
-<<<<<<< HEAD
-        response = client.patch(f"/api/patient/{patient.reference_id}", json=data)
-=======
         response = client.patch(self.path(client, patient.reference_id), json=data)
->>>>>>> de8e8a0b
         assert response.status_code == 422
         assert response.json() == {
             "detail": [
@@ -113,11 +89,7 @@
         client.session.add(patient)
         client.session.flush()
 
-<<<<<<< HEAD
-        response = client.patch(f"/api/patient/{patient.reference_id}", json={})
-=======
         response = client.patch(self.path(client, patient.reference_id), json={})
->>>>>>> de8e8a0b
         assert response.status_code == 422
 
     def test_update_patient(self, client):
@@ -131,11 +103,7 @@
             "person_reference_id": str(person.reference_id),
             "record": {"name": [{"given": ["John"], "family": "Doe"}], "external_id": "123"},
         }
-<<<<<<< HEAD
-        response = client.patch(f"/api/patient/{patient.reference_id}", json=data)
-=======
         response = client.patch(self.path(client, patient.reference_id), json=data)
->>>>>>> de8e8a0b
         assert response.status_code == 200
         assert response.json() == {
             "patient_reference_id": str(patient.reference_id),
@@ -152,11 +120,7 @@
         return client.app.url_path_for("delete-patient", patient_reference_id=_id)
 
     def test_invalid_reference_id(self, client):
-<<<<<<< HEAD
-        response = client.delete(f"/api/patient/{uuid.uuid4()}")
-=======
         response = client.delete(self.path(client, uuid.uuid4()))
->>>>>>> de8e8a0b
         assert response.status_code == 404
 
     def test_delete_patient(self, client):
@@ -164,11 +128,7 @@
         client.session.add(patient)
         client.session.flush()
 
-<<<<<<< HEAD
-        resp = client.delete(f"/api/patient/{patient.reference_id}")
-=======
         resp = client.delete(self.path(client, patient.reference_id))
->>>>>>> de8e8a0b
         assert resp.status_code == 204
 
         patient = (
@@ -184,19 +144,11 @@
         return client.app.url_path_for("get-patient", patient_reference_id=_id)
 
     def test_invalid_reference_id(self, client):
-<<<<<<< HEAD
-        response = client.get("/api/patient/123")
-        assert response.status_code == 422
-
-    def test_invalid_patient(self, client):
-        response = client.get(f"/api/patient/{uuid.uuid4()}")
-=======
         response = client.get(self.path(client, "123"))
         assert response.status_code == 422
 
     def test_invalid_patient(self, client):
         response = client.get(self.path(client, uuid.uuid4()))
->>>>>>> de8e8a0b
         assert response.status_code == 404
 
     def test_get_patient(self, client):
@@ -210,11 +162,7 @@
         )
         client.session.add(patient)
         client.session.flush()
-<<<<<<< HEAD
-        response = client.get(f"/api/patient/{patient.reference_id}")
-=======
         response = client.get(self.path(client, patient.reference_id))
->>>>>>> de8e8a0b
         assert response.status_code == 200
         assert response.json() == {
             "patient_reference_id": str(patient.reference_id),
@@ -246,11 +194,7 @@
         patient2 = models.Patient(person=person2)
         client.session.add_all([patient1, person2, patient2])
         client.session.flush()
-<<<<<<< HEAD
-        response = client.get("/api/patient/orphaned")
-=======
         response = client.get(self.path(client))
->>>>>>> de8e8a0b
         assert response.status_code == 200
         assert response.json() == {
             "data": [str(patient1.reference_id)],
@@ -258,11 +202,7 @@
         }
 
     def test_no_orphaned_patients(self, client):
-<<<<<<< HEAD
-        response = client.get("/api/patient/orphaned")
-=======
         response = client.get(self.path(client))
->>>>>>> de8e8a0b
         assert response.status_code == 200
         assert response.json() == {
             "data": [],
@@ -275,38 +215,22 @@
         client.session.add_all([patient1, patient2])
         client.session.flush()
 
-<<<<<<< HEAD
-        response = client.get("/api/patient/orphaned?limit=1")
-=======
         response = client.get(f"{self.path(client)}?limit=1")
->>>>>>> de8e8a0b
         assert response.status_code == 200
         assert response.json() == {
             "data": [str(patient1.reference_id)],
             "meta": {
                 "next_cursor": str(patient1.reference_id),
-<<<<<<< HEAD
-                "next": f"http://testserver/api/patient/orphaned?limit=1&cursor={str(patient1.reference_id)}",
-            },
-        }
-
-        response = client.get("/api/patient/orphaned?limit=2")
-=======
                 "next": f"http://testserver{self.path(client)}?limit=1&cursor={str(patient1.reference_id)}",
             },
         }
 
         response = client.get(f"{self.path(client)}?limit=2")
->>>>>>> de8e8a0b
         assert response.json() == {
             "data": [str(patient1.reference_id), str(patient2.reference_id)],
             "meta": {
                 "next_cursor": str(patient2.reference_id),
-<<<<<<< HEAD
-                "next": f"http://testserver/api/patient/orphaned?limit=2&cursor={str(patient2.reference_id)}",
-=======
                 "next": f"http://testserver{self.path(client)}?limit=2&cursor={str(patient2.reference_id)}",
->>>>>>> de8e8a0b
             },
         }
 
@@ -318,49 +242,29 @@
         client.session.flush()
 
         # Retrieve 1 patient after patient1, return cursor for patient2
-<<<<<<< HEAD
-        response = client.get(f"/api/patient/orphaned?limit=1&cursor={patient1.reference_id}")
-=======
         response = client.get(f"{self.path(client)}?limit=1&cursor={patient1.reference_id}")
->>>>>>> de8e8a0b
         assert response.status_code == 200
 
         assert response.json() == {
             "data": [str(patient2.reference_id)],
             "meta": {
                 "next_cursor": str(patient2.reference_id),
-<<<<<<< HEAD
-                "next": f"http://testserver/api/patient/orphaned?limit=1&cursor={str(patient2.reference_id)}",
-=======
                 "next": f"http://testserver{self.path(client)}?limit=1&cursor={str(patient2.reference_id)}",
->>>>>>> de8e8a0b
             },
         }
 
         # Retrieve 2 patients after patient1, return cursor for patient3
-<<<<<<< HEAD
-        response = client.get(f"/api/patient/orphaned?limit=2&cursor={patient1.reference_id}")
-=======
         response = client.get(f"{self.path(client)}?limit=2&cursor={patient1.reference_id}")
->>>>>>> de8e8a0b
         assert response.json() == {
             "data": [str(patient2.reference_id), str(patient3.reference_id)],
             "meta": {
                 "next_cursor": str(patient3.reference_id),
-<<<<<<< HEAD
-                "next": f"http://testserver/api/patient/orphaned?limit=2&cursor={str(patient3.reference_id)}",
-=======
                 "next": f"http://testserver{self.path(client)}?limit=2&cursor={str(patient3.reference_id)}",
->>>>>>> de8e8a0b
             },
         }
 
         # Retrieve the 2 orphaned patients after patient1, return no cursor
-<<<<<<< HEAD
-        response = client.get(f"/api/patient/orphaned?limit=5&cursor={patient1.reference_id}")
-=======
         response = client.get(f"{self.path(client)}?limit=5&cursor={patient1.reference_id}")
->>>>>>> de8e8a0b
         assert response.json() == {
             "data": [
                 str(patient2.reference_id),
@@ -370,11 +274,7 @@
         }
 
         # Return 422 if bad patient reference_id is provided as cursor
-<<<<<<< HEAD
-        response = client.get(f"/api/patient/orphaned?limit=1&cursor={uuid.uuid4()}")
-=======
         response = client.get(f"{self.path(client)}?limit=1&cursor={uuid.uuid4()}")
->>>>>>> de8e8a0b
         assert response.status_code == 422
         assert response.json() == {
             "detail": [
