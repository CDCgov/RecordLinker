"""
unit.routes.test_patient_router.py
~~~~~~~~~~~~~~~~~~~~~~~~~~~~~~~~~~

This module contains the unit tests for the recordlinker.routes.patient_router module.
"""

import uuid

from recordlinker import models


class TestCreatePatient:
    def test_missing_data(self, client):
        response = client.post("/patient")
        assert response.status_code == 422

    def test_invalid_person(self, client):
        data = {"person_reference_id": str(uuid.uuid4()), "record": {}}
        response = client.post("/patient", json=data)
        assert response.status_code == 422
        assert response.json() == {
            "detail": [
                {
                    "loc": ["body", "person_reference_id"],
                    "msg": "Person not found",
                    "type": "value_error",
                }
            ]
        }

    def test_create_patient(self, client):
        person = models.Person()
        client.session.add(person)
        client.session.flush()

        data = {
            "person_reference_id": str(person.reference_id),
            "record": {"name": [{"given": ["John"], "family": "Doe"}], "external_id": "123"},
        }
        response = client.post("/patient", json=data)
        assert response.status_code == 201
        patient = client.session.query(models.Patient).first()
        assert response.json() == {
            "patient_reference_id": str(patient.reference_id),
            "external_patient_id": "123",
        }
        assert len(patient.blocking_values) == 2
        assert patient.person == person
        assert patient.data == data["record"]


class TestUpdatePatient:
    def test_missing_data(self, client):
        response = client.patch(f"/patient/{uuid.uuid4()}")
        assert response.status_code == 422

    def test_invalid_reference_id(self, client):
        data = {"person_reference_id": str(uuid.uuid4())}
        response = client.patch(f"/patient/{uuid.uuid4()}", json=data)
        assert response.status_code == 404

    def test_invalid_person(self, client):
        patient = models.Patient()
        client.session.add(patient)
        client.session.flush()

        data = {"person_reference_id": str(uuid.uuid4())}
        response = client.patch(f"/patient/{patient.reference_id}", json=data)
        assert response.status_code == 422
        assert response.json() == {
            "detail": [
                {
                    "loc": ["body", "person_reference_id"],
                    "msg": "Person not found",
                    "type": "value_error",
                }
            ]
        }

    def test_no_data_to_update(self, client):
        patient = models.Patient()
        client.session.add(patient)
        client.session.flush()

        response = client.patch(f"/patient/{patient.reference_id}", json={})
        assert response.status_code == 422

    def test_update_patient(self, client):
        person = models.Person()
        client.session.add(person)
        patient = models.Patient()
        client.session.add(patient)
        client.session.flush()

        data = {
            "person_reference_id": str(person.reference_id),
            "record": {"name": [{"given": ["John"], "family": "Doe"}], "external_id": "123"},
        }
        response = client.patch(f"/patient/{patient.reference_id}", json=data)
        assert response.status_code == 200
        assert response.json() == {
            "patient_reference_id": str(patient.reference_id),
            "external_patient_id": "123",
        }
        patient = client.session.get(models.Patient, patient.id)
        assert len(patient.blocking_values) == 2
        assert patient.person == person
        assert patient.data == data["record"]


class TestDeletePatient:
    def test_invalid_reference_id(self, client):
        response = client.delete(f"/patient/{uuid.uuid4()}")
        assert response.status_code == 404

    def test_delete_patient(self, client):
        patient = models.Patient()
        client.session.add(patient)
        client.session.flush()

        resp = client.delete(f"/patient/{patient.reference_id}")
        assert resp.status_code == 204

        patient = (
            client.session.query(models.Patient)
            .filter(models.Patient.reference_id == patient.reference_id)
            .first()
        )
        assert patient is None


class TestGetPatient:
    def test_invalid_reference_id(self, client):
        response = client.get("/patient/123")
        assert response.status_code == 422

    def test_invalid_patient(self, client):
        response = client.get(f"/patient/{uuid.uuid4()}")
        assert response.status_code == 404

    def test_get_patient(self, client):
        patient = models.Patient(
            person=models.Person(),
            data={
                "name": [{"given": ["John"], "family": "Doe"}],
            },
            external_patient_id="123",
            external_person_id="456",
        )
        client.session.add(patient)
        client.session.flush()
        response = client.get(f"/patient/{patient.reference_id}")
        assert response.status_code == 200
        assert response.json() == {
            "patient_reference_id": str(patient.reference_id),
            "person_reference_id": str(patient.person.reference_id),
            "record": {
                "external_id": None,
                "birth_date": None,
                "sex": None,
                "address": [],
                "name": [
                    {"family": "Doe", "given": ["John"], "use": None, "prefix": [], "suffix": []}
                ],
                "telecom": [],
                "race": None,
                "identifiers": [],
            },
            "external_patient_id": "123",
            "external_person_id": "456",
        }


class TestGetOrphanedPatients:
    def test_get_orphaned_patients(self, client):
        patient1 = models.Patient()
        person2 = models.Person()
        patient2 = models.Patient(person=person2)
        client.session.add_all([patient1, person2, patient2])
        client.session.flush()
        response = client.get("/patient/orphaned")
        assert response.status_code == 200
        assert response.json() == {
<<<<<<< HEAD
            "data": [str(patient1.reference_id)],
=======
            "patients": [str(patient1.reference_id)],
>>>>>>> d54af846
            "meta": {"next_cursor": None, "next": None},
        }

    def test_no_orphaned_patients(self, client):
        response = client.get("/patient/orphaned")
        assert response.status_code == 200
        assert response.json() == {
<<<<<<< HEAD
            "data": [],
=======
            "patients": [],
>>>>>>> d54af846
            "meta": {"next_cursor": None, "next": None},
        }

    def test_get_orphaned_patients_with_cursor(self, client):
        ordered_uuids = [uuid.uuid4() for _ in range(3)]
        ordered_uuids.sort()

        patient1 = models.Patient(person=None, reference_id=ordered_uuids[0])
        patient2 = models.Patient(person=None, reference_id=ordered_uuids[1])
        patient3 = models.Patient(person=None, reference_id=ordered_uuids[2])
        client.session.add_all([patient1, patient2, patient3])
        client.session.flush()

        # Retrieve 1 patient after patient1, return cursor for patient2
        response = client.get(f"/patient/orphaned?limit=1&cursor={patient1.reference_id}")
        assert response.status_code == 200

        assert response.json() == {
<<<<<<< HEAD
            "data": [str(patient2.reference_id)],
=======
            "patients": [str(patient2.reference_id)],
>>>>>>> d54af846
            "meta": {
                "next_cursor": str(ordered_uuids[1]),
                "next": f"http://testserver/patient/orphaned?limit=1&cursor={str(ordered_uuids[1])}",
            },
        }

        # Retrieve 2 patients after patient1, return cursor for patient3
        response = client.get(f"/patient/orphaned?limit=2&cursor={patient1.reference_id}")
        assert response.json() == {
<<<<<<< HEAD
            "data": [str(patient2.reference_id), str(patient3.reference_id)],
=======
            "patients": [str(patient2.reference_id), str(patient3.reference_id)],
>>>>>>> d54af846
            "meta": {
                "next_cursor": str(ordered_uuids[2]),
                "next": f"http://testserver/patient/orphaned?limit=2&cursor={ordered_uuids[2]}",
            },
        }

        # Retrieve the 2 orphaned patients after patient1, return no cursor
        response = client.get(f"/patient/orphaned?limit=5&cursor={patient1.reference_id}")
        assert response.json() == {
<<<<<<< HEAD
            "data": [
=======
            "patients": [
>>>>>>> d54af846
                str(patient2.reference_id),
                str(patient3.reference_id),
            ],
            "meta": {"next_cursor": None, "next": None},
        }

        # Return 422 if bad patient reference_id is provided as cursor
        response = client.get(f"/patient/orphaned?limit=1&cursor={uuid.uuid4()}")
        assert response.status_code == 422
        assert response.json() == {
            "detail": [
                {
                    "loc": ["query", "cursor"],
                    "msg": "Cursor is an invalid Patient reference_id",
                    "type": "value_error",
                }
            ]
        }<|MERGE_RESOLUTION|>--- conflicted
+++ resolved
@@ -182,11 +182,7 @@
         response = client.get("/patient/orphaned")
         assert response.status_code == 200
         assert response.json() == {
-<<<<<<< HEAD
-            "data": [str(patient1.reference_id)],
-=======
             "patients": [str(patient1.reference_id)],
->>>>>>> d54af846
             "meta": {"next_cursor": None, "next": None},
         }
 
@@ -194,11 +190,7 @@
         response = client.get("/patient/orphaned")
         assert response.status_code == 200
         assert response.json() == {
-<<<<<<< HEAD
-            "data": [],
-=======
             "patients": [],
->>>>>>> d54af846
             "meta": {"next_cursor": None, "next": None},
         }
 
@@ -217,11 +209,7 @@
         assert response.status_code == 200
 
         assert response.json() == {
-<<<<<<< HEAD
-            "data": [str(patient2.reference_id)],
-=======
             "patients": [str(patient2.reference_id)],
->>>>>>> d54af846
             "meta": {
                 "next_cursor": str(ordered_uuids[1]),
                 "next": f"http://testserver/patient/orphaned?limit=1&cursor={str(ordered_uuids[1])}",
@@ -231,11 +219,7 @@
         # Retrieve 2 patients after patient1, return cursor for patient3
         response = client.get(f"/patient/orphaned?limit=2&cursor={patient1.reference_id}")
         assert response.json() == {
-<<<<<<< HEAD
-            "data": [str(patient2.reference_id), str(patient3.reference_id)],
-=======
             "patients": [str(patient2.reference_id), str(patient3.reference_id)],
->>>>>>> d54af846
             "meta": {
                 "next_cursor": str(ordered_uuids[2]),
                 "next": f"http://testserver/patient/orphaned?limit=2&cursor={ordered_uuids[2]}",
@@ -245,11 +229,7 @@
         # Retrieve the 2 orphaned patients after patient1, return no cursor
         response = client.get(f"/patient/orphaned?limit=5&cursor={patient1.reference_id}")
         assert response.json() == {
-<<<<<<< HEAD
-            "data": [
-=======
             "patients": [
->>>>>>> d54af846
                 str(patient2.reference_id),
                 str(patient3.reference_id),
             ],
