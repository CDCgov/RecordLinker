--- conflicted
+++ resolved
@@ -17,23 +17,13 @@
         client.session.add(algo1)
         client.session.commit()
 
-<<<<<<< HEAD
-        response = client.get("/api/algorithm")
-=======
         response = client.get(self.path(client))
->>>>>>> de8e8a0b
         assert response.status_code == 200
         assert response.json() == [
             {
                 "label": "default",
                 "is_default": True,
                 "description": "First algorithm",
-<<<<<<< HEAD
-                "include_multiple_matches": True,
-                "max_missing_allowed_proportion": 0.5,
-                "missing_field_points_proportion": 0.5,
-                "skip_values": [],
-=======
                 "algorithm_context": {
                     "include_multiple_matches": True,
                     "log_odds": [],
@@ -45,7 +35,6 @@
                         "missing_field_points_proportion": 0.5,
                     }
                 },
->>>>>>> de8e8a0b
                 "pass_count": 0,
             },
         ]
@@ -56,11 +45,7 @@
         return client.app.url_path_for("get-algorithm", label=label)
 
     def test_404(self, client):
-<<<<<<< HEAD
-        response = client.get("/api/algorithm/unknown")
-=======
         response = client.get(self.path(client, "unknown"))
->>>>>>> de8e8a0b
         assert response.status_code == 404
 
     def test_get(self, client):
@@ -68,28 +53,6 @@
             label="default",
             is_default=True,
             description="First algorithm",
-<<<<<<< HEAD
-            max_missing_allowed_proportion=0.5,
-            missing_field_points_proportion=0.5,
-            skip_values=[
-                {"feature": "*", "values": ["unknown"]},
-            ],
-            passes=[
-                models.AlgorithmPass(
-                    blocking_keys=[
-                        "BIRTHDATE",
-                    ],
-                    evaluators=[
-                        {
-                            "feature": "FIRST_NAME",
-                            "func": "COMPARE_PROBABILISTIC_FUZZY_MATCH",
-                        },
-                    ],
-                    possible_match_window=(0.75, 1.0),
-                    kwargs={"similarity_measure": "JaroWinkler", "log_odds": {"FIRST_NAME": 6.8}},
-                )
-            ],
-=======
             algorithm_context={
                 "log_odds": [
                     {"feature": "FIRST_NAME", "value": 6.8},
@@ -107,29 +70,16 @@
                 }],
                 "possible_match_window": (0.75, 1.0),
             }],
->>>>>>> de8e8a0b
         )
         client.session.add(algo)
         client.session.commit()
 
-<<<<<<< HEAD
-        response = client.get(f"/api/algorithm/{algo.label}")
-=======
         response = client.get(self.path(client, algo.label))
->>>>>>> de8e8a0b
         assert response.status_code == 200
         assert response.json() == {
             "label": "default",
             "is_default": True,
             "description": "First algorithm",
-<<<<<<< HEAD
-            "include_multiple_matches": True,
-            "max_missing_allowed_proportion": 0.5,
-            "missing_field_points_proportion": 0.5,
-            "skip_values": [
-                {"feature": "*", "values": ["unknown"]},
-            ],
-=======
             "algorithm_context": {
                 "include_multiple_matches": True,
                 "log_odds": [
@@ -146,7 +96,6 @@
                     "missing_field_points_proportion": 0.5,
                 }
             },
->>>>>>> de8e8a0b
             "passes": [
                 {
                     "label": "BLOCK_birthdate_MATCH_first_name",
@@ -160,15 +109,7 @@
                             "fuzzy_match_measure": None,
                         }
                     ],
-<<<<<<< HEAD
-                    "possible_match_window": [0.75, 1.0],
-                    "kwargs": {
-                        "similarity_measure": "JaroWinkler",
-                        "log_odds": {"FIRST_NAME": 6.8}
-                    },
-=======
                     "possible_match_window": [0.75, 1.0]
->>>>>>> de8e8a0b
                 }
             ],
         }
@@ -179,11 +120,7 @@
         return client.app.url_path_for("create-algorithm")
 
     def test_invalid_data(self, client):
-<<<<<<< HEAD
-        response = client.post("/api/algorithm", json={})
-=======
         response = client.post(self.path(client), json={})
->>>>>>> de8e8a0b
         assert response.status_code == 422
 
     def test_exsiting_default(self, client):
@@ -197,11 +134,7 @@
             "description": "Advanced algorithm",
             "passes": [],
         }
-<<<<<<< HEAD
-        response = client.post("/api/algorithm", json=payload)
-=======
         response = client.post(self.path(client), json=payload)
->>>>>>> de8e8a0b
         assert response.status_code == 422
 
     def test_existing_label(self, client):
@@ -214,11 +147,7 @@
             "description": "Second algorithm",
             "passes": [],
         }
-<<<<<<< HEAD
-        response = client.post("/api/algorithm", json=payload)
-=======
         response = client.post(self.path(client), json=payload)
->>>>>>> de8e8a0b
         assert response.status_code == 422
 
     def test_create(self, client):
@@ -248,11 +177,7 @@
                 }
             ],
         }
-<<<<<<< HEAD
-        response = client.post("/api/algorithm", json=payload)
-=======
         response = client.post(self.path(client), json=payload)
->>>>>>> de8e8a0b
         assert response.status_code == 201
 
         algo = (
@@ -261,20 +186,6 @@
         assert algo.label == "created"
         assert algo.is_default is False
         assert algo.description == "Created algorithm"
-<<<<<<< HEAD
-        assert algo.max_missing_allowed_proportion == 0.5
-        assert algo.missing_field_points_proportion == 0.5
-        assert len(algo.passes) == 1
-        assert algo.passes[0].blocking_keys == ["BIRTHDATE"]
-        assert algo.passes[0].evaluators == [
-            {
-                "feature": "FIRST_NAME",
-                "func": "COMPARE_PROBABILISTIC_FUZZY_MATCH",
-            }
-        ]
-        assert algo.passes[0].possible_match_window == (0.75, 1.0)
-        assert algo.passes[0].kwargs == {}
-=======
         assert len(algo.passes) == 1
         assert algo.passes[0] == {
             "label": "BLOCK_birthdate_MATCH_first_name",
@@ -290,7 +201,6 @@
             ],
             "possible_match_window": [0.75, 1.0]
         }
->>>>>>> de8e8a0b
 
 
 class TestUpdateAlgorithm:
@@ -305,11 +215,7 @@
             "missing_field_points_proportion": 0.5,
             "passes": [],
         }
-<<<<<<< HEAD
-        response = client.put("/api/algorithm/unknown", json=payload)
-=======
         response = client.put(self.path(client, "unknown"), json=payload)
->>>>>>> de8e8a0b
         assert response.status_code == 404
 
     def test_invalid_data(self, client):
@@ -317,11 +223,7 @@
         client.session.add(algo)
         client.session.commit()
 
-<<<<<<< HEAD
-        response = client.put("/api/algorithm/default", json={})
-=======
         response = client.put(self.path(client, algo.label), json={})
->>>>>>> de8e8a0b
         assert response.status_code == 422
 
     def test_exsiting_default(self, client):
@@ -337,11 +239,7 @@
             "description": "new default algorithm",
             "passes": [],
         }
-<<<<<<< HEAD
-        response = client.post("/api/algorithm", json=payload)
-=======
         response = client.put(self.path(client, algo2.label), json=payload)
->>>>>>> de8e8a0b
         assert response.status_code == 422
 
     def test_update(self, client):
@@ -353,10 +251,6 @@
             "label": "default",
             "is_default": True,
             "description": "Updated algorithm",
-<<<<<<< HEAD
-            "max_missing_allowed_proportion": 0.5,
-            "missing_field_points_proportion": 0.5,
-=======
             "algorithm_context": {
                 "log_odds": [
                     {"feature": "FIRST_NAME", "value": 6.8},
@@ -367,7 +261,6 @@
                     "missing_field_points_proportion": 0.6,
                 }
             },
->>>>>>> de8e8a0b
             "passes": [
                 {
                     "blocking_keys": [
@@ -383,11 +276,7 @@
                 }
             ],
         }
-<<<<<<< HEAD
-        response = client.put("/api/algorithm/default", json=payload)
-=======
         response = client.put(self.path(client, algo.label), json=payload)
->>>>>>> de8e8a0b
         assert response.status_code == 200
 
         algo = (
@@ -396,20 +285,6 @@
         assert algo.label == "default"
         assert algo.is_default is True
         assert algo.description == "Updated algorithm"
-<<<<<<< HEAD
-        assert algo.max_missing_allowed_proportion == 0.5
-        assert algo.missing_field_points_proportion == 0.5
-        assert len(algo.passes) == 1
-        assert algo.passes[0].blocking_keys == ["BIRTHDATE"]
-        assert algo.passes[0].evaluators == [
-            {
-                "feature": "FIRST_NAME",
-                "func": "COMPARE_PROBABILISTIC_FUZZY_MATCH",
-            }
-        ]
-        assert algo.passes[0].possible_match_window == (0.75, 1.0)
-        assert algo.passes[0].kwargs == {}
-=======
         assert algo.algorithm_context == {
             "include_multiple_matches": True,
             "log_odds": [
@@ -439,7 +314,6 @@
             ],
             "possible_match_window": (0.75, 1.0)
         }
->>>>>>> de8e8a0b
 
 
 class TestDeleteAlgorithm:
@@ -447,11 +321,7 @@
         return client.app.url_path_for("delete-algorithm", label=label)
 
     def test_404(self, client):
-<<<<<<< HEAD
-        response = client.delete("/api/algorithm/unknown")
-=======
         response = client.delete(self.path(client, "unknown"))
->>>>>>> de8e8a0b
         assert response.status_code == 404
 
     def test_delete(self, client):
@@ -459,11 +329,7 @@
         client.session.add(algo)
         client.session.commit()
 
-<<<<<<< HEAD
-        response = client.delete("/api/algorithm/default")
-=======
         response = client.delete(self.path(client, algo.label))
->>>>>>> de8e8a0b
         assert response.status_code == 204
 
         algo = (
