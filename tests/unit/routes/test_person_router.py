"""
unit.routes.test_person_router.py
~~~~~~~~~~~~~~~~~~~~~~~~~~~~~~~~~

This module contains the unit tests for the recordlinker.routes.person_router module.
"""

import uuid

from recordlinker import models


class TestCreatePerson:
    def test_invalid_patient_id(self, client):
        response = client.post("/person", json={"patients": ["123"]})
        assert response.status_code == 422

    def test_empty_patients(self, client):
        response = client.post("/person", json={"patients": []})
        assert response.status_code == 422

    def test_invalid_patient(self, client):
        response = client.post("/person", json={"patients": [str(uuid.uuid4())]})
        assert response.status_code == 422

    def test_create_person(self, client):
        person = models.Person()
        patient = models.Patient(person=person, data={})
        client.session.add(patient)
        client.session.flush()

        resp = client.post("/person", json={"patients": [str(patient.reference_id)]})
        assert resp.status_code == 201
        assert resp.json()["person_reference_id"] != str(person.reference_id)


class TestUpdatePerson:
    def test_invalid_person_id(self, client):
        response = client.patch("/person/123")
        assert response.status_code == 422

    def test_invalid_person(self, client):
        response = client.patch(f"/person/{uuid.uuid4()}", json={"patients": [str(uuid.uuid4())]})
        assert response.status_code == 404

    def test_empty_patients(self, client):
        person = models.Person()
        client.session.add(person)
        client.session.flush()

        response = client.patch(f"/person/{person.reference_id}", json={"patients": []})
        assert response.status_code == 422

    def test_invalid_patient(self, client):
        person = models.Person()
        client.session.add(person)
        client.session.flush()

        response = client.patch(
            f"/person/{person.reference_id}", json={"patients": [str(uuid.uuid4())]}
        )
        assert response.status_code == 422

    def test_update_person(self, client):
        per1 = models.Person()
        pat1 = models.Patient(person=per1, data={})
        client.session.add(pat1)
        per2 = models.Person()
        pat2 = models.Patient(person=per2, data={})
        client.session.add(pat2)
        new_person = models.Person()
        client.session.add(new_person)
        client.session.flush()

        resp = client.patch(
            f"/person/{new_person.reference_id}",
            json={"patients": [str(pat1.reference_id), str(pat2.reference_id)]},
        )
        assert resp.status_code == 200
        assert resp.json()["person_reference_id"] == str(new_person.reference_id)
        assert resp.json()["person_reference_id"] == str(pat1.person.reference_id)
        assert resp.json()["person_reference_id"] == str(pat2.person.reference_id)


<<<<<<< HEAD
class TestMergePersonClusters:
    def testMergePersonClustersSuccess(self, client):
        person1 = models.Person()
        patient1 = models.Patient(person=person1, data={})

        person2 = models.Person()
        patient2 = models.Patient(person=person2, data={})

        client.session.add_all([patient1, patient2])
        client.session.flush()

        response = client.post(
            f"/person/{person1.reference_id}/merge/",
            json={"person_reference_ids": [str(person2.reference_id)]},
        )

        assert response.status_code == 200
        assert response.json()["person_reference_id"] == str(person1.reference_id)

    def testInvalidPersonIdType(self, client):
        response = client.post(
            "/person/123/merge/",
            json={"person_reference_ids": [str(uuid.uuid4())]},
        )
        assert response.status_code == 422

    def test1InvalidPersonId(self, client):
        # Tests that a 422 will be raised if a single invalid person id is passed
        person1 = models.Person()
        patient1 = models.Patient(person=person1, data={})

        person2 = models.Person()
        patient2 = models.Patient(person=person2, data={})

        client.session.add_all([patient1, patient2])
        client.session.flush()

        response = client.post(
            f"/person/{person1.reference_id}/merge/",
            json={"person_reference_ids": [str(person2.reference_id), str(uuid.uuid4())]},
        )
        assert response.status_code == 422

    def testNoPersontoMergeInto(self, client):
        response = client.post(
            f"/person/{uuid.uuid4()}/merge/",
            json={
                "person_reference_ids": [str(uuid.uuid4())],
            },
        )
        assert response.status_code == 404
=======
class TestGetPerson:
    def test_invalid_person_id(self, client):
        response = client.get("/person/123")
        assert response.status_code == 422

    def test_invalid_person(self, client):
        response = client.get(f"/person/{uuid.uuid4()}")
        assert response.status_code == 404

    def test_empty_patients(self, client):
        person = models.Person()
        client.session.add(person)
        client.session.flush()

        response = client.get(f"/person/{person.reference_id}")
        assert response.status_code == 200
        assert response.json() == {
            "person_reference_id": str(person.reference_id),
            "patient_reference_ids": [],
        }

    def test_with_patients(self, client):
        person = models.Person()
        pat1 = models.Patient(person=person, data={})
        client.session.add(pat1)
        pat2 = models.Patient(person=person, data={})
        client.session.add(pat2)
        client.session.flush()

        response = client.get(f"/person/{person.reference_id}")
        assert response.status_code == 200
        assert response.json() == {
            "person_reference_id": str(person.reference_id),
            "patient_reference_ids": [str(pat1.reference_id), str(pat2.reference_id)],
        }
>>>>>>> 3f182998
<|MERGE_RESOLUTION|>--- conflicted
+++ resolved
@@ -82,7 +82,43 @@
         assert resp.json()["person_reference_id"] == str(pat2.person.reference_id)
 
 
-<<<<<<< HEAD
+class TestGetPerson:
+    def test_invalid_person_id(self, client):
+        response = client.get("/person/123")
+        assert response.status_code == 422
+
+    def test_invalid_person(self, client):
+        response = client.get(f"/person/{uuid.uuid4()}")
+        assert response.status_code == 404
+
+    def test_empty_patients(self, client):
+        person = models.Person()
+        client.session.add(person)
+        client.session.flush()
+
+        response = client.get(f"/person/{person.reference_id}")
+        assert response.status_code == 200
+        assert response.json() == {
+            "person_reference_id": str(person.reference_id),
+            "patient_reference_ids": [],
+        }
+
+    def test_with_patients(self, client):
+        person = models.Person()
+        pat1 = models.Patient(person=person, data={})
+        client.session.add(pat1)
+        pat2 = models.Patient(person=person, data={})
+        client.session.add(pat2)
+        client.session.flush()
+
+        response = client.get(f"/person/{person.reference_id}")
+        assert response.status_code == 200
+        assert response.json() == {
+            "person_reference_id": str(person.reference_id),
+            "patient_reference_ids": [str(pat1.reference_id), str(pat2.reference_id)],
+        }
+
+
 class TestMergePersonClusters:
     def testMergePersonClustersSuccess(self, client):
         person1 = models.Person()
@@ -133,41 +169,4 @@
                 "person_reference_ids": [str(uuid.uuid4())],
             },
         )
-        assert response.status_code == 404
-=======
-class TestGetPerson:
-    def test_invalid_person_id(self, client):
-        response = client.get("/person/123")
-        assert response.status_code == 422
-
-    def test_invalid_person(self, client):
-        response = client.get(f"/person/{uuid.uuid4()}")
-        assert response.status_code == 404
-
-    def test_empty_patients(self, client):
-        person = models.Person()
-        client.session.add(person)
-        client.session.flush()
-
-        response = client.get(f"/person/{person.reference_id}")
-        assert response.status_code == 200
-        assert response.json() == {
-            "person_reference_id": str(person.reference_id),
-            "patient_reference_ids": [],
-        }
-
-    def test_with_patients(self, client):
-        person = models.Person()
-        pat1 = models.Patient(person=person, data={})
-        client.session.add(pat1)
-        pat2 = models.Patient(person=person, data={})
-        client.session.add(pat2)
-        client.session.flush()
-
-        response = client.get(f"/person/{person.reference_id}")
-        assert response.status_code == 200
-        assert response.json() == {
-            "person_reference_id": str(person.reference_id),
-            "patient_reference_ids": [str(pat1.reference_id), str(pat2.reference_id)],
-        }
->>>>>>> 3f182998
+        assert response.status_code == 404