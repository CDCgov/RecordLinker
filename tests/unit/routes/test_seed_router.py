--- conflicted
+++ resolved
@@ -38,12 +38,8 @@
         assert sum(len(p["patients"]) for p in persons) == 1285
         assert client.session.query(models.Person).count() == 100
         assert client.session.query(models.Patient).count() == 1285
-<<<<<<< HEAD
-        # TODO: skip this check for now seed_test.json.gz contains "mrn" and "ssn" fields. Need ot switch these to the new "identifier" format
-        # assert client.session.query(models.BlockingValue).count() == 10280
-=======
+        breakpoint()
         assert client.session.query(models.BlockingValue).count() == 8995
->>>>>>> 9bf741b9
 
     @mock.patch("recordlinker.database.algorithm_service.default_algorithm")
     def test_seed_and_link(self, mock_algorithm, basic_algorithm, client):
