--- conflicted
+++ resolved
@@ -17,21 +17,13 @@
         return client.app.url_path_for("seed-batch")
 
     def test_empty_clusters(self, client):
-<<<<<<< HEAD
-        response = client.post("/api/seed", json={"clusters": []})
-=======
         response = client.post(self.path(client), json={"clusters": []})
->>>>>>> de8e8a0b
         assert response.status_code == 422
         assert response.json()["detail"][0]["msg"] == "Value error, Clusters must not be empty"
 
     def test_too_many_clusters(self, client):
         data = {"clusters": [{"records": []} for _ in range(101)]}
-<<<<<<< HEAD
-        response = client.post("/api/seed", json=data)
-=======
         response = client.post(self.path(client), json=data)
->>>>>>> de8e8a0b
         assert response.status_code == 422
         assert (
             response.json()["detail"][0]["msg"]
@@ -42,11 +34,7 @@
         # NOTE: The seed_test.json file was generated with scripts/gen_seed_test_data.py
         # rerun that script and adjust these values if the data format needs to change.
         data = load_test_json_asset("seed_test.json.gz")
-<<<<<<< HEAD
-        response = client.post("/api/seed", json=data)
-=======
         response = client.post(self.path(client), json=data)
->>>>>>> de8e8a0b
         assert response.status_code == 201
         persons = response.json()["persons"]
         assert len(persons) == 100
@@ -71,20 +59,12 @@
                 }
             ],
         }
-<<<<<<< HEAD
-        seed_resp = client.post("/api/seed", json={"clusters": [{"records": [record]}]})
-        assert seed_resp.status_code == 201
-        persons = seed_resp.json()["persons"]
-        assert len(persons) == 1
-        response = client.post("/api/link", json={"record": record})
-=======
         seed_resp = client.post(self.path(client), json={"clusters": [{"records": [record]}]})
         assert seed_resp.status_code == 201
         persons = seed_resp.json()["persons"]
         assert len(persons) == 1
         link_url = client.app.url_path_for("link-record")
         response = client.post(link_url, json={"record": record})
->>>>>>> de8e8a0b
         assert response.status_code == 200
 
 
@@ -103,11 +83,7 @@
         assert client.session.query(models.Person).count() == 1
         assert client.session.query(models.Patient).count() == 1
         assert client.session.query(models.BlockingValue).count() == 1
-<<<<<<< HEAD
-        response = client.delete("/api/seed")
-=======
         response = client.delete(self.path(client))
->>>>>>> de8e8a0b
         assert response.status_code == 204
         assert client.session.query(models.Person).count() == 0
         assert client.session.query(models.Patient).count() == 0
