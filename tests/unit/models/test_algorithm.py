--- conflicted
+++ resolved
@@ -68,89 +68,6 @@
         # should not raise any value errors
         session.commit()
 
-<<<<<<< HEAD
-    def test_from_dict_no_passes(self):
-        data = {
-            "label": "Algorithm 1",
-            "description": "First algorithm",
-        }
-        algo = models.Algorithm.from_dict(**data)
-        assert algo.label == "Algorithm 1"
-        assert algo.description == "First algorithm"
-        assert algo.passes == []
-
-    def test_from_dict_with_passes(self):
-        data = {
-            "label": "Algorithm 1",
-            "description": "First algorithm",
-            "passes": [
-                {
-                    "blocking_keys": ["ZIP"],
-                    "evaluators": [
-                        {
-                            "feature": "FIRST_NAME",
-                            "func": "COMPARE_PROBABILISTIC_FUZZY_MATCH",
-                        },
-                        {
-                            "feature": "LAST_NAME",
-                            "func": "COMPARE_PROBABILISTIC_FUZZY_MATCH",
-                        },
-                    ],
-                    "possible_match_window": (0.75, 1.0),
-                }
-            ],
-        }
-        algo = models.Algorithm.from_dict(**data)
-        assert algo.label == "Algorithm 1"
-        assert algo.description == "First algorithm"
-        assert len(algo.passes) == 1
-        assert algo.passes[0].blocking_keys == ["ZIP"]
-        assert algo.passes[0].evaluators == [
-            {
-                "feature": "FIRST_NAME",
-                "func": "COMPARE_PROBABILISTIC_FUZZY_MATCH",
-            },
-            {
-                "feature": "LAST_NAME",
-                "func": "COMPARE_PROBABILISTIC_FUZZY_MATCH",
-            },
-        ]
-        assert algo.passes[0].possible_match_window == (0.75, 1)
-
-
-class TestAlgorithmPass:
-    def test_bound_evaluators(self):
-        """
-        Tests that the bound_evaluators method returns the correct functions
-        """
-        ap = models.AlgorithmPass(
-            evaluators=[
-                {
-                    "feature": "BIRTHDATE",
-                    "func": "COMPARE_PROBABILISTIC_FUZZY_MATCH",
-                }
-            ]
-        )
-        assert ap.bound_evaluators() == [
-            models.BoundEvaluator("BIRTHDATE", matchers.compare_probabilistic_fuzzy_match)
-        ]
-        ap.evaluators = [
-            {
-                "feature": "BIRTHDATE",
-                "func": "COMPARE_PROBABILISTIC_FUZZY_MATCH",
-            }
-        ]
-        assert ap.bound_evaluators() == [
-            models.BoundEvaluator("BIRTHDATE", matchers.compare_probabilistic_fuzzy_match)
-        ]
-        ap.evaluators = [
-            {"feature": "BIRTHDATE", "func": "INVALID"}
-        ]
-        with pytest.raises(ValueError, match="Failed to convert string to callable"):
-            ap.bound_evaluators()
-
-=======
->>>>>>> de8e8a0b
 
 class TestCreateInitialAlgorithms:
     def test_invalid_file(self, monkeypatch, session):
