import typing

import pytest

from recordlinker import utils
from recordlinker.linking import matchers


def test_bind_functions():
    funcs = {
        "first_name": "func:recordlinker.linking.matchers.feature_match_fuzzy_string",
        "last_name": "func:recordlinker.linking.matchers.feature_match_exact",
    }
    assert utils.bind_functions(funcs) == {
        "first_name": matchers.feature_match_fuzzy_string,
        "last_name": matchers.feature_match_exact,
    }

    funcs = {
        "blocks": [
            {"value": "birthdate"},
            {"value": "func:recordlinker.linking.matchers.feature_match_exact"},
        ]
    }
    assert utils.bind_functions(funcs) == {
        "blocks": [
            {"value": "birthdate"},
            {"value": matchers.feature_match_exact},
        ]
    }

    funcs = {
        "nested": {
            "first_name": "func:recordlinker.linking.matchers.feature_match_fuzzy_string",
            "last_name": "func:recordlinker.linking.matchers.feature_match_exact",
        }
    }
    assert utils.bind_functions(funcs) == {
        "nested": {
            "first_name": matchers.feature_match_fuzzy_string,
            "last_name": matchers.feature_match_exact,
        }
    }


def test_str_to_callable():
    val = "func:recordlinker.linking.matchers.feature_match_exact"
    assert utils.str_to_callable(val) == matchers.feature_match_exact
    val = "recordlinker.linking.matchers.feature_match_exact"
    assert utils.str_to_callable(val) == matchers.feature_match_exact
<<<<<<< HEAD
    val = "feature_match_exact"
    with pytest.raises(ValueError):
        utils.str_to_callable(val)
    val = "recordlinker.unknown_module.unknown_function"
=======
    val = "recordlinker.unknown_module.unknown_function"
    with pytest.raises(ValueError):
        utils.str_to_callable(val)
    val = "recordlinker.linking.matchers.unknown_function"
>>>>>>> a71fcef8
    with pytest.raises(ValueError):
        utils.str_to_callable(val)


def test_func_to_str():
    assert (
        utils.func_to_str(matchers.feature_match_exact)
        == "func:recordlinker.linking.matchers.feature_match_exact"
    )
    assert (
        utils.func_to_str(matchers.feature_match_fuzzy_string)
        == "func:recordlinker.linking.matchers.feature_match_fuzzy_string"
    )


class TestCheckSignature:
    @staticmethod
    def func1(a: int, b: str) -> None:
        pass

    @staticmethod
    def func2(a: int, b: list[int]) -> float:
        pass

    def test_check_signature(self):
        assert not utils.check_signature(self.func1, typing.Callable[[str], str])
        assert not utils.check_signature(self.func1, typing.Callable[[int, str], str])
        assert utils.check_signature(self.func1, typing.Callable[[int, str], None])
        assert not utils.check_signature(self.func2, typing.Callable[[int, int], float])
        assert not utils.check_signature(self.func2, typing.Callable[[int, list], float])
        assert not utils.check_signature(self.func2, typing.Callable[[int, list[int]], None])
        assert utils.check_signature(self.func2, typing.Callable[[int, list[int]], float])<|MERGE_RESOLUTION|>--- conflicted
+++ resolved
@@ -48,17 +48,10 @@
     assert utils.str_to_callable(val) == matchers.feature_match_exact
     val = "recordlinker.linking.matchers.feature_match_exact"
     assert utils.str_to_callable(val) == matchers.feature_match_exact
-<<<<<<< HEAD
-    val = "feature_match_exact"
-    with pytest.raises(ValueError):
-        utils.str_to_callable(val)
-    val = "recordlinker.unknown_module.unknown_function"
-=======
     val = "recordlinker.unknown_module.unknown_function"
     with pytest.raises(ValueError):
         utils.str_to_callable(val)
     val = "recordlinker.linking.matchers.unknown_function"
->>>>>>> a71fcef8
     with pytest.raises(ValueError):
         utils.str_to_callable(val)
 
