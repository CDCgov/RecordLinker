{
    "label": "test-config",
    "description": "test algorithm configuration",
    "is_default": false,
<<<<<<< HEAD
    "evaluation_context": {
      "include_multiple_matches": true,
      "belongingness_ratio": [
          0.75,
          0.9
      ],
      "log_odds": [
        { "feature": "ADDRESS", "value": 8.438284928858774 },
        { "feature": "BIRTHDATE", "value": 10.126641103800338 },
        { "feature": "CITY", "value": 2.438553006137189 },
        { "feature": "FIRST_NAME", "value": 6.849475906891162 },
        { "feature": "LAST_NAME", "value": 6.350720397426025 },
        { "feature": "IDENTIFIER", "value": 0.3051262572525359 },
        { "feature": "SEX", "value": 0.7510419059643679 },
        { "feature": "STATE", "value": 0.022376768992488694 },
        { "feature": "ZIP", "value": 4.975031471124867 }
      ],
      "defaults": {
          "fuzzy_match_threshold": 0.9,
          "fuzzy_match_measure": "JaroWinkler"
      }
    },
=======
    "include_multiple_matches": true,
    "belongingness_ratio": [
        0.75,
        0.9
    ],
    "max_missing_allowed_proportion": 0.5,
    "missing_field_points_proportion": 0.5,
>>>>>>> cae79766
    "passes": [
        {
            "blocking_keys": [
                "BIRTHDATE",
                "IDENTIFIER",
                "SEX"
            ],
            "evaluators": [
                {
                    "feature": "FIRST_NAME",
                    "func": "COMPARE_PROBABILISTIC_FUZZY_MATCH"
                },
                {
                    "feature": "LAST_NAME",
                    "func": "COMPARE_PROBABILISTIC_FUZZY_MATCH"
                }
            ],
            "true_match_threshold": 12.2
        },
        {
            "blocking_keys": [
                "ZIP",
                "FIRST_NAME",
                "LAST_NAME",
                "SEX"
            ],
            "evaluators": [
                {
                    "feature": "ADDRESS",
                    "func": "COMPARE_PROBABILISTIC_FUZZY_MATCH"
                },
                {
                    "feature": "BIRTHDATE",
                    "func": "COMPARE_PROBABILISTIC_FUZZY_MATCH",
                    "fuzzy_match_threshold": 0.95
                }
            ],
            "true_match_threshold": 17.0
        }
    ]
}<|MERGE_RESOLUTION|>--- conflicted
+++ resolved
@@ -2,7 +2,6 @@
     "label": "test-config",
     "description": "test algorithm configuration",
     "is_default": false,
-<<<<<<< HEAD
     "evaluation_context": {
       "include_multiple_matches": true,
       "belongingness_ratio": [
@@ -22,18 +21,11 @@
       ],
       "defaults": {
           "fuzzy_match_threshold": 0.9,
-          "fuzzy_match_measure": "JaroWinkler"
+          "fuzzy_match_measure": "JaroWinkler",
+          "max_missing_allowed_proportion": 0.5,
+          "missing_field_points_proportion": 0.5
       }
     },
-=======
-    "include_multiple_matches": true,
-    "belongingness_ratio": [
-        0.75,
-        0.9
-    ],
-    "max_missing_allowed_proportion": 0.5,
-    "missing_field_points_proportion": 0.5,
->>>>>>> cae79766
     "passes": [
         {
             "blocking_keys": [
