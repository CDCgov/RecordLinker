{
    "label": "test-config",
    "description": "test algorithm configuration",
    "is_default": false,
    "include_multiple_matches": true,
    "max_missing_allowed_proportion": 0.5,
    "missing_field_points_proportion": 0.5,
    "passes": [
        {
            "label": "BLOCK_birthdate_identifier_sex_MATCH_first_name_last_name",
            "blocking_keys": [
                "BIRTHDATE",
                "IDENTIFIER",
                "SEX"
            ],
            "evaluators": [
                {
                    "feature": "FIRST_NAME",
                    "func": "COMPARE_PROBABILISTIC_FUZZY_MATCH"
                },
                {
                    "feature": "LAST_NAME",
                    "func": "COMPARE_PROBABILISTIC_FUZZY_MATCH"
                }
            ],
<<<<<<< HEAD
            "rule": "func:recordlinker.linking.matchers.rule_probabilistic_sum",
            "possible_match_window": [
                0.8,
                0.925
            ],
=======
            "cluster_ratio": 0.9,
>>>>>>> 3ee7ec5f
            "kwargs": {
                "thresholds": {
                    "FIRST_NAME": 0.9,
                    "LAST_NAME": 0.9,
                    "BIRTHDATE": 0.95,
                    "ADDRESS": 0.9,
                    "CITY": 0.92,
                    "ZIP": 0.95
                },
                "log_odds": {
                    "ADDRESS": 8.438284928858774,
                    "BIRTHDATE": 10.126641103800338,
                    "CITY": 2.438553006137189,
                    "FIRST_NAME": 6.849475906891162,
                    "LAST_NAME": 6.350720397426025,
                    "IDENTIFIER:MR": 0.3051262572525359,
                    "SEX": 0.7510419059643679,
                    "STATE": 0.022376768992488694,
                    "ZIP": 4.975031471124867
                }
            }
        },
        {
            "label": "BLOCK_zip_first_name_last_name_sex_MATCH_address_birthdate",
            "blocking_keys": [
                "ZIP",
                "FIRST_NAME",
                "LAST_NAME",
                "SEX"
            ],
            "evaluators": [
                {
                    "feature": "ADDRESS",
                    "func": "COMPARE_PROBABILISTIC_FUZZY_MATCH"
                },
                {
                    "feature": "BIRTHDATE",
                    "func": "COMPARE_PROBABILISTIC_FUZZY_MATCH"
                }
            ],
<<<<<<< HEAD
            "rule": "func:recordlinker.linking.matchers.rule_probabilistic_sum",
            "possible_match_window": [
                0.815,
                0.915
            ],
=======
            "cluster_ratio": 0.9,
>>>>>>> 3ee7ec5f
            "kwargs": {
                "thresholds": {
                    "FIRST_NAME": 0.9,
                    "LAST_NAME": 0.9,
                    "BIRTHDATE": 0.95,
                    "ADDRESS": 0.9,
                    "CITY": 0.92,
                    "ZIP": 0.95
                },
                "log_odds": {
                    "ADDRESS": 8.438284928858774,
                    "BIRTHDATE": 10.126641103800338,
                    "CITY": 2.438553006137189,
                    "FIRST_NAME": 6.849475906891162,
                    "LAST_NAME": 6.350720397426025,
                    "IDENTIFIER:MR": 0.3051262572525359,
                    "SEX": 0.7510419059643679,
                    "STATE": 0.022376768992488694,
                    "ZIP": 4.975031471124867
                }
            }
        }
    ]
}<|MERGE_RESOLUTION|>--- conflicted
+++ resolved
@@ -23,15 +23,10 @@
                     "func": "COMPARE_PROBABILISTIC_FUZZY_MATCH"
                 }
             ],
-<<<<<<< HEAD
-            "rule": "func:recordlinker.linking.matchers.rule_probabilistic_sum",
             "possible_match_window": [
                 0.8,
                 0.925
             ],
-=======
-            "cluster_ratio": 0.9,
->>>>>>> 3ee7ec5f
             "kwargs": {
                 "thresholds": {
                     "FIRST_NAME": 0.9,
@@ -72,15 +67,10 @@
                     "func": "COMPARE_PROBABILISTIC_FUZZY_MATCH"
                 }
             ],
-<<<<<<< HEAD
-            "rule": "func:recordlinker.linking.matchers.rule_probabilistic_sum",
             "possible_match_window": [
                 0.815,
                 0.915
             ],
-=======
-            "cluster_ratio": 0.9,
->>>>>>> 3ee7ec5f
             "kwargs": {
                 "thresholds": {
                     "FIRST_NAME": 0.9,
