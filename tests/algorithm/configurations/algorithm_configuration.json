--- conflicted
+++ resolved
@@ -15,16 +15,6 @@
         { "feature": "STATE", "value": 0.022376768992488694 },
         { "feature": "ZIP", "value": 4.975031471124867 }
       ],
-<<<<<<< HEAD
-      "skip_values": [],
-      "advanced": {
-        "fuzzy_match_threshold": 0.9,
-        "fuzzy_match_measure": "JaroWinkler",
-        "max_missing_allowed_proportion": 0.5,
-        "missing_field_points_proportion": 0.5
-      }
-    },
-=======
       "skip_values": [
           {
               "feature": "FIRST_NAME",
@@ -56,11 +46,14 @@
                   "Unknown"
               ]
           }
-      ]
+      ],
+      "advanced": {
+        "fuzzy_match_threshold": 0.9,
+        "fuzzy_match_measure": "JaroWinkler",
+        "max_missing_allowed_proportion": 0.5,
+        "missing_field_points_proportion": 0.5
+      }
     },
-    "max_missing_allowed_proportion": 0.5,
-    "missing_field_points_proportion": 0.5,
->>>>>>> c559c1e2
     "passes": [
         {
             "label": "BLOCK_birthdate_identifier_sex_MATCH_first_name_last_name",
@@ -83,21 +76,7 @@
                 0.8,
                 0.925
             ],
-<<<<<<< HEAD
             "kwargs": {}
-=======
-            "kwargs": {
-                "similarity_measure": "JaroWinkler",
-                "thresholds": {
-                    "FIRST_NAME": 0.9,
-                    "LAST_NAME": 0.9,
-                    "BIRTHDATE": 0.95,
-                    "ADDRESS": 0.9,
-                    "CITY": 0.92,
-                    "ZIP": 0.95
-                }
-            }
->>>>>>> c559c1e2
         },
         {
             "label": "BLOCK_zip_first_name_last_name_sex_MATCH_address_birthdate",
@@ -122,21 +101,7 @@
                 0.815,
                 0.915
             ],
-<<<<<<< HEAD
             "kwargs": {}
-=======
-            "kwargs": {
-                "similarity_measure": "JaroWinkler",
-                "thresholds": {
-                    "FIRST_NAME": 0.9,
-                    "LAST_NAME": 0.9,
-                    "BIRTHDATE": 0.95,
-                    "ADDRESS": 0.9,
-                    "CITY": 0.92,
-                    "ZIP": 0.95
-                }
-            }
->>>>>>> c559c1e2
         }
     ]
 }