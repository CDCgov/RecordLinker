name: "release"
# This workflow handles two different scenarios:
# 1. Merging a pull request into main:
#   - creation of a draft release
# 2. Pushing a version tag:
#   - building and pushing of a new Docker image to ghcr.io
#   - creation of a published release

on:
  push:
    branches: [main]
    tags:
      - "v*.*.*"
  pull_request:
    branches: [main]

jobs:
  release:
    runs-on: ubuntu-latest

    permissions:
      contents: "write"
      id-token: "write"
      packages: "write"
      pages: "write"

    steps:
      - name: Checkout code
        uses: actions/checkout@v4
        with:
          fetch-depth: 0 # Fetch all history for tags

      - name: Set up Docker Buildx
        uses: docker/setup-buildx-action@v3

      - name: Next tag
        run: |
          # Get the tag that triggered the workflow
          tag=${GITHUB_REF#refs/tags/}
          # Test if the tag is a version tag
          if [[ "$tag" =~ ^v[0-9]+\.[0-9]+\.[0-9]+$ ]]; then
            next_tag=$tag
          else
            next_tag=$(scripts/next_tag.sh)
          fi
          
          echo "Next tag: $next_tag"
          echo "NEXT_TAG=$next_tag" >> $GITHUB_ENV

      - name: Log in to GitHub Container Registry
        uses: docker/login-action@v2
        if: startsWith(github.ref, 'refs/tags/v')
        with:
          registry: ghcr.io
          username: ${{ github.actor }}
          password: ${{ secrets.GITHUB_TOKEN }}

      - name: Convert repository name to lowercase
        if: startsWith(github.ref, 'refs/tags/v')
        run: echo "PACKAGE_NAME=$(echo '${{ github.repository }}' | tr '[:upper:]' '[:lower:]')" >> $GITHUB_ENV

      - name: Build and push
        uses: docker/build-push-action@v6
        if: startsWith(github.ref, 'refs/tags/v')
        with:
          platforms: linux/amd64,linux/arm64
          push: true
          cache-from: type=gha
          cache-to: type=gha,mode=max
          tags: |
            ghcr.io/${{ env.PACKAGE_NAME }}:latest
            ghcr.io/${{ env.PACKAGE_NAME }}:${{ env.NEXT_TAG }}

      - name: Optionally delete the existing draft release
        run: |
          # Get existing draft release (if any)
          response=$(curl -s -H "Authorization: token ${{ secrets.GITHUB_TOKEN }}" \
            "https://api.github.com/repos/${{ github.repository }}/releases")

          # Check if there is a draft release
          draft_release=$(echo "$response" | jq '.[] | select(.draft == true)')
          if [[ -n "$draft_release" ]]; then
            # Delete the existing draft release
            draft_release_id=$(echo "$draft_release" | jq -r '.id')
            echo "Deleting draft release: ${draft_release_id}"
            curl --fail -s -X DELETE \
              -H "Authorization: token ${{ secrets.GITHUB_TOKEN }}" \
              -H "Accept: application/vnd.github+json" \
              "https://api.github.com/repos/${{ github.repository }}/releases/${draft_release_id}"
          fi

      - name: Create the release
        run: |
          # If the tag ends in -rc.*, then its a draft release
          if [[ "${{ env.NEXT_TAG }}" =~ -rc\.[0-9]+$ ]]; then
            echo "Creating a draft release"
            draft=true
          else
            echo "Creating a published release"
            draft=false
          fi
          # Create a new release
          curl --fail -s -X POST \
            -H "Authorization: token ${{ secrets.GITHUB_TOKEN }}" \
            -H "Accept: application/vnd.github+json" \
            -d @- "https://api.github.com/repos/${{ github.repository }}/releases" <<EOF
          {
            "tag_name": "${{ env.NEXT_TAG }}",
            "target_commitish": "main",
            "name": "${{ env.NEXT_TAG }}",
            "generate_release_notes": true,
            "draft": ${draft}
          }
<<<<<<< HEAD
          EOF

      - name: Log in to GitHub Container Registry
        uses: docker/login-action@v2
        if: startsWith(github.ref, 'refs/tags/v')
        with:
          registry: ghcr.io
          username: ${{ github.actor }}
          password: ${{ secrets.GITHUB_TOKEN }}

      - name: Convert repository name to lowercase
        if: startsWith(github.ref, 'refs/tags/v')
        run: echo "PACKAGE_NAME=$(echo '${{ github.repository }}' | tr '[:upper:]' '[:lower:]')" >> $GITHUB_ENV

      - name: Build and push
        uses: docker/build-push-action@v6
        if: startsWith(github.ref, 'refs/tags/v')
        with:
          platforms: linux/amd64,linux/arm64
          push: true
          cache-from: type=gha
          cache-to: type=gha,mode=max
          tags: |
            ghcr.io/${{ env.PACKAGE_NAME }}:latest
            ghcr.io/${{ env.PACKAGE_NAME }}:${{ env.NEXT_TAG }}

      - name: Set up Python
        uses: actions/setup-python@v5
        with:
          python-version: '3.11'
          cache: 'pip'

      - name: Build public documentation
        run: |
          python -m pip install --upgrade pip
          pip install '.[dev]'
          export INITIAL_ALGORITHMS=""
          export VERSION=${{ env.NEXT_TAG }}
          ./scripts/build_docs.sh _site

      - name: Upload public documentation
        uses: actions/upload-pages-artifact@v3
        with:
          path: _site/

      - name: Deploy to GitHub Pages
        uses: actions/deploy-pages@v4
=======
          EOF
>>>>>>> f0944e3f
<|MERGE_RESOLUTION|>--- conflicted
+++ resolved
@@ -30,9 +30,6 @@
         with:
           fetch-depth: 0 # Fetch all history for tags
 
-      - name: Set up Docker Buildx
-        uses: docker/setup-buildx-action@v3
-
       - name: Next tag
         run: |
           # Get the tag that triggered the workflow
@@ -46,6 +43,10 @@
           
           echo "Next tag: $next_tag"
           echo "NEXT_TAG=$next_tag" >> $GITHUB_ENV
+
+      - name: Set up Docker Buildx
+        uses: docker/setup-buildx-action@v3
+        if: startsWith(github.ref, 'refs/tags/v')
 
       - name: Log in to GitHub Container Registry
         uses: docker/login-action@v2
@@ -70,6 +71,32 @@
           tags: |
             ghcr.io/${{ env.PACKAGE_NAME }}:latest
             ghcr.io/${{ env.PACKAGE_NAME }}:${{ env.NEXT_TAG }}
+
+      - name: Set up Python
+        uses: actions/setup-python@v5
+        if: startsWith(github.ref, 'refs/tags/v')
+        with:
+          python-version: '3.11'
+          cache: 'pip'
+
+      - name: Build public documentation
+        if: startsWith(github.ref, 'refs/tags/v')
+        run: |
+          python -m pip install --upgrade pip
+          pip install '.[dev]'
+          export INITIAL_ALGORITHMS=""
+          export VERSION=${{ env.NEXT_TAG }}
+          ./scripts/build_docs.sh _site
+
+      - name: Upload public documentation
+        uses: actions/upload-pages-artifact@v3
+        if: startsWith(github.ref, 'refs/tags/v')
+        with:
+          path: _site/
+
+      - name: Deploy to GitHub Pages
+        uses: actions/deploy-pages@v4
+        if: startsWith(github.ref, 'refs/tags/v')
 
       - name: Optionally delete the existing draft release
         run: |
@@ -111,54 +138,4 @@
             "generate_release_notes": true,
             "draft": ${draft}
           }
-<<<<<<< HEAD
-          EOF
-
-      - name: Log in to GitHub Container Registry
-        uses: docker/login-action@v2
-        if: startsWith(github.ref, 'refs/tags/v')
-        with:
-          registry: ghcr.io
-          username: ${{ github.actor }}
-          password: ${{ secrets.GITHUB_TOKEN }}
-
-      - name: Convert repository name to lowercase
-        if: startsWith(github.ref, 'refs/tags/v')
-        run: echo "PACKAGE_NAME=$(echo '${{ github.repository }}' | tr '[:upper:]' '[:lower:]')" >> $GITHUB_ENV
-
-      - name: Build and push
-        uses: docker/build-push-action@v6
-        if: startsWith(github.ref, 'refs/tags/v')
-        with:
-          platforms: linux/amd64,linux/arm64
-          push: true
-          cache-from: type=gha
-          cache-to: type=gha,mode=max
-          tags: |
-            ghcr.io/${{ env.PACKAGE_NAME }}:latest
-            ghcr.io/${{ env.PACKAGE_NAME }}:${{ env.NEXT_TAG }}
-
-      - name: Set up Python
-        uses: actions/setup-python@v5
-        with:
-          python-version: '3.11'
-          cache: 'pip'
-
-      - name: Build public documentation
-        run: |
-          python -m pip install --upgrade pip
-          pip install '.[dev]'
-          export INITIAL_ALGORITHMS=""
-          export VERSION=${{ env.NEXT_TAG }}
-          ./scripts/build_docs.sh _site
-
-      - name: Upload public documentation
-        uses: actions/upload-pages-artifact@v3
-        with:
-          path: _site/
-
-      - name: Deploy to GitHub Pages
-        uses: actions/deploy-pages@v4
-=======
-          EOF
->>>>>>> f0944e3f
+          EOF