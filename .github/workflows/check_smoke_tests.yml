--- conflicted
+++ resolved
@@ -67,21 +67,14 @@
           docker run -d --name rl-service \
             --network="host" \
             -e DB_URI=$DB_URI \
-<<<<<<< HEAD
             -e SECRET_KEY="insecure-secret-key" \
-=======
             -e API_ROOT_PATH=$API_ROOT \
->>>>>>> de8e8a0b
             rl-service-image
 
           # Wait for the RL Service to be healthy
           TRIES=5
           COUNT=0
-<<<<<<< HEAD
-          until curl -s http://localhost:8080/api/ | grep "OK"; do
-=======
           until curl -s $BASE_URL | grep "OK"; do
->>>>>>> de8e8a0b
             echo "Waiting for RL Service to become healthy... Attempt $((COUNT+1)) of $TRIES"
             sleep 5
             COUNT=$((COUNT+1))
@@ -95,11 +88,7 @@
           RECORD='{"record": {"birth_date": "2013-11-07", "sex": "M", "identifiers":[{"value": "123456789", "type": "MR"}], "name":[{"family":"Shepard", "given":["John"]}]}}'
           ALGORITHM='{"algorithm": "dibbs-default", "record": {"birth_date": "2000-12-06", "sex": "M", "identifiers":[{"value": "9876543210", "type": "MR"}], "name":[{"family":"Smith", "given":["William"]}]}}'
 
-<<<<<<< HEAD
-          RESPONSE_1=$(curl -s -X POST http://localhost:8080/api/link \
-=======
           RESPONSE_1=$(curl -s -X POST "${BASE_URL}/link" \
->>>>>>> de8e8a0b
           -d "$RECORD" \
           -H "Content-Type: application/json")
 
@@ -108,11 +97,7 @@
 
           PERSON_REFERENCE_ID=$(echo "$RESPONSE_1" | jq -r '.person_reference_id')
 
-<<<<<<< HEAD
-          RESPONSE_2=$(curl -s -X POST http://localhost:8080/api/link \
-=======
           RESPONSE_2=$(curl -s -X POST "${BASE_URL}/link" \
->>>>>>> de8e8a0b
           -d "$RECORD" \
           -H "Content-Type: application/json")
 
@@ -120,11 +105,7 @@
           echo "$RESPONSE_2" | jq -e '.match_grade == "certain"'  
           echo "$RESPONSE_2" | jq -e --arg id "$PERSON_REFERENCE_ID" '.person_reference_id == $id'
 
-<<<<<<< HEAD
-          RESPONSE_3=$(curl -s -X POST http://localhost:8080/api/link \
-=======
           RESPONSE_3=$(curl -s -X POST "${BASE_URL}/link" \
->>>>>>> de8e8a0b
           -d "$ALGORITHM" \
           -H "Content-Type: application/json")
 
@@ -133,11 +114,7 @@
 
           PERSON_REFERENCE_ID=$(echo "$RESPONSE_3" | jq -r '.person_reference_id')
 
-<<<<<<< HEAD
-          RESPONSE_4=$(curl -s -X POST http://localhost:8080/api/link \
-=======
           RESPONSE_4=$(curl -s -X POST "${BASE_URL}/link" \
->>>>>>> de8e8a0b
           -d "$ALGORITHM" \
           -H "Content-Type: application/json")
 
@@ -146,11 +123,7 @@
           echo "$RESPONSE_4" | jq -e --arg id "$PERSON_REFERENCE_ID" '.person_reference_id == $id'     
 
           #invalid tests
-<<<<<<< HEAD
-          RESPONSE_5=$(curl -s -X POST http://localhost:8080/api/link \
-=======
           RESPONSE_5=$(curl -s -X POST "${BASE_URL}/link" \
->>>>>>> de8e8a0b
           -d '{"algorithm": "invalid", "record": {}}' \
           -H "Content-Type: application/json")
 
