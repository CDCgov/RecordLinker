--- conflicted
+++ resolved
@@ -156,11 +156,7 @@
     probabilistically. This is useful when wanting to more robustly compare features by incorporating
     their predictive power (i.e., the log-odds ratio for a feature represents how powerful of a predictor
     that feature is in determining whether two patient records are a true match, as opposed to a match
-<<<<<<< HEAD
     by random chance). 
-=======
-    by random chance). Use the kwargs parameter to specify the fuzzy match threshold and log-odds ratio
-    based on training. Example: `{"kwargs": {"thresholds": {"FIRST_NAME": 0.8}, "log_odds": {"FIRST_NAME": 6.8}}}`
 
 One important caveat for both of these Feature Functions is how they handle patient
 records with missing information in one or more fields.  RecordLinker provides the option 
@@ -170,5 +166,4 @@
 methods, both of these feature functions include a partial log-odds weighting. If one or more 
 records being compared is missing data for a field, each of the above functions returns exactly 
 half the log-odds weight for the field overall, along with a boolean flag indicating that data was 
-missing during comparison.
->>>>>>> cae79766
+missing during comparison.