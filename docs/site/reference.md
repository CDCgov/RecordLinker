# Reference

## Algorithm Configuration

The Algorithm configurations are stored in the database and can be managed via the API.
Many of the attributes defined on a configuration are limited to a specific set of values,
which are defined here.

### Features

The `Feature` enum defines the types of attributes that can be used for matching during the
linkage evaluation phase. The following features are supported:

`BIRTHDATE`

:   The patient's birthdate (normalized to `YYYY-MM-DD`). If a birthdate with an ambiguous (i.e. 
given as a two-digit year, rather than as four digits) year is provided, Record Linker parses the 
birthdate as `19XX` if the given year is after the two-digit year of the current calendar year 
(`47`, for example, would become `1947`), and parses the birthdate as `20XX` otherwise (`08` and
`25` would become `2008` and `2025`, respectively). If a patient's birthdate is given as a date 
in the future, parsing the birthdate will generate an error message and result in a failure.

`SEX`

:   The patient's sex (normalized to `M` or `F`).

`RACE`

:   The patient's race in the format of "AMERICAN_INDIAN", "ASIAN", "BLACK", "HAWAIIAN", "WHITE", "OTHER", "ASKED_UNKNOWN" or "UNKNOWN".

`GIVEN_NAME`

:   The patient's given name, this includes first and middle names.

`FIRST_NAME`

:   The patient's first name.

`LAST_NAME`

:   The patient's last name.

`NAME`

<<<<<<< HEAD
:   The patient's full name. (We recommend only using this field for checking skip values, for feature matching we recommend using `FIRST_NAME` and `LAST_NAME` for best results)
=======
:   The patient's first and last name. (We recommend only using this field for checking skip values, for feature matching we recommend using `FIRST_NAME` and `LAST_NAME` for best results)
>>>>>>> de8e8a0b

`SUFFIX`

:   The patient's name suffix.

`ADDRESS`

:   The patient's address (street suffixes normalized per [USPS rules](https://pe.usps.com/text/pub28/28apc_002.htm)).

`CITY`

:   The patient's city.

`STATE`

:   The patient's state, normalized to standard USPS two-letter codes.

`ZIP`

:   The patient's 5 digit zip code.

`COUNTY`

:   The patient's county.

`TELECOM`

:   The patient's phone, email, fax, or other contact information.

`PHONE`

:   The patient's phone number normalized to an E164 string, although only national numbers (i.e., no country codes) are used for comparison purposes.

`EMAIL`

:   The patient's email address.

`IDENTIFIER`

:   An identifier for the patient.  Matching on this will check if any identifier value/authority/type combination matches.

`IDENTIFIER:<type>`

:   The patient's specific identifier type. For example, `IDENTIFIER:MR` would be the patient's medical record number.  Unlike `IDENTIFIER`, this will ONLY compare values of a specific type.  Valid type codes can be found on [the R4 FHIR Identifier Type v2 page](http://hl7.org/fhir/R4/v2/0203/index.html).


### Blocking Key Types

The `BlockingKey` enum defines the types of blocking values that are generated from the 
patient data and used during query retrieval. The following blocking key types are supported:

`BIRTHDATE` (ID: **1**)

:   The patient's birthdate in the format `YYYY-MM-DD`.

`SEX` (ID: **3**)

:   The patient's sex in the format of `M` or `F`.

`ZIP` (ID: **4**)

:   The patient's  5 digit zip code.

`FIRST_NAME` (ID: **5**)

:   The first 4 characters of the patient's first name. If the patient's name has a suffix, such as Jr. or Sr., then during blocking, a normalized abbreviation of this suffix is prepended to the patient's name before taking the first four characters. For example, "Michael Senior" would become "srmi" for blocking purposes.

`LAST_NAME` (ID: **6**)

:   The first 4 characters of the patient's last name.

`ADDRESS` (ID: **7**)

:   The first 4 characters of the patient's address.

`PHONE` (ID: **8**)

:   The last 4 digits of the patient's phone number (excluding extensions).

`EMAIL` (ID: **9**)

:   The first 4 characters of the patient's email address.

`IDENTIFIER` (ID: **10**)

:  A colon separated string of the last 4 characters of the value and the identifier type.


### Feature Matching Functions

These are the functions that can be used to compare the values of two features to determine
if they are a match or not.

**Note**: When most features are compared, we are doing a 1 to 1 comparison (e.g. "M" == "M").
However, some features have the ability to have multiple values (e.g. `ADDRESS`), thus feature
matching is designed to compare one list of values to another list of values.  For example, an
incoming record could have a ADDRESS of
[{"address": ["123 Main St", "apt 2"], "city": "Springfield", "state": "IL"}] and want to compare
that to an existing Patient with the ADDRESS of
[{"address": ["123 Main Street"], "city": "Springfield", "state": "IL"}, {"address": ["456 Elm St"], "state": "IL"}].
In that case we'd want to evaluate "123 Main St" against both "123 Main Street" and "456 Elm St".

`COMPARE_PROBABILISTIC_EXACT_MATCH`

:   Determines if a Feature Field has the same value in two different patient records. If the two fields agree
    exactly (i.e. are exactly the same), then the function returns the full extent of the log-odds weights for 
    the particular field with which it was called. If the two fields do not exactly agree, the function returns
    0.0. This is useful when performing probabilistic comparisons (which score a possible match's strength by
    accumulating a sum of link weights) on fields for which fuzzy similarity doesn't make sense, such as fields
    defined by an enum (e.g. Sex).

`COMPARE_PROBABILISTIC_FUZZY_MATCH`

:   Similar to the above function, but uses a log-odds ratio to determine if the features are a match 
    probabilistically. This is useful when wanting to more robustly compare features by incorporating
    their predictive power (i.e., the log-odds ratio for a feature represents how powerful of a predictor
    that feature is in determining whether two patient records are a true match, as opposed to a match
    by random chance).

One important caveat for both of these Feature Functions is how they handle patient
records with missing information in one or more fields.  Record Linker provides the option 
to match records that are missing some data, e.g., Field X, with other records for which that 
data (Field X) is present. In order to enable this possibility, and to avoid overly penalizing 
records which may be strong matches but simply have data omitted due to collection 
methods, both of these feature functions include a partial log-odds weighting. If one or more 
records being compared is missing data for a field, each of the above functions returns exactly 
half the log-odds weight for the field overall, along with a boolean flag indicating that data was 
missing during comparison.


### Skip Values

There are instances where placeholder values are used in fields to indicate missing data.
In such cases, comparing two placeholder fields is inaccurate, as the presence of missing
data in both documents does not imply they belong to the same individual. Record Linker `skip_values`
allows users to specify conditions under which these values should be excluded from comparisons.

Each `skip_value` has two properties, a `feature` and a `values`.  The `feature` specifies the
field to which the condition applies, any value from the [Features](#features) list may be used.
Additionally a `*` wildcard can be used in the `feature` field to apply the condition to all
fields. The `values` property accepts a list of case-insensitive values to skip. 

**Example:**

```json
"skip_values": [
  {
    "feature": "NAME",
    "values": ["John Doe", "Jane Doe"]
  },
  {
    "feature": "IDENTIFIER:SS",
    "values": ["999-99-9999"]
  },
  {
    "feature": "*",
    "values": ["unknown", "not specified"]
  }
]
```

In this example, the algorithm will exclude fields from comparison if they match:
- `John Doe` or `Jane Doe` in the patient's name
- `999-99-9999` in the patient's social security number
- `unknown` or `not specified` in any patient field<|MERGE_RESOLUTION|>--- conflicted
+++ resolved
@@ -42,11 +42,7 @@
 
 `NAME`
 
-<<<<<<< HEAD
-:   The patient's full name. (We recommend only using this field for checking skip values, for feature matching we recommend using `FIRST_NAME` and `LAST_NAME` for best results)
-=======
 :   The patient's first and last name. (We recommend only using this field for checking skip values, for feature matching we recommend using `FIRST_NAME` and `LAST_NAME` for best results)
->>>>>>> de8e8a0b
 
 `SUFFIX`
 
