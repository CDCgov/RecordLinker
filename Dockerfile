FROM python:3.12-slim

# Set the USE_OTEL env variable to true to enable OpenTelemetry
ARG USE_OTEL=false
ENV USE_OTEL=${USE_OTEL}
<<<<<<< HEAD
# Set default log config
ARG LOG_CONFIG=assets/production_log_config.json
ENV LOG_CONFIG=${LOGGING_CONFIG}
=======
# Set the USE_MSSQL env variable to true to enable SQL Server support
ARG USE_MSSQL=true
ENV USE_MSSQL=${USE_MSSQL}
>>>>>>> c85f555e

# Updgrade system packages and install curl
RUN apt-get update && apt-get upgrade -y && apt-get install curl -y
RUN pip install --upgrade pip

# Conditionally install ODBC driver for SQL Server
RUN if [ "$USE_MSSQL" = "true" ]; then \
        apt-get install -y gnupg2 apt-transport-https && \
        curl https://packages.microsoft.com/keys/microsoft.asc | gpg --dearmor -o /etc/apt/trusted.gpg.d/microsoft.gpg && \
        curl https://packages.microsoft.com/config/debian/11/prod.list | tee /etc/apt/sources.list.d/mssql-release.list && \
        apt-get update && \
        ACCEPT_EULA=Y apt-get install -y msodbcsql17 unixodbc-dev; \
    fi

WORKDIR /code
# Initialize the recordlinker directory
RUN mkdir -p /code/src/recordlinker

# Copy over just the pyproject.toml file and install the dependencies doing this
# before copying the rest of the code allows for caching of the dependencies
COPY ./pyproject.toml /code/pyproject.toml
RUN pip install '.[prod]'

# Conditionally install OpenTelemetry packages if USE_OTEL is true
RUN if [ "$USE_OTEL" = "true" ]; then \
        pip install opentelemetry-distro opentelemetry-exporter-otlp && \
        opentelemetry-bootstrap -a install; \
    fi

# Copy over the rest of the code
COPY ./src /code/src
COPY ./docs /code/docs
COPY ./assets /code/assets
COPY README.md /code/README.md

EXPOSE 8080

# Conditionally run the application with or without OpenTelemetry
CMD if [ "$USE_OTEL" = "true" ]; then \
        opentelemetry-instrument --service_name recordlinker \
            uvicorn recordlinker.main:app --host 0 --port 8080; \
    else \
        uvicorn recordlinker.main:app --host 0 --port 8080; \
    fi<|MERGE_RESOLUTION|>--- conflicted
+++ resolved
@@ -3,15 +3,12 @@
 # Set the USE_OTEL env variable to true to enable OpenTelemetry
 ARG USE_OTEL=false
 ENV USE_OTEL=${USE_OTEL}
-<<<<<<< HEAD
+# Set the USE_MSSQL env variable to true to enable SQL Server support
+ARG USE_MSSQL=true
+ENV USE_MSSQL=${USE_MSSQL}
 # Set default log config
 ARG LOG_CONFIG=assets/production_log_config.json
 ENV LOG_CONFIG=${LOGGING_CONFIG}
-=======
-# Set the USE_MSSQL env variable to true to enable SQL Server support
-ARG USE_MSSQL=true
-ENV USE_MSSQL=${USE_MSSQL}
->>>>>>> c85f555e
 
 # Updgrade system packages and install curl
 RUN apt-get update && apt-get upgrade -y && apt-get install curl -y
