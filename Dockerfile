--- conflicted
+++ resolved
@@ -8,7 +8,7 @@
 ENV USE_MSSQL=${USE_MSSQL}
 # Set default log config
 ARG LOG_CONFIG=/code/assets/production_log_config.json
-ENV LOG_CONFIG=${LOGGING_CONFIG}
+ENV LOG_CONFIG=${LOG_CONFIG}
 
 # Updgrade system packages and install curl
 RUN apt-get update && apt-get upgrade -y && apt-get install curl -y
@@ -49,13 +49,7 @@
 # Conditionally run the application with or without OpenTelemetry
 CMD if [ "$USE_OTEL" = "true" ]; then \
         opentelemetry-instrument --service_name recordlinker \
-<<<<<<< HEAD
-            uvicorn recordlinker.main:app --app-dir src --host 0 --port 8080; \
-    else \
-        uvicorn recordlinker.main:app --app-dir src --host 0 --port 8080; \
-=======
             uvicorn recordlinker.main:app --host 0 --port 8080; \
     else \
         uvicorn recordlinker.main:app --host 0 --port 8080; \
->>>>>>> 0000ec50
     fi